# -*- coding: utf-8 -*-
import json

from django.test.client import RequestFactory

from elasticsearch_dsl import Search
from mock import Mock
from rest_framework import serializers

from olympia import amo
from olympia.amo.tests import create_switch, TestCase
from olympia.constants.categories import CATEGORIES
from olympia.search.filters import (
    InternalSearchParameterFilter, ReviewedContentFilter,
    SearchParameterFilter, SearchQueryFilter, SortingFilter)


class FilterTestsBase(TestCase):
    # Base TestCase class - Does not need to inherit from ESTestCase as the
    # queries will never actually be executed.

    def setUp(self):
        super(FilterTestsBase, self).setUp()
        self.req = RequestFactory().get('/')
        self.view_class = Mock()

    def _filter(self, req=None, data=None):
        req = req or RequestFactory().get('/', data=data or {})
        queryset = Search()
        for filter_class in self.filter_classes:
            queryset = filter_class().filter_queryset(req, queryset,
                                                      self.view_class)
        return queryset.to_dict()


class TestQueryFilter(FilterTestsBase):

    filter_classes = [SearchQueryFilter]

    def _test_q(self):
        qs = self._filter(data={'q': 'tea pot'})
        # Spot check a few queries.
        should = qs['query']['function_score']['query']['bool']['should']

        expected = {
            'match_phrase': {
                'name': {
                    'query': 'tea pot', 'boost': 4, 'slop': 1
                }
            }
        }
        assert expected in should

        expected = {
            'prefix': {'name': {'boost': 1.5, 'value': 'tea pot'}}
        }
        assert expected in should

        expected = {
            'match': {
                'name_l10n_english': {
                    'query': 'tea pot', 'boost': 2.5,
                    'analyzer': 'english'
                }
            }
        }
        assert expected in should

        expected = {
<<<<<<< HEAD
            'match_phrase': {
                'description_english': {
=======
            'match': {
                'description_l10n_english': {
>>>>>>> f479b405
                    'query': 'tea pot', 'boost': 0.6,
                    'analyzer': 'english'
                }
            }
        }
        assert expected in should

        functions = qs['query']['function_score']['functions']
        assert functions[0] == {'field_value_factor': {'field': 'boost'}}
        return qs

    def test_q(self):
        qs = self._test_q()
        functions = qs['query']['function_score']['functions']
        assert len(functions) == 1

    def test_fuzzy_single_word(self):
        qs = self._filter(data={'q': 'blah'})
        should = qs['query']['function_score']['query']['bool']['should']
        expected = {
            'fuzzy': {
                'name': {
                    'boost': 2, 'prefix_length': 4, 'value': 'blah'
                }
            }
        }
        assert expected in should

    def test_no_fuzzy_multi_word(self):
        qs = self._filter(data={'q': 'search terms'})
        qs_str = json.dumps(qs)
        assert 'fuzzy' not in qs_str

    def test_webextension_boost(self):
        create_switch('boost-webextensions-in-search')

        # Repeat base test with the switch enabled.
        qs = self._test_q()
        functions = qs['query']['function_score']['functions']

        assert len(functions) == 2
        assert functions[1] == {
            'weight': 2.0,  # WEBEXTENSIONS_WEIGHT,
            'filter': {'term': {'current_version.files.is_webextension': True}}
        }


class TestReviewedContentFilter(FilterTestsBase):

    filter_classes = [ReviewedContentFilter]

    def test_status(self):
        qs = self._filter(self.req)
        must = qs['query']['bool']['must']
        must_not = qs['query']['bool']['must_not']

        assert {'terms': {'status': amo.REVIEWED_STATUSES}} in must
        assert {'exists': {'field': 'current_version'}} in must
        assert {'term': {'is_disabled': True}} in must_not
        assert {'term': {'is_deleted': True}} in must_not


class TestSortingFilter(FilterTestsBase):

    filter_classes = [SortingFilter]

    def _reformat_order(self, key):
        # elasticsearch-dsl transforms '-something' for us, so we have to
        # expect the sort param in this format when we inspect the resulting
        # queryset object.
        return {key[1:]: {'order': 'desc'}} if key.startswith('-') else key

    def test_sort_default(self):
        qs = self._filter(data={'q': 'something'})
        assert qs['sort'] == [self._reformat_order('-_score')]

        qs = self._filter()
        assert qs['sort'] == [self._reformat_order('-weekly_downloads')]

    def test_sort_query(self):
        SORTING_PARAMS = SortingFilter.SORTING_PARAMS

        for param in SORTING_PARAMS:
            qs = self._filter(data={'sort': param})
            assert qs['sort'] == [self._reformat_order(SORTING_PARAMS[param])]
        # Having a search query does not change anything, the requested sort
        # takes precedence.
        for param in SORTING_PARAMS:
            qs = self._filter(data={'q': 'something', 'sort': param})
            assert qs['sort'] == [self._reformat_order(SORTING_PARAMS[param])]

        # If the sort query is wrong.
        with self.assertRaises(serializers.ValidationError) as context:
            self._filter(data={'sort': 'WRONGLOL'})
        assert context.exception.detail == ['Invalid "sort" parameter.']

        # Same as above but with a search query.
        with self.assertRaises(serializers.ValidationError) as context:
            self._filter(data={'q': 'something', 'sort': 'WRONGLOL'})
        assert context.exception.detail == ['Invalid "sort" parameter.']

    def test_sort_query_multiple(self):
        qs = self._filter(data={'sort': ['rating,created']})
        assert qs['sort'] == [self._reformat_order('-bayesian_rating'),
                              self._reformat_order('-created')]

        # If the sort query is wrong.
        with self.assertRaises(serializers.ValidationError) as context:
            self._filter(data={'sort': ['LOLWRONG,created']})
        assert context.exception.detail == ['Invalid "sort" parameter.']


class TestSearchParameterFilter(FilterTestsBase):
    filter_classes = [SearchParameterFilter]

    def test_search_by_type_invalid(self):
        with self.assertRaises(serializers.ValidationError) as context:
            self._filter(data={'type': unicode(amo.ADDON_EXTENSION + 666)})

        with self.assertRaises(serializers.ValidationError) as context:
            self._filter(data={'type': 'nosuchtype'})
        assert context.exception.detail == ['Invalid "type" parameter.']

    def test_search_by_type_id(self):
        qs = self._filter(data={'type': unicode(amo.ADDON_EXTENSION)})
        must = qs['query']['bool']['must']
        assert {'term': {'type': amo.ADDON_EXTENSION}} in must

        qs = self._filter(data={'type': unicode(amo.ADDON_PERSONA)})
        must = qs['query']['bool']['must']
        assert {'term': {'type': amo.ADDON_PERSONA}} in must

    def test_search_by_type_string(self):
        qs = self._filter(data={'type': 'extension'})
        must = qs['query']['bool']['must']
        assert {'term': {'type': amo.ADDON_EXTENSION}} in must

        qs = self._filter(data={'type': 'persona'})
        must = qs['query']['bool']['must']
        assert {'term': {'type': amo.ADDON_PERSONA}} in must

    def test_search_by_app_invalid(self):
        with self.assertRaises(serializers.ValidationError) as context:
            self._filter(data={'app': unicode(amo.FIREFOX.id + 666)})

        with self.assertRaises(serializers.ValidationError) as context:
            self._filter(data={'app': 'nosuchapp'})
        assert context.exception.detail == ['Invalid "app" parameter.']

    def test_search_by_app_id(self):
        qs = self._filter(data={'app': unicode(amo.FIREFOX.id)})
        must = qs['query']['bool']['must']
        assert {'term': {'app': amo.FIREFOX.id}} in must

        qs = self._filter(data={'app': unicode(amo.THUNDERBIRD.id)})
        must = qs['query']['bool']['must']
        assert {'term': {'app': amo.THUNDERBIRD.id}} in must

    def test_search_by_app_string(self):
        qs = self._filter(data={'app': 'firefox'})
        must = qs['query']['bool']['must']
        assert {'term': {'app': amo.FIREFOX.id}} in must

        qs = self._filter(data={'app': 'thunderbird'})
        must = qs['query']['bool']['must']
        assert {'term': {'app': amo.THUNDERBIRD.id}} in must

    def test_search_by_appversion_app_missing(self):
        with self.assertRaises(serializers.ValidationError) as context:
            self._filter(data={'appversion': '46.0'})
        assert context.exception.detail == ['Invalid "app" parameter.']

    def test_search_by_appversion_app_invalid(self):
        with self.assertRaises(serializers.ValidationError) as context:
            self._filter(data={'appversion': '46.0',
                               'app': 'internet_explorer'})
        assert context.exception.detail == ['Invalid "app" parameter.']

    def test_search_by_appversion_invalid(self):
        with self.assertRaises(serializers.ValidationError) as context:
            self._filter(data={'appversion': 'not_a_version',
                               'app': 'firefox'})
        assert context.exception.detail == ['Invalid "appversion" parameter.']

    def test_search_by_appversion(self):
        qs = self._filter(data={'appversion': '46.0',
                                'app': 'firefox'})
        must = qs['query']['bool']['must']
        assert {'term': {'app': amo.FIREFOX.id}} in must
        assert {'range': {'current_version.compatible_apps.1.min':
                {'lte': 46000000200100}}} in must
        assert {'range': {'current_version.compatible_apps.1.max':
                {'gte': 46000000000100}}} in must

    def test_search_by_platform_invalid(self):
        with self.assertRaises(serializers.ValidationError) as context:
            self._filter(data={'platform': unicode(amo.PLATFORM_WIN.id + 42)})

        with self.assertRaises(serializers.ValidationError) as context:
            self._filter(data={'platform': 'nosuchplatform'})
        assert context.exception.detail == ['Invalid "platform" parameter.']

    def test_search_by_platform_id(self):
        qs = self._filter(data={'platform': unicode(amo.PLATFORM_WIN.id)})
        must = qs['query']['bool']['must']
        assert {'terms': {'platforms': [
            amo.PLATFORM_WIN.id, amo.PLATFORM_ALL.id]}} in must

        qs = self._filter(data={'platform': unicode(amo.PLATFORM_LINUX.id)})
        must = qs['query']['bool']['must']
        assert {'terms': {'platforms': [
            amo.PLATFORM_LINUX.id, amo.PLATFORM_ALL.id]}} in must

    def test_search_by_platform_string(self):
        qs = self._filter(data={'platform': 'windows'})
        must = qs['query']['bool']['must']
        assert {'terms': {'platforms': [
            amo.PLATFORM_WIN.id, amo.PLATFORM_ALL.id]}} in must

        qs = self._filter(data={'platform': 'win'})
        must = qs['query']['bool']['must']
        assert {'terms': {'platforms': [
            amo.PLATFORM_WIN.id, amo.PLATFORM_ALL.id]}} in must

        qs = self._filter(data={'platform': 'darwin'})
        must = qs['query']['bool']['must']
        assert {'terms': {'platforms': [
            amo.PLATFORM_MAC.id, amo.PLATFORM_ALL.id]}} in must

        qs = self._filter(data={'platform': 'mac'})
        must = qs['query']['bool']['must']
        assert {'terms': {'platforms': [
            amo.PLATFORM_MAC.id, amo.PLATFORM_ALL.id]}} in must

        qs = self._filter(data={'platform': 'macosx'})
        must = qs['query']['bool']['must']
        assert {'terms': {'platforms': [
            amo.PLATFORM_MAC.id, amo.PLATFORM_ALL.id]}} in must

        qs = self._filter(data={'platform': 'linux'})
        must = qs['query']['bool']['must']
        assert {'terms': {'platforms': [
            amo.PLATFORM_LINUX.id, amo.PLATFORM_ALL.id]}} in must

    def test_search_by_category_slug_no_app_or_type(self):
        with self.assertRaises(serializers.ValidationError) as context:
            self._filter(data={'category': 'other'})
        assert context.exception.detail == ['Invalid "app" parameter.']

    def test_search_by_category_id_no_app_or_type(self):
        with self.assertRaises(serializers.ValidationError) as context:
            self._filter(data={'category': 1})
        assert context.exception.detail == ['Invalid "app" parameter.']

    def test_search_by_category_slug(self):
        category = CATEGORIES[amo.FIREFOX.id][amo.ADDON_EXTENSION]['other']
        qs = self._filter(data={
            'category': 'other',
            'app': 'firefox',
            'type': 'extension'
        })
        must = qs['query']['bool']['must']
        assert {'term': {'category': category.id}} in must

    def test_search_by_category_id(self):
        qs = self._filter(data={
            'category': 1,
            'app': 'firefox',
            'type': 'extension'
        })
        must = qs['query']['bool']['must']
        assert {'term': {'category': 1}} in must

    def test_search_by_category_invalid(self):
        with self.assertRaises(serializers.ValidationError) as context:
            self._filter(
                data={'category': 666, 'app': 'firefox', 'type': 'extension'})
        assert context.exception.detail == ['Invalid "category" parameter.']

    def test_search_by_tag(self):
        qs = self._filter(data={'tag': 'foo'})
        must = qs['query']['bool']['must']
        assert {'term': {'tags': 'foo'}} in must

        qs = self._filter(data={'tag': 'foo,bar'})
        must = qs['query']['bool']['must']
        assert {'term': {'tags': 'foo'}} in must
        assert {'term': {'tags': 'bar'}} in must

    def test_search_by_author(self):
        qs = self._filter(data={'author': 'fooBar'})
        must = qs['query']['filtered']['filter']['bool']['must']
        assert {'term': {'listed_authors.username': 'fooBar'}} in must


class TestInternalSearchParameterFilter(TestSearchParameterFilter):
    filter_classes = [InternalSearchParameterFilter]

    def test_search_by_status_invalid(self):
        with self.assertRaises(serializers.ValidationError) as context:
            self._filter(data={'status': unicode(amo.STATUS_PUBLIC + 999)})

        with self.assertRaises(serializers.ValidationError) as context:
            self._filter(data={'status': 'nosuchstatus'})
        assert context.exception.detail == ['Invalid "status" parameter.']

    def test_search_by_status_id(self):
        qs = self._filter(data={'status': unicode(amo.STATUS_PUBLIC)})
        must = qs['query']['bool']['must']
        assert {'term': {'status': amo.STATUS_PUBLIC}} in must

        qs = self._filter(data={'status': unicode(amo.STATUS_NULL)})
        must = qs['query']['bool']['must']
        assert {'term': {'status': amo.STATUS_NULL}} in must

    def test_search_by_status_string(self):
        qs = self._filter(data={'status': 'public'})
        must = qs['query']['bool']['must']
        assert {'term': {'status': amo.STATUS_PUBLIC}} in must

        qs = self._filter(data={'status': 'incomplete'})
        must = qs['query']['bool']['must']
        assert {'term': {'status': amo.STATUS_NULL}} in must


class TestCombinedFilter(FilterTestsBase):
    """
    Basic test to ensure that when filters are combined they result in the
    expected query structure.

    """
    filter_classes = [SearchQueryFilter, ReviewedContentFilter, SortingFilter]

    def test_combined(self):
        qs = self._filter(data={'q': 'test'})
        filtered = qs['query']['bool']
        assert filtered['must'][2]['function_score']

        must = filtered['must']
        assert {'terms': {'status': amo.REVIEWED_STATUSES}} in must

        must_not = filtered['must_not']
        assert {'term': {'is_disabled': True}} in must_not

        assert qs['sort'] == [{'_score': {'order': 'desc'}}]

        should = must[2]['function_score']['query']['bool']['should']
        expected = {
            'match': {
                'name_l10n_english': {
                    'analyzer': 'english', 'boost': 2.5, 'query': u'test'
                }
            }
        }
        assert expected in should<|MERGE_RESOLUTION|>--- conflicted
+++ resolved
@@ -67,14 +67,10 @@
         assert expected in should
 
         expected = {
-<<<<<<< HEAD
             'match_phrase': {
-                'description_english': {
-=======
-            'match': {
                 'description_l10n_english': {
->>>>>>> f479b405
-                    'query': 'tea pot', 'boost': 0.6,
+                    'query': 'tea pot',
+                    'boost': 0.6,
                     'analyzer': 'english'
                 }
             }
