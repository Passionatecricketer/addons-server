# -*- coding: utf-8 -*-
# Django settings for addons-server project.

import environ
import logging
import os
import socket

from django.core.urlresolvers import reverse_lazy
from django.utils.functional import lazy

from kombu import Queue

import olympia.core.logger


env = environ.Env()

ENVIRON_SETTINGS_FILE_PATH = '/etc/olympia/settings.env'

if os.path.exists(ENVIRON_SETTINGS_FILE_PATH):
    env.read_env(env_file=ENVIRON_SETTINGS_FILE_PATH)


ALLOWED_HOSTS = [
    '.allizom.org',
    '.mozilla.org',
    '.mozilla.com',
    '.mozilla.net',
    '.mozaws.net',
]

# jingo-minify settings
CACHEBUST_IMGS = True
try:
    # If we have build ids available, we'll grab them here and add them to our
    # CACHE_PREFIX.  This will let us not have to flush memcache during updates
    # and it will let us preload data into it before a production push.
    from build import BUILD_ID_CSS, BUILD_ID_JS
    build_id = "%s%s" % (BUILD_ID_CSS[:2], BUILD_ID_JS[:2])
except ImportError:
    build_id = ""

# jingo-minify: Style sheet media attribute default
CSS_MEDIA_DEFAULT = 'all'

# Make filepaths relative to the root of olympia.
BASE_DIR = os.path.dirname(os.path.dirname(__file__))
ROOT = os.path.join(BASE_DIR, '..', '..')


def path(*folders):
    return os.path.join(ROOT, *folders)


# We need to track this because hudson can't just call its checkout "olympia".
# It puts it in a dir called "workspace".  Way to be, hudson.
ROOT_PACKAGE = os.path.basename(ROOT)

DEBUG = False
# Ensure that exceptions aren't re-raised.
DEBUG_PROPAGATE_EXCEPTIONS = False
SILENCED_SYSTEM_CHECKS = (
    # Recommendation to use OneToOneField instead of ForeignKey(unique=True)
    # but our translations are the way they are...
    'fields.W342',
)

# LESS CSS OPTIONS (Debug only).
LESS_PREPROCESS = True  # Compile LESS with Node, rather than client-side JS?
LESS_LIVE_REFRESH = False  # Refresh the CSS on save?
LESS_BIN = 'lessc'

# Path to cleancss (our CSS minifier).
CLEANCSS_BIN = 'cleancss'

# Path to uglifyjs (our JS minifier).
UGLIFY_BIN = 'uglifyjs'  # Set as None to use YUI instead (at your risk).

# rsvg-convert is used to save our svg static theme previews to png
RSVG_CONVERT_BIN = 'rsvg-convert'

# Path to pngcrush (to optimize the PNGs uploaded by developers).
PNGCRUSH_BIN = 'pngcrush'

FLIGTAR = 'amo-admins+fligtar-rip@mozilla.org'
THEMES_EMAIL = 'theme-reviews@mozilla.org'
ABUSE_EMAIL = 'amo-admins+ivebeenabused@mozilla.org'

DRF_API_VERSIONS = ['v3', 'v4']
DRF_API_REGEX = r'^/?api/(?:v3|v4)/'

# Add Access-Control-Allow-Origin: * header for the new API with
# django-cors-headers.
CORS_ORIGIN_ALLOW_ALL = True
CORS_URLS_REGEX = DRF_API_REGEX


# Sadly the term WHITELIST is used by the library
# https://pypi.python.org/pypi/django-cors-headers-multi/1.2.0
def cors_endpoint_overrides(whitelist_endpoints):
    return [
        ('%saccounts/login/?$' % DRF_API_REGEX, {
            'CORS_ORIGIN_ALLOW_ALL': False,
            'CORS_ORIGIN_WHITELIST': whitelist_endpoints,
            'CORS_ALLOW_CREDENTIALS': True,
        }),
    ]


CORS_ENDPOINT_OVERRIDES = []

DATABASES = {
    'default': env.db(default='mysql://root:@localhost/olympia')
}
DATABASES['default']['OPTIONS'] = {'sql_mode': 'STRICT_ALL_TABLES'}
DATABASES['default']['TEST_CHARSET'] = 'utf8'
DATABASES['default']['TEST_COLLATION'] = 'utf8_general_ci'
# Run all views in a transaction unless they are decorated not to.
DATABASES['default']['ATOMIC_REQUESTS'] = True
# Pool our database connections up for 300 seconds
DATABASES['default']['CONN_MAX_AGE'] = 300

# A database to be used by the services scripts, which does not use Django.
# The settings can be copied from DATABASES, but since its not a full Django
# database connection, only some values are supported.
SERVICES_DATABASE = {
    'NAME': DATABASES['default']['NAME'],
    'USER': DATABASES['default']['USER'],
    'PASSWORD': DATABASES['default']['PASSWORD'],
    'HOST': DATABASES['default']['HOST'],
    'PORT': DATABASES['default']['PORT'],
}

DATABASE_ROUTERS = ('multidb.PinningMasterSlaveRouter',)

# Put the aliases for your slave databases in this list.
SLAVE_DATABASES = []

# Local time zone for this installation. Choices can be found here:
# http://en.wikipedia.org/wiki/List_of_tz_zones_by_name
# although not all choices may be available on all operating systems.
# If running in a Windows environment this must be set to the same as your
# system time zone.
TIME_ZONE = 'UTC'

# Language code for this installation. All choices can be found here:
# http://www.i18nguy.com/unicode/language-identifiers.html
LANGUAGE_CODE = 'en-US'

# Accepted locales
# Note: If you update this list, don't forget to also update the locale
# permissions in the database.
AMO_LANGUAGES = (
    'af',  # Afrikaans
    'ar',  # Arabic
    'ast',  # Asturian
    'bg',  # Bulgarian
    'bn-BD',  # Bengali (Bangladesh)
    'bs',  # Bosnian
    'ca',  # Catalan
    'cak',  # Kaqchikel
    'cs',  # Czech
    'da',  # Danish
    'de',  # German
    'dsb',  # Lower Sorbian
    'el',  # Greek
    'en-GB',  # English (British)
    'en-US',  # English (US)
    'es',  # Spanish
    'eu',  # Basque
    'fa',  # Persian
    'fi',  # Finnish
    'fr',  # French
    'fy-NL',  # Frisian
    'ga-IE',  # Irish
    'gu',  # Gujarati
    'he',  # Hebrew
    'hsb',  # Upper Sorbian
    'hu',  # Hungarian
    'id',  # Indonesian
    'it',  # Italian
    'ja',  # Japanese
    'ka',  # Georgian
    'kab',  # Kabyle
    'ko',  # Korean
    'mk',  # Macedonian
    'mn',  # Mongolian
    'ms',  # Malay
    'nb-NO',  # Norwegian (Bokmål)
    'nl',  # Dutch
    'nn-NO',  # Norwegian (Nynorsk)
    'pl',  # Polish
    'pt-BR',  # Portuguese (Brazilian)
    'pt-PT',  # Portuguese (Portugal)
    'ro',  # Romanian
    'ru',  # Russian
    'sk',  # Slovak
    'sl',  # Slovenian
    'sq',  # Albanian
    'sv-SE',  # Swedish
    'te',  # Telugu
    'th',  # Thai
    'tr',  # Turkish
    'uk',  # Ukrainian
    'ur',  # Urdu
    'vi',  # Vietnamese
    'zh-CN',  # Chinese (Simplified)
    'zh-TW',  # Chinese (Traditional)
)

# Bidirectional languages.
# Locales in here *must* be in `AMO_LANGUAGES` too.
LANGUAGES_BIDI = ('ar', 'fa', 'he', 'dbr', 'ur')

# Explicit conversion of a shorter language code into a more specific one.
SHORTER_LANGUAGES = {
    'en': 'en-US', 'ga': 'ga-IE', 'pt': 'pt-PT', 'sv': 'sv-SE', 'zh': 'zh-CN'
}


DEBUG_LANGUAGES = ('dbr', 'dbl')


def lazy_langs(languages):
    from product_details import product_details
    if not product_details.languages:
        return {}

    language_mapping = {}

    for lang in languages:
        if lang == 'dbl':
            lang_name = product_details.languages['dbg']['native']
        elif lang == 'dbr':
            lang_name = product_details.languages['dbg']['native'] + ' (RTL)'
        else:
            lang_name = product_details.languages[lang]['native']

        language_mapping[lang.lower()] = lang_name

    return language_mapping


# Where product details are stored see django-mozilla-product-details
PROD_DETAILS_DIR = path('src', 'olympia', 'lib', 'product_json')
PROD_DETAILS_STORAGE = 'olympia.lib.product_details_backend.NoCachePDFileStorage'  # noqa

# Override Django's built-in with our native names
LANGUAGES = lazy(lazy_langs, dict)(AMO_LANGUAGES)

LANGUAGE_URL_MAP = dict([(i.lower(), i) for i in AMO_LANGUAGES])

LOCALE_PATHS = (
    path('locale'),
)

# If you set this to False, Django will make some optimizations so as not
# to load the internationalization machinery.
USE_I18N = True

# The host currently running the site.  Only use this in code for good reason;
# the site is designed to run on a cluster and should continue to support that
HOSTNAME = socket.gethostname()

# The front end domain of the site. If you're not running on a cluster this
# might be the same as HOSTNAME but don't depend on that.  Use this when you
# need the real domain.
DOMAIN = HOSTNAME

# Full base URL for your main site including protocol.  No trailing slash.
#   Example: https://addons.mozilla.org
SITE_URL = 'http://%s' % DOMAIN

# Domain of the services site.  This is where your API, and in-product pages
# live.
SERVICES_DOMAIN = 'services.%s' % DOMAIN

# Full URL to your API service. No trailing slash.
#   Example: https://services.addons.mozilla.org
SERVICES_URL = 'http://%s' % SERVICES_DOMAIN

# Filter IP addresses of allowed clients that can post email through the API.
ALLOWED_CLIENTS_EMAIL_API = env.list('ALLOWED_CLIENTS_EMAIL_API', default=[])
# Auth token required to authorize inbound email.
INBOUND_EMAIL_SECRET_KEY = env('INBOUND_EMAIL_SECRET_KEY', default='')
# Validation key we need to send in POST response.
INBOUND_EMAIL_VALIDATION_KEY = env('INBOUND_EMAIL_VALIDATION_KEY', default='')
# Domain emails should be sent to.
INBOUND_EMAIL_DOMAIN = env('INBOUND_EMAIL_DOMAIN', default=DOMAIN)

# Absolute path to the directory that holds media.
# Example: "/home/media/media.lawrence.com/"
MEDIA_ROOT = path('user-media')

# URL that handles the media served from MEDIA_ROOT. Make sure to use a
# trailing slash if there is a path component (optional in other cases).
# Examples: "http://media.lawrence.com", "http://example.com/media/"
MEDIA_URL = '/user-media/'

# Absolute path to a temporary storage area
TMP_PATH = path('tmp')

# Tarballs in DUMPED_APPS_PATH deleted 30 days after they have been written.
DUMPED_APPS_DAYS_DELETE = 3600 * 24 * 30

# Tarballs in DUMPED_USERS_PATH deleted 30 days after they have been written.
DUMPED_USERS_DAYS_DELETE = 3600 * 24 * 30

# path that isn't just one /, and doesn't require any locale or app.
SUPPORTED_NONAPPS_NONLOCALES_REGEX = DRF_API_REGEX

# paths that don't require an app prefix
# This needs to be kept in sync with addons-frontend's
# validClientAppUrlExceptions
# https://github.com/mozilla/addons-frontend/blob/master/config/default-amo.js
SUPPORTED_NONAPPS = (
    'about', 'admin', 'apps', 'contribute.json',
    'developer_agreement', 'developers', 'editors',
    'jsi18n', 'review_guide', 'google1f3e37b7351799a5.html',
    'google231a41e803e464e9.html', 'reviewers', 'robots.txt', 'statistics',
    'services', 'static', 'user-media', '__version__',
)
DEFAULT_APP = 'firefox'

# paths that don't require a locale prefix
# This needs to be kept in sync with addons-frontend's validLocaleUrlExceptions
# https://github.com/mozilla/addons-frontend/blob/master/config/default-amo.js
SUPPORTED_NONLOCALES = (
    'contribute.json', 'google1f3e37b7351799a5.html',
    'google231a41e803e464e9.html', 'robots.txt', 'services', 'downloads',
    'static', 'user-media', '__version__',
)

# Make this unique, and don't share it with anybody.
SECRET_KEY = env(
    'SECRET_KEY',
    default='this-is-a-dummy-key-and-its-overridden-for-prod-servers')

# Templates
JINJA_EXCLUDE_TEMPLATE_PATHS = (
    r'^admin\/',
    r'^users\/email',
    r'^ratings\/emails',
    r'^reviewers\/emails',
    r'^amo\/emails',
    r'^devhub\/email\/revoked-key-email.ltxt',
    r'^devhub\/email\/new-key-email.ltxt',
    r'^devhub\/email\/submission_api_key_revocation.txt',

    # Django specific templates
    r'^registration\/',
)

TEMPLATES = [
    {
        'BACKEND': 'django_jinja.backend.Jinja2',
        'NAME': 'jinja2',
        'APP_DIRS': True,
        'DIRS': (
            path('media', 'docs'),
            path('src/olympia/templates'),
        ),
        'OPTIONS': {
            # http://jinja.pocoo.org/docs/dev/extensions/#newstyle-gettext
            'newstyle_gettext': True,
            # Match our regular .html and .txt file endings except
            # for the admin and a handful of other paths
            'match_extension': None,
            'match_regex': r'^(?!({paths})).*'.format(
                paths='|'.join(JINJA_EXCLUDE_TEMPLATE_PATHS)),
            'context_processors': (
                'django.contrib.auth.context_processors.auth',
                'django.template.context_processors.debug',
                'django.template.context_processors.media',
                'django.template.context_processors.request',
                'session_csrf.context_processor',

                'django.contrib.messages.context_processors.messages',

                'olympia.amo.context_processors.app',
                'olympia.amo.context_processors.i18n',
                'olympia.amo.context_processors.global_settings',
                'olympia.amo.context_processors.static_url',
                'olympia.lib.jingo_minify_helpers.build_ids',
            ),
            'extensions': (
                'jinja2.ext.autoescape',
                'jinja2.ext.do',
                'jinja2.ext.loopcontrols',
                'jinja2.ext.with_',
                'django_jinja.builtins.extensions.CsrfExtension',
                'django_jinja.builtins.extensions.DjangoFiltersExtension',
                'django_jinja.builtins.extensions.StaticFilesExtension',
                'django_jinja.builtins.extensions.TimezoneExtension',
                'django_jinja.builtins.extensions.UrlsExtension',
                'puente.ext.i18n',
                'waffle.jinja.WaffleExtension',
            ),
            'finalize': lambda x: x if x is not None else '',
            'translation_engine': 'django.utils.translation',
            'autoescape': True,
            'trim_blocks': True,
        }
    },
    {
        'BACKEND': 'django.template.backends.django.DjangoTemplates',
        'DIRS': [],
        'APP_DIRS': True,
        'OPTIONS': {
            'context_processors': (
                'django.contrib.auth.context_processors.auth',
                'django.template.context_processors.debug',
                'django.template.context_processors.media',
                'django.template.context_processors.request',
                'session_csrf.context_processor',

                'django.contrib.messages.context_processors.messages',
            ),
        }
    },
]


X_FRAME_OPTIONS = 'DENY'
SECURE_BROWSER_XSS_FILTER = True
SECURE_CONTENT_TYPE_NOSNIFF = True
SECURE_HSTS_SECONDS = 31536000

MIDDLEWARE_CLASSES = (
    # Gzip (for API only) middleware needs to be executed after every
    # modification to the response, so it's placed at the top of the list.
    'olympia.api.middleware.GZipMiddlewareForAPIOnly',

    # Statsd and logging come first to get timings etc. Munging REMOTE_ADDR
    # must come before middlewares potentially using REMOTE_ADDR, so it's
    # also up there.
    'django_statsd.middleware.GraphiteRequestTimingMiddleware',
    'django_statsd.middleware.GraphiteMiddleware',
    'olympia.amo.middleware.SetRemoteAddrFromForwardedFor',

    # AMO URL middleware is as high as possible to get locale/app aware URLs.
    'olympia.amo.middleware.LocaleAndAppURLMiddleware',

    'olympia.amo.middleware.RemoveSlashMiddleware',

    'django.middleware.security.SecurityMiddleware',
    'django.middleware.clickjacking.XFrameOptionsMiddleware',

    'multidb.middleware.PinningRouterMiddleware',
    'waffle.middleware.WaffleMiddleware',

    # CSP and CORS need to come before CommonMiddleware because they might
    # need to add headers to 304 responses returned by CommonMiddleware.
    'csp.middleware.CSPMiddleware',
    'corsheaders.middleware.CorsMiddleware',

    # This middleware does nothing, it's there for backwards-compatibility.
    # Django < 1.10 checks for its presence to make session key rotation work.
    'django.contrib.auth.middleware.SessionAuthenticationMiddleware',

    'olympia.amo.middleware.CommonMiddleware',
    'olympia.amo.middleware.NoVarySessionMiddleware',
    'django.contrib.messages.middleware.MessageMiddleware',
    'olympia.amo.middleware.AuthenticationMiddlewareWithoutAPI',
    'olympia.search.middleware.ElasticsearchExceptionMiddleware',
    'session_csrf.CsrfMiddleware',

    # This should come after AuthenticationMiddlewareWithoutAPI (to get the
    # current user) and after SetRemoteAddrFromForwardedFor (to get the correct
    # IP).
    'olympia.access.middleware.UserAndAddrMiddleware',

    'olympia.amo.middleware.ScrubRequestOnException',
    'olympia.amo.middleware.RequestIdMiddleware',
)

# Auth
AUTH_USER_MODEL = 'users.UserProfile'

# Override this in the site settings.
ROOT_URLCONF = 'olympia.urls'

INSTALLED_APPS = (
    'olympia.core',
    'olympia.amo',  # amo comes first so it always takes precedence.
    'olympia.abuse',
    'olympia.access',
    'olympia.accounts',
    'olympia.activity',
    'olympia.addons',
    'olympia.api',
    'olympia.applications',
    'olympia.bandwagon',
    'olympia.browse',
    'olympia.compat',
    'olympia.devhub',
    'olympia.discovery',
    'olympia.files',
    'olympia.github',
    'olympia.legacy_api',
    'olympia.legacy_discovery',
    'olympia.lib.es',
    'olympia.pages',
    'olympia.ratings',
    'olympia.reviewers',
    'olympia.search',
    'olympia.stats',
    'olympia.tags',
    'olympia.translations',
    'olympia.users',
    'olympia.versions',
    'olympia.zadmin',

    # Third party apps
    'product_details',
    'csp',
    'aesfield',
    'django_extensions',
    'raven.contrib.django',
    'rest_framework',
    'waffle',
    'jingo_minify',
    'django_jinja',
    'puente',

    # Django contrib apps
    'django.contrib.admin',
    'django.contrib.auth',
    'django.contrib.contenttypes',
    'django.contrib.messages',
    'django.contrib.sessions',
    'django.contrib.staticfiles',

    # Has to load after auth
    'django_statsd',
)

# Tells the extract script what files to look for l10n in and what function
# handles the extraction. The puente library expects this.
PUENTE = {
    'BASE_DIR': ROOT,
    # Tells the extract script what files to look for l10n in and what function
    # handles the extraction.
    'DOMAIN_METHODS': {
        'django': [
            ('src/olympia/**.py', 'python'),

            # Make sure we're parsing django-admin templates with the django
            # template extractor
            (
                '**/templates/admin/**.html',
                'django_babel.extract.extract_django'
            ),

            ('src/olympia/**/templates/**.html', 'jinja2'),
            ('**/templates/**.lhtml', 'jinja2'),
        ],
        'djangojs': [
            # We can't say **.js because that would dive into mochikit
            # and timeplot and all the other baggage we're carrying.
            # Timeplot, in particular, crashes the extractor with bad
            # unicode data.
            ('static/js/**-all.js', 'ignore'),
            ('static/js/**-min.js', 'ignore'),
            ('static/js/*.js', 'javascript'),
            ('static/js/amo2009/**.js', 'javascript'),
            ('static/js/common/**.js', 'javascript'),
            ('static/js/impala/**.js', 'javascript'),
            ('static/js/zamboni/**.js', 'javascript'),
        ],
    },
}

# Bundles is a dictionary of two dictionaries, css and js, which list css files
# and js files that can be bundled together by the minify app.
MINIFY_BUNDLES = {
    'css': {
        'restyle/css': (
            'css/restyle/restyle.less',
        ),

        # CSS files our DevHub (currently only required for the
        # new landing page)
        'devhub/new-landing/css': (
            'css/devhub/new-landing/base.less',
        ),

        # Responsive error page styling.
        'errors/css': (
            'css/errors/base.less',
        ),

        # CSS files common to the entire site.
        'zamboni/css': (
            'css/legacy/main.css',
            'css/legacy/main-mozilla.css',
            'css/legacy/jquery-lightbox.css',
            'css/zamboni/zamboni.css',
            'css/zamboni/tags.css',
            'css/zamboni/tabs.css',
            'css/impala/buttons.less',
            'css/impala/formset.less',
            'css/impala/suggestions.less',
            'css/impala/header.less',
            'css/impala/moz-tab.css',
            'css/impala/footer.less',
            'css/impala/faux-zamboni.less',
            'css/zamboni/themes.less',
        ),
        'zamboni/impala': (
            'css/impala/base.css',
            'css/legacy/jquery-lightbox.css',
            'css/impala/site.less',
            'css/impala/typography.less',
            'css/impala/forms.less',
            'css/common/invisible-upload.less',
            'css/impala/header.less',
            'css/impala/footer.less',
            'css/impala/moz-tab.css',
            'css/impala/hovercards.less',
            'css/impala/toplist.less',
            'css/impala/carousel.less',
            'css/impala/ratings.less',
            'css/impala/buttons.less',
            'css/impala/promos.less',
            'css/impala/addon_details.less',
            'css/impala/policy.less',
            'css/impala/expando.less',
            'css/impala/popups.less',
            'css/impala/l10n.less',
            'css/impala/lightbox.less',
            'css/impala/prose.less',
            'css/impala/abuse.less',
            'css/impala/paginator.less',
            'css/impala/listing.less',
            'css/impala/versions.less',
            'css/impala/users.less',
            'css/impala/collections.less',
            'css/impala/tooltips.less',
            'css/impala/search.less',
            'css/impala/suggestions.less',
            'css/node_lib/jquery.minicolors.css',
            'css/impala/personas.less',
            'css/impala/login.less',
            'css/impala/dictionaries.less',
            'css/impala/apps.less',
            'css/impala/formset.less',
            'css/impala/tables.less',
            'css/impala/compat.less',
        ),
        'zamboni/stats': (
            'css/impala/stats.less',
        ),
        'zamboni/discovery-pane': (
            'css/zamboni/discovery-pane.css',
            'css/impala/promos.less',
            'css/legacy/jquery-lightbox.css',
        ),
        'zamboni/devhub': (
            'css/impala/tooltips.less',
            'css/zamboni/developers.css',
            'css/zamboni/docs.less',
            'css/impala/developers.less',
            'css/impala/personas.less',
            'css/devhub/listing.less',
            'css/devhub/popups.less',
            'css/devhub/compat.less',
            'css/impala/formset.less',
            'css/devhub/forms.less',
            'css/common/invisible-upload.less',
            'css/devhub/submission.less',
            'css/devhub/refunds.less',
            'css/devhub/buttons.less',
            'css/devhub/in-app-config.less',
            'css/devhub/static-theme.less',
            'css/node_lib/jquery.minicolors.css',
        ),
        'zamboni/devhub_impala': (
            'css/impala/developers.less',
            'css/devhub/listing.less',
            'css/devhub/popups.less',
            'css/devhub/compat.less',
            'css/devhub/dashboard.less',
            'css/devhub/forms.less',
            'css/common/invisible-upload.less',
            'css/devhub/submission.less',
            'css/devhub/search.less',
            'css/devhub/refunds.less',
            'css/impala/devhub-api.less',
        ),
        'zamboni/reviewers': (
            'css/zamboni/reviewers.less',
            'css/zamboni/unlisted.less',
            'css/zamboni/reviewers.less',
        ),
        'zamboni/themes_review': (
            'css/zamboni/developers.css',
            'css/zamboni/reviewers.less',
            'css/zamboni/themes_review.less',
        ),
        'zamboni/files': (
            'css/lib/syntaxhighlighter/shCoreDefault.css',
            'css/zamboni/files.css',
        ),
        'zamboni/admin': (
            'css/zamboni/admin-django.css',
            'css/zamboni/admin-mozilla.css',
            'css/zamboni/admin_features.css',
        ),
    },
    'js': {
        # JS files common to the entire site (pre-impala).
        'common': (
            'js/node_lib/raven.js',
            'js/common/raven-config.js',
            'js/node_lib/underscore.js',
            'js/zamboni/browser.js',
            'js/amo2009/addons.js',
            'js/zamboni/init.js',
            'js/impala/capabilities.js',
            'js/lib/format.js',
            'js/node_lib/jquery.cookie.js',
            'js/zamboni/storage.js',
            'js/zamboni/buttons.js',
            'js/zamboni/tabs.js',
            'js/common/keys.js',

            # jQuery UI
            'js/node_lib/ui/version.js',
            'js/node_lib/ui/data.js',
            'js/node_lib/ui/disable-selection.js',
            'js/node_lib/ui/ie.js',
            'js/node_lib/ui/keycode.js',
            'js/node_lib/ui/escape-selector.js',
            'js/node_lib/ui/labels.js',
            'js/node_lib/ui/jquery-1-7.js',
            'js/node_lib/ui/plugin.js',
            'js/node_lib/ui/safe-active-element.js',
            'js/node_lib/ui/safe-blur.js',
            'js/node_lib/ui/scroll-parent.js',
            'js/node_lib/ui/focusable.js',
            'js/node_lib/ui/tabbable.js',
            'js/node_lib/ui/unique-id.js',
            'js/node_lib/ui/position.js',
            'js/node_lib/ui/widget.js',
            'js/node_lib/ui/menu.js',
            'js/node_lib/ui/mouse.js',
            'js/node_lib/ui/autocomplete.js',
            'js/node_lib/ui/datepicker.js',
            'js/node_lib/ui/sortable.js',

            'js/zamboni/helpers.js',
            'js/common/banners.js',
            'js/zamboni/global.js',
            'js/amo2009/global.js',
            'js/common/ratingwidget.js',
            'js/node_lib/jqModal.js',
            'js/zamboni/l10n.js',
            'js/zamboni/debouncer.js',

            # Homepage
            'js/impala/promos.js',
            'js/zamboni/homepage.js',

            # Add-ons details page
            'js/lib/ui.lightbox.js',
            'js/zamboni/addon_details.js',
            'js/impala/abuse.js',
            'js/zamboni/ratings.js',

            # Personas
            'js/lib/jquery.hoverIntent.js',
            'js/zamboni/personas_core.js',
            'js/zamboni/personas.js',

            # Unicode: needs to be loaded after collections.js which listens to
            # an event fired in this file.
            'js/zamboni/unicode.js',

            # Collections
            'js/zamboni/collections.js',

            # Users
            'js/zamboni/users.js',

            # Search suggestions
            'js/impala/forms.js',
            'js/impala/ajaxcache.js',
            'js/impala/suggestions.js',
            'js/impala/site_suggestions.js',
        ),

        # Impala and Legacy: Things to be loaded at the top of the page
        'preload': (
            'js/node_lib/jquery.js',
            'js/node_lib/jquery.browser.js',
            'js/impala/preloaded.js',
            'js/zamboni/analytics.js',
        ),
        # Impala: Things to be loaded at the bottom
        'impala': (
            'js/lib/ngettext-overload.js',
            'js/node_lib/raven.js',
            'js/common/raven-config.js',
            'js/node_lib/underscore.js',
            'js/impala/carousel.js',
            'js/zamboni/browser.js',
            'js/amo2009/addons.js',
            'js/zamboni/init.js',
            'js/impala/capabilities.js',
            'js/lib/format.js',
            'js/node_lib/jquery.cookie.js',
            'js/zamboni/storage.js',
            'js/zamboni/buttons.js',
            'js/node_lib/jquery.pjax.js',
            # jquery.pjax.js is missing a semicolon at the end which breaks
            # our wonderful minification process... so add one.
            'js/lib/semicolon.js',  # It's just a semicolon!
            'js/impala/footer.js',
            'js/common/keys.js',

            # jQuery UI
            'js/node_lib/ui/version.js',
            'js/node_lib/ui/data.js',
            'js/node_lib/ui/disable-selection.js',
            'js/node_lib/ui/ie.js',
            'js/node_lib/ui/keycode.js',
            'js/node_lib/ui/escape-selector.js',
            'js/node_lib/ui/labels.js',
            'js/node_lib/ui/jquery-1-7.js',
            'js/node_lib/ui/plugin.js',
            'js/node_lib/ui/safe-active-element.js',
            'js/node_lib/ui/safe-blur.js',
            'js/node_lib/ui/scroll-parent.js',
            'js/node_lib/ui/focusable.js',
            'js/node_lib/ui/tabbable.js',
            'js/node_lib/ui/unique-id.js',
            'js/node_lib/ui/position.js',
            'js/node_lib/ui/widget.js',
            'js/node_lib/ui/mouse.js',
            'js/node_lib/ui/menu.js',
            'js/node_lib/ui/autocomplete.js',
            'js/node_lib/ui/datepicker.js',
            'js/node_lib/ui/sortable.js',

            'js/lib/truncate.js',
            'js/zamboni/truncation.js',
            'js/impala/ajaxcache.js',
            'js/zamboni/helpers.js',
            'js/common/banners.js',
            'js/zamboni/global.js',
            'js/impala/global.js',
            'js/common/ratingwidget.js',
            'js/node_lib/jqModal.js',
            'js/zamboni/l10n.js',
            'js/impala/forms.js',

            # Homepage
            'js/impala/promos.js',
            'js/impala/homepage.js',

            # Add-ons details page
            'js/lib/ui.lightbox.js',
            'js/impala/addon_details.js',
            'js/impala/abuse.js',
            'js/impala/ratings.js',

            # Browse listing pages
            'js/impala/listing.js',

            # Personas
            'js/lib/jquery.hoverIntent.js',
            'js/zamboni/personas_core.js',
            'js/zamboni/personas.js',

            # Persona creation
            'js/common/upload-image.js',
            'js/node_lib/jquery.minicolors.js',
            'js/impala/persona_creation.js',

            # Unicode: needs to be loaded after collections.js which listens to
            # an event fired in this file.
            'js/zamboni/unicode.js',

            # Collections
            'js/zamboni/collections.js',
            'js/impala/collections.js',

            # Users
            'js/zamboni/users.js',
            'js/impala/users.js',

            # Search
            'js/impala/serializers.js',
            'js/impala/search.js',
            'js/impala/suggestions.js',
            'js/impala/site_suggestions.js',

            # Login
            'js/impala/login.js',
        ),
        'zamboni/discovery': (
            'js/node_lib/jquery.js',
            'js/node_lib/jquery.browser.js',
            'js/node_lib/underscore.js',
            'js/zamboni/browser.js',
            'js/zamboni/init.js',
            'js/impala/capabilities.js',
            'js/lib/format.js',
            'js/impala/carousel.js',
            'js/zamboni/analytics.js',

            # Add-ons details
            'js/node_lib/jquery.cookie.js',
            'js/zamboni/storage.js',
            'js/zamboni/buttons.js',
            'js/lib/ui.lightbox.js',

            # Personas
            'js/lib/jquery.hoverIntent.js',
            'js/zamboni/personas_core.js',
            'js/zamboni/personas.js',

            'js/zamboni/debouncer.js',
            'js/lib/truncate.js',
            'js/zamboni/truncation.js',

            'js/impala/promos.js',
            'js/zamboni/discovery_addons.js',
            'js/zamboni/discovery_pane.js',
        ),
        'zamboni/discovery-video': (
            'js/lib/popcorn-1.0.js',
            'js/zamboni/discovery_video.js',
        ),
        'zamboni/devhub': (
            'js/lib/truncate.js',
            'js/zamboni/truncation.js',
            'js/common/upload-base.js',
            'js/common/upload-addon.js',
            'js/common/upload-image.js',
            'js/impala/formset.js',
            'js/zamboni/devhub.js',
            'js/zamboni/validator.js',
            'js/node_lib/jquery.timeago.js',
            'js/zamboni/static_theme.js',
            'js/node_lib/jquery.minicolors.js',
            'js/node_lib/jszip.js',
        ),
        'zamboni/reviewers': (
            'js/lib/highcharts.src.js',
            'js/lib/jquery.hoverIntent.js',  # Used by jquery.zoomBox.
            'js/lib/jquery.zoomBox.js',  # Used by themes_review.
            'js/zamboni/reviewers.js',
            'js/zamboni/themes_review_templates.js',
            'js/zamboni/themes_review.js',
        ),
        'zamboni/files': (
            'js/lib/diff_match_patch_uncompressed.js',
            'js/lib/syntaxhighlighter/shCore.js',
            'js/lib/syntaxhighlighter/shLegacy.js',
            'js/lib/syntaxhighlighter/shBrushCss.js',
            'js/lib/syntaxhighlighter/shBrushJava.js',
            'js/lib/syntaxhighlighter/shBrushJScript.js',
            'js/lib/syntaxhighlighter/shBrushPlain.js',
            'js/lib/syntaxhighlighter/shBrushXml.js',
            'js/zamboni/storage.js',
            'js/zamboni/files_templates.js',
            'js/zamboni/files.js',
        ),
        'zamboni/stats': (
            'js/lib/highcharts.src.js',
            'js/impala/stats/csv_keys.js',
            'js/impala/stats/helpers.js',
            'js/impala/stats/dateutils.js',
            'js/impala/stats/manager.js',
            'js/impala/stats/controls.js',
            'js/impala/stats/overview.js',
            'js/impala/stats/topchart.js',
            'js/impala/stats/chart.js',
            'js/impala/stats/table.js',
            'js/impala/stats/stats.js',
        ),
        'zamboni/admin': (
            'js/zamboni/admin.js',
            'js/zamboni/admin_features.js',
            'js/zamboni/admin_validation.js',
        ),
        # This is included when DEBUG is True.  Bundle in <head>.
        'debug': (
            'js/debug/less_setup.js',
            'js/node_lib/less.js',
            'js/debug/less_live.js',
        ),
    }
}

# Prefix for cache keys (will prevent collisions when running parallel copies)
CACHE_PREFIX = 'amo:%s:' % build_id
KEY_PREFIX = CACHE_PREFIX
FETCH_BY_ID = True

# Number of seconds a count() query should be cached.  Keep it short because
# it's not possible to invalidate these queries.
CACHE_COUNT_TIMEOUT = 60

# To enable pylibmc compression (in bytes)
PYLIBMC_MIN_COMPRESS_LEN = 0  # disabled

# External tools.
JAVA_BIN = '/usr/bin/java'

# File paths
ADDON_ICONS_DEFAULT_PATH = os.path.join(ROOT, 'static', 'img', 'addon-icons')

# URL paths
# paths for images, e.g. mozcdn.com/amo or '/static'
VAMO_URL = 'https://versioncheck.addons.mozilla.org'
NEW_PERSONAS_UPDATE_URL = VAMO_URL + '/%(locale)s/themes/update-check/%(id)d'


# Outgoing URL bouncer
REDIRECT_URL = 'https://outgoing.prod.mozaws.net/v1/'
REDIRECT_SECRET_KEY = env('REDIRECT_SECRET_KEY', default='')

# Allow URLs from these servers. Use full domain names.
REDIRECT_URL_ALLOW_LIST = ['addons.mozilla.org']

# Default to short expiration; check "remember me" to override
SESSION_ENGINE = 'django.contrib.sessions.backends.signed_cookies'
# See: https://github.com/mozilla/addons-server/issues/1789
SESSION_EXPIRE_AT_BROWSER_CLOSE = False
# This value must be kept in sync with authTokenValidFor from addons-frontend:
# https://github.com/mozilla/addons-frontend/blob/2f480b474fe13a676237fe76a1b2a057e4a2aac7/config/default-amo.js#L111
SESSION_COOKIE_AGE = 2592000  # 30 days
SESSION_COOKIE_SECURE = True
SESSION_COOKIE_HTTPONLY = True
SESSION_COOKIE_DOMAIN = ".%s" % DOMAIN  # bug 608797
MESSAGE_STORAGE = 'django.contrib.messages.storage.cookie.CookieStorage'

# These should have app+locale at the start to avoid redirects
LOGIN_URL = reverse_lazy('users.login')
LOGOUT_URL = reverse_lazy('users.logout')
LOGIN_REDIRECT_URL = '/'
LOGOUT_REDIRECT_URL = '/'
# When logging in with browser ID, a username is created automatically.
# In the case of duplicates, the process is recursive up to this number
# of times.
MAX_GEN_USERNAME_TRIES = 50

# Email settings
ADDONS_EMAIL = "Mozilla Add-ons <nobody@mozilla.org>"
DEFAULT_FROM_EMAIL = ADDONS_EMAIL

# Email goes to the console by default.  s/console/smtp/ for regular delivery
EMAIL_BACKEND = 'django.core.mail.backends.console.EmailBackend'

# Please use all lowercase for the QA allow list.
EMAIL_QA_ALLOW_LIST = env.list('EMAIL_QA_ALLOW_LIST', default=())
# Please use all lowercase for the deny_list.
EMAIL_DENY_LIST = env.list('EMAIL_DENY_LIST', default=('nobody@mozilla.org',))

# URL for Add-on Validation FAQ.
VALIDATION_FAQ_URL = ('https://wiki.mozilla.org/Add-ons/Reviewers/Guide/'
                      'AddonReviews#Step_2:_Automatic_validation')


# Celery
CELERY_BROKER_URL = env(
    'CELERY_BROKER_URL',
    default=os.environ.get(
        'CELERY_BROKER_URL', 'amqp://olympia:olympia@localhost:5672/olympia'))
CELERY_BROKER_CONNECTION_TIMEOUT = 0.1
CELERY_BROKER_HEARTBEAT = 60 * 15
CELERY_TASK_DEFAULT_QUEUE = 'default'
CELERY_RESULT_BACKEND = env(
    'CELERY_RESULT_BACKEND',
    default=os.environ.get(
        'CELERY_RESULT_BACKEND', 'redis://localhost:6379/1'))

CELERY_TASK_IGNORE_RESULT = True
CELERY_SEND_TASK_ERROR_EMAILS = True
CELERY_WORKER_HIJACK_ROOT_LOGGER = False
# Testing responsiveness without rate limits.
CELERY_WORKER_DISABLE_RATE_LIMITS = True

# Only serialize celery tasks using JSON.
CELERY_ACCEPT_CONTENT = ['json']
CELERY_TASK_SERIALIZER = 'json'
CELERY_RESULT_SERIALIZER = 'json'

CELERY_IMPORTS = (
    'olympia.lib.crypto.tasks',
    'olympia.lib.es.management.commands.reindex',
)

CELERY_TASK_QUEUES = (
    Queue('addons', routing_key='addons'),
    Queue('amo', routing_key='amo'),
    Queue('api', routing_key='api'),
    Queue('bandwagon', routing_key='bandwagon'),
    Queue('cron', routing_key='cron'),
    Queue('crypto', routing_key='crypto'),
    Queue('default', routing_key='default'),
    Queue('devhub', routing_key='devhub'),
    Queue('images', routing_key='images'),
    Queue('limited', routing_key='limited'),
    Queue('priority', routing_key='priority'),
    Queue('ratings', routing_key='ratings'),
    Queue('reviewers', routing_key='reviewers'),
    Queue('search', routing_key='search'),
    Queue('stats', routing_key='stats'),
    Queue('tags', routing_key='tags'),
    Queue('users', routing_key='users'),
    Queue('zadmin', routing_key='zadmin'),
)

# We have separate celeryds for processing devhub & images as fast as possible
# Some notes:
# - always add routes here instead of @task(queue=<name>)
# - when adding a queue, be sure to update deploy.py so that it gets restarted
CELERY_TASK_ROUTES = {
    # Priority.
    # If your tasks need to be run as soon as possible, add them here so they
    # are routed to the priority queue.
    'olympia.addons.tasks.index_addons': {'queue': 'priority'},
    'olympia.addons.tasks.unindex_addons': {'queue': 'priority'},
    'olympia.addons.tasks.save_theme': {'queue': 'priority'},
    'olympia.addons.tasks.save_theme_reupload': {'queue': 'priority'},
    'olympia.versions.tasks.generate_static_theme_preview': {
        'queue': 'priority'},

    # Other queues we prioritize below.

    # AMO Devhub.
    'olympia.devhub.tasks.get_preview_sizes': {'queue': 'devhub'},
    'olympia.devhub.tasks.handle_file_validation_result': {'queue': 'devhub'},
    'olympia.devhub.tasks.handle_upload_validation_result': {
        'queue': 'devhub'},
    'olympia.devhub.tasks.revoke_and_regenerate_api_key': {'queue': 'devhub'},
    'olympia.devhub.tasks.send_welcome_email': {'queue': 'devhub'},
    'olympia.devhub.tasks.submit_file': {'queue': 'devhub'},
    'olympia.devhub.tasks.validate_file': {'queue': 'devhub'},
    'olympia.devhub.tasks.validate_file_path': {'queue': 'devhub'},

    # Activity (goes to devhub queue).
    'olympia.activity.tasks.process_email': {'queue': 'devhub'},

    # This is currently used only by validation tasks.
    # This puts the chord_unlock task on the devhub queue. Which means anything
    # that uses chord() or group() must also be running in this queue or must
    # be on a worker that listens to the same queue.
    'celery.chord_unlock': {'queue': 'devhub'},
    'olympia.devhub.tasks.compatibility_check': {'queue': 'devhub'},

    # Images.
    'olympia.bandwagon.tasks.resize_icon': {'queue': 'images'},
    'olympia.users.tasks.resize_photo': {'queue': 'images'},
    'olympia.devhub.tasks.resize_icon': {'queue': 'images'},
    'olympia.devhub.tasks.resize_preview': {'queue': 'images'},

    # AMO validator.
    'olympia.zadmin.tasks.bulk_validate_file': {'queue': 'limited'},

    # AMO
    'olympia.amo.tasks.delete_anonymous_collections': {'queue': 'amo'},
    'olympia.amo.tasks.delete_logs': {'queue': 'amo'},
    'olympia.amo.tasks.send_email': {'queue': 'amo'},
    'olympia.amo.tasks.set_modified_on_object': {'queue': 'amo'},

    # Addons
    'olympia.addons.tasks.calc_checksum': {'queue': 'addons'},
    'olympia.addons.tasks.delete_persona_image': {'queue': 'addons'},
    'olympia.addons.tasks.delete_preview_files': {'queue': 'addons'},
    'olympia.versions.tasks.delete_preview_files': {'queue': 'addons'},
    'olympia.addons.tasks.update_incompatible_appversions': {
        'queue': 'addons'},
    'olympia.addons.tasks.version_changed': {'queue': 'addons'},

    # API
    'olympia.api.tasks.process_results': {'queue': 'api'},
    'olympia.api.tasks.process_webhook': {'queue': 'api'},

    # Crons
    'olympia.addons.cron._update_addon_average_daily_users': {'queue': 'cron'},
    'olympia.addons.cron._update_addon_download_totals': {'queue': 'cron'},
    'olympia.addons.cron._update_addons_current_version': {'queue': 'cron'},
    'olympia.addons.cron._update_appsupport': {'queue': 'cron'},
    'olympia.addons.cron._update_daily_theme_user_counts': {'queue': 'cron'},
    'olympia.bandwagon.cron._drop_collection_recs': {'queue': 'cron'},
    'olympia.bandwagon.cron._update_collections_subscribers': {
        'queue': 'cron'},
    'olympia.bandwagon.cron._update_collections_votes': {'queue': 'cron'},

    # Bandwagon
    'olympia.bandwagon.tasks.collection_meta': {'queue': 'bandwagon'},
    'olympia.bandwagon.tasks.collection_votes': {'queue': 'bandwagon'},
    'olympia.bandwagon.tasks.collection_watchers': {'queue': 'bandwagon'},
    'olympia.bandwagon.tasks.delete_icon': {'queue': 'bandwagon'},

    # Reviewers
    'olympia.reviewers.tasks.add_commentlog': {'queue': 'reviewers'},
    'olympia.reviewers.tasks.add_versionlog': {'queue': 'reviewers'},
    'olympia.reviewers.tasks.approve_rereview': {'queue': 'reviewers'},
    'olympia.reviewers.tasks.reject_rereview': {'queue': 'reviewers'},
    'olympia.reviewers.tasks.send_mail': {'queue': 'reviewers'},

    # Crypto
    'olympia.lib.crypto.tasks.sign_addons': {'queue': 'crypto'},

    # Search
    'olympia.lib.es.management.commands.reindex.create_new_index': {
        'queue': 'search'},
    'olympia.lib.es.management.commands.reindex.delete_indexes': {
        'queue': 'search'},
    'olympia.lib.es.management.commands.reindex.flag_database': {
        'queue': 'search'},
    'olympia.lib.es.management.commands.reindex.index_data': {
        'queue': 'search'},
    'olympia.lib.es.management.commands.reindex.unflag_database': {
        'queue': 'search'},
    'olympia.lib.es.management.commands.reindex.update_aliases': {
        'queue': 'search'},

    # Ratings
    'olympia.ratings.tasks.addon_bayesian_rating': {'queue': 'ratings'},
    'olympia.ratings.tasks.addon_grouped_rating': {'queue': 'ratings'},
    'olympia.ratings.tasks.addon_rating_aggregates': {'queue': 'ratings'},
    'olympia.ratings.tasks.update_denorm': {'queue': 'ratings'},


    # Stats
    'olympia.stats.tasks.index_collection_counts': {'queue': 'stats'},
    'olympia.stats.tasks.index_download_counts': {'queue': 'stats'},
    'olympia.stats.tasks.index_theme_user_counts': {'queue': 'stats'},
    'olympia.stats.tasks.index_update_counts': {'queue': 'stats'},
    'olympia.stats.tasks.update_addons_collections_downloads': {
        'queue': 'stats'},
    'olympia.stats.tasks.update_collections_total': {'queue': 'stats'},
    'olympia.stats.tasks.update_global_totals': {'queue': 'stats'},

    # Tags
    'olympia.tags.tasks.update_all_tag_stats': {'queue': 'tags'},
    'olympia.tags.tasks.update_tag_stat': {'queue': 'tags'},

    # Users
    'olympia.users.tasks.delete_photo': {'queue': 'users'},
    'olympia.users.tasks.update_user_ratings_task': {'queue': 'users'},
    'olympia.users.tasks.generate_secret_for_users': {'queue': 'users'},

    # Zadmin
    'olympia.zadmin.tasks.admin_email': {'queue': 'zadmin'},
    'olympia.zadmin.tasks.celery_error': {'queue': 'zadmin'},
    'olympia.zadmin.tasks.notify_compatibility': {'queue': 'zadmin'},
    'olympia.zadmin.tasks.notify_compatibility_chunk': {'queue': 'zadmin'},
    'olympia.zadmin.tasks.update_maxversions': {'queue': 'zadmin'},

    # Github API
    'olympia.github.tasks.process_results': {'queue': 'devhub'},
    'olympia.github.tasks.process_webhook': {'queue': 'devhub'},

    # Temporary tasks to crush existing images.
    # Go in the addons queue to leave the 'devhub' queue free to process
    # validations etc.
    'olympia.devhub.tasks.pngcrush_existing_theme': {'queue': 'addons'},
    'olympia.devhub.tasks.pngcrush_existing_preview': {'queue': 'addons'},
    'olympia.devhub.tasks.pngcrush_existing_icons': {'queue': 'addons'},
}


# This is just a place to store these values, you apply them in your
# task decorator, for example:
#   @task(time_limit=CELERY_TIME_LIMITS['lib...']['hard'])
# Otherwise your task will use the default settings.
CELERY_TIME_LIMITS = {
    # The reindex management command can take up to 3 hours to run.
    'olympia.lib.es.management.commands.reindex': {
        'soft': 10800, 'hard': 14400},
}

# When testing, we always want tasks to raise exceptions. Good for sanity.
CELERY_TASK_EAGER_PROPAGATES = True

# Time in seconds before celery.exceptions.SoftTimeLimitExceeded is raised.
# The task can catch that and recover but should exit ASAP. Note that there is
# a separate, shorter timeout for validation tasks.
CELERY_TASK_SOFT_TIME_LIMIT = 60 * 30

<<<<<<< HEAD
# Logging
LOG_LEVEL = logging.DEBUG
# FIXME: MOZLOG_NAME was removed, instead of overriding it, update LOGGING['formatters']['json']['logger_name'] in the various settings files
# See PEP 391 and log_settings_base.py for formatting help.
=======
# See PEP 391 for formatting help.
>>>>>>> c63e07d7
LOGGING = {
    'version': 1,
    'filters': {},
    'formatters': {
        'json': {
            '()': olympia.core.logger.JsonFormatter,
            'logger_name': 'http_app_addons'
        },
    },
    'handlers': {
        'mozlog': {
            'level': 'DEBUG',
            'class': 'logging.StreamHandler',
            'formatter': 'json'
        },
        'null': {
            'class': 'logging.NullHandler',
        },
        'statsd': {
            'level': 'ERROR',
            'class': 'django_statsd.loggers.errors.StatsdHandler',
        },
    },
<<<<<<< HEAD
    'root': {},
    'loggers': {
        'amo': {},
        'amo.validator': {
            'handlers': ['statsd'],
            'level': logging.ERROR,
            'propagate': True,
        },
        'amqplib': {'handlers': ['null']},
        'caching.invalidation': {'handlers': ['null']},
        'caching': {
            'level': logging.ERROR,
=======
    'root': {'handlers': ['mozlog'], 'level': logging.DEBUG},
    'loggers': {
        'amo': {
            'handlers': ['mozlog'],
            'level': logging.DEBUG,
            'propagate': False
        },
        'amo.validator': {
            'handlers': ['mozlog'],
            'level': logging.WARNING,
            'propagate': False,
        },
        'amqplib': {
            'handlers': ['null'],
            'level': logging.DEBUG,
            'propagate': False
        },
        'caching': {
            'handlers': ['mozlog'],
            'level': logging.ERROR,
            'propagate': False
        },
        'caching.invalidation': {
            'handlers': ['null'],
            'level': logging.DEBUG,
            'propagate': False
>>>>>>> c63e07d7
        },
        'django.request': {
            'handlers': ['statsd'],
            'level': logging.ERROR,
            'propagate': True,
        },
        'elasticsearch': {
<<<<<<< HEAD
            'handlers': ['null']
        },
        'newrelic': {
            'level': logging.WARNING,
        },
        'post_request_task': {
            # Ignore INFO or DEBUG from post-request-task, it logs too much.
            'level': logging.WARNING,
        },
        'rdflib': {
            'handlers': ['null']
        },
        's.client': {'level': logging.INFO},
        'z': {},
=======
            'handlers': ['null'],
            'level': logging.DEBUG,
            'propagate': False,
        },
        'newrelic': {
            'handlers': ['mozlog'],
            'level': logging.WARNING,
            'propagate': False,
        },
        'post_request_task': {
            'handlers': ['mozlog'],
            # Ignore INFO or DEBUG from post-request-task, it logs too much.
            'level': logging.WARNING,
            'propagate': False,
        },
        'rdflib': {
            'handlers': ['null'],
            'level': logging.DEBUG,
            'propagate': False,
        },
        'request.summary': {
            'handlers': ['mozlog'],
            'level': logging.DEBUG,
            'propagate': False
        },
        's.client': {
            'handlers': ['mozlog'],
            'level': logging.INFO,
            'propagate': False
        },
        'z': {
            'handlers': ['mozlog'],
            'level': logging.DEBUG,
            'propagate': False
        },
>>>>>>> c63e07d7
        'z.celery': {
            'handlers': ['statsd'],
            'level': logging.ERROR,
            'propagate': True,
        },
<<<<<<< HEAD
        'z.es': {'level': logging.INFO},
        'z.task': {'level': logging.INFO},
=======
        'z.es': {
            'handlers': ['mozlog'],
            'level': logging.INFO,
            'propagate': False
        },
        'z.pool': {
            'handlers': ['mozlog'],
            'level': logging.ERROR,
            'propagate': False
        },
        'z.redis': {
            'handlers': ['mozlog'],
            'level': logging.DEBUG,
            'propagate': False
        },
        'z.task': {
            'handlers': ['mozlog'],
            'level': logging.DEBUG,
            'propagate': False
        }
>>>>>>> c63e07d7
    },
}

# CSP Settings

PROD_CDN_HOST = 'https://addons.cdn.mozilla.net'
ANALYTICS_HOST = 'https://ssl.google-analytics.com'

CSP_REPORT_URI = '/__cspreport__'
CSP_REPORT_ONLY = False
CSP_EXCLUDE_URL_PREFIXES = ()

# NOTE: CSP_DEFAULT_SRC MUST be set otherwise things not set
# will default to being open to anything.
CSP_DEFAULT_SRC = (
    "'self'",
)
CSP_BASE_URI = (
    "'self'",
    # Required for the legacy discovery pane.
    'https://addons.mozilla.org',
)
CSP_CONNECT_SRC = (
    "'self'",
    'https://sentry.prod.mozaws.net',
)
CSP_FORM_ACTION = (
    "'self'",
    'https://developer.mozilla.org',
)
CSP_FONT_SRC = (
    "'self'",
    PROD_CDN_HOST,
)
CSP_CHILD_SRC = (
    "'self'",
    'https://www.google.com/recaptcha/',
)
CSP_FRAME_SRC = CSP_CHILD_SRC
CSP_IMG_SRC = (
    "'self'",
    'data:',  # Used in inlined mobile css.
    'blob:',  # Needed for image uploads.
    ANALYTICS_HOST,
    PROD_CDN_HOST,
    'https://static.addons.mozilla.net',  # CDN origin server.
    'https://sentry.prod.mozaws.net',
)
CSP_MEDIA_SRC = (
    'https://videos.cdn.mozilla.net',
)
CSP_OBJECT_SRC = ("'none'",)

CSP_SCRIPT_SRC = (
    'https://ssl.google-analytics.com/ga.js',
    'https://www.google.com/recaptcha/',
    'https://www.gstatic.com/recaptcha/',
    PROD_CDN_HOST,
)
CSP_STYLE_SRC = (
    "'self'",
    "'unsafe-inline'",
    PROD_CDN_HOST,
)

# Should robots.txt deny everything or disallow a calculated list of URLs we
# don't want to be crawled?  Default is true, allow everything, toggled to
# False on -dev and stage.
# Also see http://www.google.com/support/webmasters/bin/answer.py?answer=93710
ENGAGE_ROBOTS = True

# Read-only mode setup.
READ_ONLY = env.bool('READ_ONLY', default=False)


# Turn on read-only mode in local_settings.py by putting this line
# at the VERY BOTTOM: read_only_mode(globals())
def read_only_mode(env):
    env['READ_ONLY'] = True

    # Replace the default (master) db with a slave connection.
    if not env.get('SLAVE_DATABASES'):
        raise Exception('We need at least one slave database.')
    slave = env['SLAVE_DATABASES'][0]
    env['DATABASES']['default'] = env['DATABASES'][slave]

    # No sessions without the database, so disable auth.
    env['AUTHENTICATION_BACKENDS'] = ('olympia.users.backends.NoAuthForYou',)

    # Add in the read-only middleware before csrf middleware.
    extra = 'olympia.amo.middleware.ReadOnlyMiddleware'
    before = 'session_csrf.CsrfMiddleware'
    m = list(env['MIDDLEWARE_CLASSES'])
    m.insert(m.index(before), extra)
    env['MIDDLEWARE_CLASSES'] = tuple(m)


# Uploaded file limits
MAX_ICON_UPLOAD_SIZE = 4 * 1024 * 1024
MAX_IMAGE_UPLOAD_SIZE = 4 * 1024 * 1024
MAX_VIDEO_UPLOAD_SIZE = 4 * 1024 * 1024
MAX_PHOTO_UPLOAD_SIZE = MAX_ICON_UPLOAD_SIZE
MAX_PERSONA_UPLOAD_SIZE = 300 * 1024
MAX_REVIEW_ATTACHMENT_UPLOAD_SIZE = 5 * 1024 * 1024

# RECAPTCHA: overload the following key settings in local_settings.py
# with your keys.
# Old recaptcha V1
RECAPTCHA_PUBLIC_KEY = env('RECAPTCHA_PUBLIC_KEY', default='')
RECAPTCHA_PRIVATE_KEY = env('RECAPTCHA_PRIVATE_KEY', default='')
# New Recaptcha V2
NOBOT_RECAPTCHA_PUBLIC_KEY = env('NOBOT_RECAPTCHA_PUBLIC_KEY', default='')
NOBOT_RECAPTCHA_PRIVATE_KEY = env('NOBOT_RECAPTCHA_PRIVATE_KEY', default='')

# Send Django signals asynchronously on a background thread.
ASYNC_SIGNALS = True

# Performance for persona pagination, we hardcode the number of
# available pages when the filter is up-and-coming.
PERSONA_DEFAULT_PAGES = 10

REDIS_LOCATION = os.environ.get(
    'REDIS_LOCATION',
    'redis://localhost:6379/0?socket_timeout=0.5')


def get_redis_settings(uri):
    import urlparse
    urlparse.uses_netloc.append('redis')

    result = urlparse.urlparse(uri)

    options = dict(urlparse.parse_qsl(result.query))

    if 'socket_timeout' in options:
        options['socket_timeout'] = float(options['socket_timeout'])

    return {
        'HOST': result.hostname,
        'PORT': result.port,
        'PASSWORD': result.password,
        'DB': int((result.path or '0').lstrip('/')),
        'OPTIONS': options
    }


# This is used for `django-cache-machine`
REDIS_BACKEND = REDIS_LOCATION

REDIS_BACKENDS = {
    'master': get_redis_settings(REDIS_LOCATION)
}

RESPONSYS_ID = env('RESPONSYS_ID', default=None)

# Number of seconds before celery tasks will abort addon validation:
VALIDATOR_TIMEOUT = 110

# Max number of warnings/errors to show from validator. Set to None for no
# limit.
VALIDATOR_MESSAGE_LIMIT = 500

# Feature flags
UNLINK_SITE_STATS = True

# Set to True if we're allowed to use X-SENDFILE.
XSENDFILE = True
XSENDFILE_HEADER = 'X-SENDFILE'

MOBILE_COOKIE = 'mamo'

# Path to `ps`.
PS_BIN = '/bin/ps'

# The maximum file size that is shown inside the file viewer.
FILE_VIEWER_SIZE_LIMIT = 1048576
# The maximum file size that you can have inside a zip file.
FILE_UNZIP_SIZE_LIMIT = 104857600

# How long to delay tasks relying on file system to cope with NFS lag.
NFS_LAG_DELAY = 3

# An approved list of domains that the authentication script will redirect to
# upon successfully logging in or out.
VALID_LOGIN_REDIRECTS = {
    'builder': 'https://builder.addons.mozilla.org',
    'builderstage': 'https://builder-addons.allizom.org',
    'buildertrunk': 'https://builder-addons-dev.allizom.org',
}

# Elasticsearch
ES_HOSTS = [os.environ.get('ELASTICSEARCH_LOCATION', '127.0.0.1:9200')]
ES_URLS = ['http://%s' % h for h in ES_HOSTS]
ES_INDEXES = {
    'default': 'addons',
    'stats': 'addons_stats',
}

ES_TIMEOUT = 30
ES_DEFAULT_NUM_REPLICAS = 2
ES_DEFAULT_NUM_SHARDS = 5

# Maximum result position. ES defaults to 10000 but we'd like more to make sure
# all our extensions can be found if searching without a query and
# paginating through all results.
# NOTE: This setting is being set during reindex, if this needs changing
# we need to trigger a reindex. It's also hard-coded in amo/pagination.py
# and there's a test verifying it's value is 25000 in amo/test_pagination.py
ES_MAX_RESULT_WINDOW = 25000

# Default AMO user id to use for tasks.
TASK_USER_ID = 4757633

# Special collection that some contributors can modify.
COLLECTION_FEATURED_THEMES_ID = 2143965

# If this is False, tasks and other jobs that send non-critical emails should
# use a fake email backend.
SEND_REAL_EMAIL = False

STATSD_HOST = env('STATSD_HOST', default='localhost')
STATSD_PREFIX = env('STATSD_PREFIX', default='amo')
STATSD_PORT = 8125

# The django statsd client to use, see django-statsd for more.
STATSD_CLIENT = 'django_statsd.clients.normal'

GRAPHITE_HOST = env('GRAPHITE_HOST', default='localhost')
GRAPHITE_PREFIX = env('GRAPHITE_PREFIX', default='amo')
GRAPHITE_PORT = 2003
GRAPHITE_TIMEOUT = 1

# IP addresses of servers we use as proxies.
KNOWN_PROXIES = []

# Blog URL
DEVELOPER_BLOG_URL = 'http://blog.mozilla.com/addons/feed/'

LOGIN_RATELIMIT_USER = 5
LOGIN_RATELIMIT_ALL_USERS = '15/m'

CSRF_FAILURE_VIEW = 'olympia.amo.views.csrf_failure'

# Default file storage mechanism that holds media.
DEFAULT_FILE_STORAGE = 'olympia.amo.utils.LocalFileStorage'

# And how long we'll give the server to respond for monitoring.
# We currently do not have any actual timeouts during the signing-process.
SIGNING_SERVER_MONITORING_TIMEOUT = 10

AUTOGRAPH_CONFIG = {
    'server_url': env(
        'AUTOGRAPH_SERVER_URL',
        default='http://autograph:8000'),
    'user_id': env(
        'AUTOGRAPH_HAWK_USER_ID',
        default='alice'),
    'key': env(
        'AUTOGRAPH_HAWK_KEY',
        default='fs5wgcer9qj819kfptdlp8gm227ewxnzvsuj9ztycsx08hfhzu'),
    # This is configurable but we don't expect it to be set to anything else
    # but `webextensions-rsa` at this moment because AMO only accepts
    # regular add-ons, no system add-ons or extensions for example. These
    # are already signed when submitted to AMO.
    'signer': env(
        'AUTOGRAPH_SIGNER_ID',
        default='webextensions-rsa')
}

# Enable addon signing. Autograph is configured to something reasonable
# when running locally so there aren't many reasons to deactivate that.
ENABLE_ADDON_SIGNING = True

# True when the Django app is running from the test suite.
IN_TEST_SUITE = False

# Temporary flag to work with navigator.mozPay() on devices that don't
# support it natively.
SIMULATE_NAV_PAY = False

# When the dev. agreement gets updated and you need users to re-accept it
# change this date. You won't want to do this for minor format changes.
# The tuple is passed through to datetime.date, so please use a valid date
# tuple. If the value is None, then it will just not be used at all.
DEV_AGREEMENT_LAST_UPDATED = None

# If you want to allow self-reviews for add-ons/apps, then enable this.
# In production we do not want to allow this.
ALLOW_SELF_REVIEWS = False

# This saves us when we upgrade jingo-minify (jsocol/jingo-minify@916b054c).
JINGO_MINIFY_USE_STATIC = True

# Allow URL style format override. eg. "?format=json"
URL_FORMAT_OVERRIDE = 'format'

# Connection to the hive server.
HIVE_CONNECTION = {
    'host': 'peach-gw.peach.metrics.scl3.mozilla.com',
    'port': 10000,
    'user': 'amo_prod',
    'password': '',
    'auth_mechanism': 'PLAIN',
}

# Enable ETags (based on response content) on every view in CommonMiddleware.
USE_ETAGS = True

# CDN Host is blank on local installs, overwritten in dev/stage/prod envs.
# Useful to force some dynamic content to be served from the CDN.
CDN_HOST = ''

# Static
STATIC_ROOT = path('site-static')
STATIC_URL = '/static/'
JINGO_MINIFY_ROOT = path('static')
STATICFILES_DIRS = (
    path('static'),
    JINGO_MINIFY_ROOT
)
NETAPP_STORAGE = TMP_PATH
GUARDED_ADDONS_PATH = ROOT + '/guarded-addons'


# These are key files that must be present on disk to encrypt/decrypt certain
# database fields.
# {'api_key:secret': os.path.join(ROOT, 'path', 'to', 'file.key'),}
AES_KEYS = env.dict('AES_KEYS', default={})

# Time in seconds for how long a JWT auth token created by developers with
# their API key can live. When developers are creating auth tokens they cannot
# set the expiration any longer than this.
MAX_APIKEY_JWT_AUTH_TOKEN_LIFETIME = 5 * 60

# django-rest-framework-jwt settings:
JWT_AUTH = {
    # Use HMAC using SHA-256 hash algorithm. It should be the default, but we
    # want to make sure it does not change behind our backs.
    # See https://github.com/jpadilla/pyjwt/blob/master/docs/algorithms.rst
    'JWT_ALGORITHM': 'HS256',

    # This adds some padding to timestamp validation in case client/server
    # clocks are off.
    'JWT_LEEWAY': 5,

    # We don't allow refreshes.
    'JWT_ALLOW_REFRESH': False,
}

DRF_API_GATES = {
    'v3': (
        'ratings-rating-shim',
        'ratings-title-shim',
    ),
    'v4': (
    )
}

REST_FRAMEWORK = {
    # Set this because the default is to also include:
    #   'rest_framework.renderers.BrowsableAPIRenderer'
    # Which it will try to use if the client accepts text/html.
    'DEFAULT_RENDERER_CLASSES': (
        'rest_framework.renderers.JSONRenderer',
    ),
    'DEFAULT_AUTHENTICATION_CLASSES': (
        'olympia.api.authentication.WebTokenAuthentication',
    ),
    # Set parser classes to include the fix for
    # https://github.com/tomchristie/django-rest-framework/issues/3951
    'DEFAULT_PARSER_CLASSES': (
        'rest_framework.parsers.JSONParser',
        'rest_framework.parsers.FormParser',
        'olympia.api.parsers.MultiPartParser',
    ),

    'ALLOWED_VERSIONS': DRF_API_VERSIONS,
    'DEFAULT_VERSION': 'v4',
    'DEFAULT_VERSIONING_CLASS': (
        'rest_framework.versioning.NamespaceVersioning'),

    # Add our custom exception handler, that wraps all exceptions into
    # Responses and not just the ones that are api-related.
    'EXCEPTION_HANDLER': 'olympia.api.exceptions.custom_exception_handler',

    # Enable pagination
    'PAGE_SIZE': 25,
    # Use our pagination class by default, which allows clients to request a
    # different page size.
    'DEFAULT_PAGINATION_CLASS': (
        'olympia.api.pagination.CustomPageNumberPagination'),

    # Use json by default when using APIClient.
    'TEST_REQUEST_DEFAULT_FORMAT': 'json',

    # Use http://ecma-international.org/ecma-262/5.1/#sec-15.9.1.15
    # We can't use the default because we don't use django timezone support.
    'DATETIME_FORMAT': '%Y-%m-%dT%H:%M:%SZ',

    # Set our default ordering parameter
    'ORDERING_PARAM': 'sort',
}

# This is the DSN to the Sentry service.
SENTRY_DSN = env('SENTRY_DSN', default=os.environ.get('SENTRY_DSN'))

# Automatically do 'from olympia import amo' when running shell_plus.
SHELL_PLUS_POST_IMPORTS = (
    ('olympia', 'amo'),
)

DEFAULT_FXA_CONFIG_NAME = 'default'
ALLOWED_FXA_CONFIGS = ['default']

WEBEXT_PERM_DESCRIPTIONS_URL = (
    'https://hg.mozilla.org/mozilla-central/raw-file/tip/'
    'browser/locales/en-US/chrome/browser/browser.properties')
WEBEXT_PERM_DESCRIPTIONS_LOCALISED_URL = (
    'https://hg.mozilla.org/l10n-central/{locale}/raw-file/tip/'
    'browser/chrome/browser/browser.properties')

# List all jobs that should be callable with cron here.
# syntax is: job_and_method_name: full.package.path
CRON_JOBS = {
    'update_addon_average_daily_users': 'olympia.addons.cron',
    'update_addon_download_totals': 'olympia.addons.cron',
    'addon_last_updated': 'olympia.addons.cron',
    'update_addon_appsupport': 'olympia.addons.cron',
    'update_all_appsupport': 'olympia.addons.cron',
    'hide_disabled_files': 'olympia.addons.cron',
    'unhide_disabled_files': 'olympia.addons.cron',
    'deliver_hotness': 'olympia.addons.cron',
    'reindex_addons': 'olympia.addons.cron',
    'cleanup_image_files': 'olympia.addons.cron',

    'gc': 'olympia.amo.cron',
    'category_totals': 'olympia.amo.cron',
    'collection_subscribers': 'olympia.amo.cron',
    'weekly_downloads': 'olympia.amo.cron',

    'update_collections_subscribers': 'olympia.bandwagon.cron',
    'update_collections_votes': 'olympia.bandwagon.cron',
    'reindex_collections': 'olympia.bandwagon.cron',

    'compatibility_report': 'olympia.compat.cron',

    'update_blog_posts': 'olympia.devhub.cron',

    'cleanup_extracted_file': 'olympia.files.cron',
    'cleanup_validation_results': 'olympia.files.cron',

    'update_addons_collections_downloads': 'olympia.stats.cron',
    'update_collections_total': 'olympia.stats.cron',
    'update_global_totals': 'olympia.stats.cron',
    'index_latest_stats': 'olympia.stats.cron',

    'update_user_ratings': 'olympia.users.cron',
}

RECOMMENDATION_ENGINE_URL = env(
    'RECOMMENDATION_ENGINE_URL',
    default='https://taar.dev.mozaws.net/api/recommendations/')
TAAR_LITE_RECOMMENDATION_ENGINE_URL = env(
    'TAAR_LITE_RECOMMENDATION_ENGINE_URL',
    default=('https://taar.dev.mozaws.net/taarlite/api/v1/'
             'addon_recommendations/'))
RECOMMENDATION_ENGINE_TIMEOUT = env.float(
    'RECOMMENDATION_ENGINE_TIMEOUT', default=1)

# This is the queue used for addons-dev, so it'll consume events (i.e. process
# then delete) before you can locally.  If you really need to test get ops to
# stop the 'monitor_fxa_sqs` command.
FXA_SQS_AWS_QUEUE_URL = (
    'https://sqs.us-east-1.amazonaws.com/927034868273/'
    'amo-account-change-dev')
FXA_SQS_AWS_WAIT_TIME = 20  # Seconds.

AWS_STATS_S3_BUCKET = env('AWS_STATS_S3_BUCKET', default=None)

# For the Github webhook API.
GITHUB_API_USER = env('GITHUB_API_USER', default='')
GITHUB_API_TOKEN = env('GITHUB_API_TOKEN', default='')

MIGRATED_LWT_DEFAULT_OWNER_EMAIL = 'addons-team+landfill-account@mozilla.com'

BASKET_URL = env('BASKET_URL', default='https://basket.allizom.org')
BASKET_API_KEY = env('BASKET_API_KEY', default=None)
# Default is 10, the API usually answers in 0.5 - 1.5 seconds.
BASKET_TIMEOUT = 5<|MERGE_RESOLUTION|>--- conflicted
+++ resolved
@@ -1287,14 +1287,7 @@
 # a separate, shorter timeout for validation tasks.
 CELERY_TASK_SOFT_TIME_LIMIT = 60 * 30
 
-<<<<<<< HEAD
-# Logging
-LOG_LEVEL = logging.DEBUG
-# FIXME: MOZLOG_NAME was removed, instead of overriding it, update LOGGING['formatters']['json']['logger_name'] in the various settings files
-# See PEP 391 and log_settings_base.py for formatting help.
-=======
 # See PEP 391 for formatting help.
->>>>>>> c63e07d7
 LOGGING = {
     'version': 1,
     'filters': {},
@@ -1318,20 +1311,6 @@
             'class': 'django_statsd.loggers.errors.StatsdHandler',
         },
     },
-<<<<<<< HEAD
-    'root': {},
-    'loggers': {
-        'amo': {},
-        'amo.validator': {
-            'handlers': ['statsd'],
-            'level': logging.ERROR,
-            'propagate': True,
-        },
-        'amqplib': {'handlers': ['null']},
-        'caching.invalidation': {'handlers': ['null']},
-        'caching': {
-            'level': logging.ERROR,
-=======
     'root': {'handlers': ['mozlog'], 'level': logging.DEBUG},
     'loggers': {
         'amo': {
@@ -1358,7 +1337,6 @@
             'handlers': ['null'],
             'level': logging.DEBUG,
             'propagate': False
->>>>>>> c63e07d7
         },
         'django.request': {
             'handlers': ['statsd'],
@@ -1366,22 +1344,6 @@
             'propagate': True,
         },
         'elasticsearch': {
-<<<<<<< HEAD
-            'handlers': ['null']
-        },
-        'newrelic': {
-            'level': logging.WARNING,
-        },
-        'post_request_task': {
-            # Ignore INFO or DEBUG from post-request-task, it logs too much.
-            'level': logging.WARNING,
-        },
-        'rdflib': {
-            'handlers': ['null']
-        },
-        's.client': {'level': logging.INFO},
-        'z': {},
-=======
             'handlers': ['null'],
             'level': logging.DEBUG,
             'propagate': False,
@@ -1417,16 +1379,11 @@
             'level': logging.DEBUG,
             'propagate': False
         },
->>>>>>> c63e07d7
         'z.celery': {
             'handlers': ['statsd'],
             'level': logging.ERROR,
             'propagate': True,
         },
-<<<<<<< HEAD
-        'z.es': {'level': logging.INFO},
-        'z.task': {'level': logging.INFO},
-=======
         'z.es': {
             'handlers': ['mozlog'],
             'level': logging.INFO,
@@ -1447,7 +1404,6 @@
             'level': logging.DEBUG,
             'propagate': False
         }
->>>>>>> c63e07d7
     },
 }
 
