# 
#, fuzzy
msgid ""
msgstr ""
"Project-Id-Version: PROJECT 1.0\n"
"Report-Msgid-Bugs-To: EMAIL@ADDRESS\n"
<<<<<<< HEAD
"POT-Creation-Date: 2017-05-17 11:23+0000\n"
"PO-Revision-Date: 2017-04-03 06:19+0000\n"
=======
"POT-Creation-Date: 2017-05-02 11:20+0000\n"
"PO-Revision-Date: 2017-05-18 08:35+0000\n"
>>>>>>> 096903f2
"Last-Translator: Slimane Amiri <slimane.amiri@gmail.com>\n"
"Language-Team: LANGUAGE <LL@li.org>\n"
"Language: kab\n"
"MIME-Version: 1.0\n"
"Content-Type: text/plain; charset=UTF-8\n"
"Content-Transfer-Encoding: 8bit\n"
"Plural-Forms: nplurals=2; plural=(n > 1);\n"
"Generated-By: Babel 2.3.4\n"
"X-Generator: Pontoon\n"

msgid "No links are allowed."
msgstr "Iseɣwan gelden."

msgid "This display name cannot be used."
msgstr "Isem agi ur yettwaseqdac ara."

msgid "Usernames cannot contain only digits."
msgstr "Ur issefk ara isem n useqdac ad yegber aweẓlu."

msgid "Enter a valid username consisting of letters, numbers, underscores or hyphens."
msgstr ""

msgid "This username cannot be used."
msgstr "Isem-agi n useqdac ur izmir ara ad ittuseqdec."

msgid "This username is already in use."
msgstr "Isem n useqdac yettuseqdac yakan."

msgid "Images must be either PNG or JPG."
msgstr "Tugniwin zemrent ad ilint PNG neɣ JPG."

#, python-format
msgid "Please use images smaller than %dMB."
msgstr "Ma ulac aɣilif, seqdec tugniwin meẓẓiyen ɣef %d MAṬ."

msgid "You are already logged in."
msgstr "Teqqneḍ yakan."

msgid "Your login attempt could not be parsed. Please try again."
msgstr "Awraḍ inek akken ad teqqneḍ ur yettwaswaḍ ara. Ma ulac aɣilif ɛreḍ tikelt nniḍen."

msgid "Your Firefox Account could not be found. Please try again."
msgstr "Amiḍan inek Firefox ur yettwaf ara. Ma ulac  aɣilif, ɛreḍ tikelt nniḍen."

msgid "You could not be logged in. Please try again."
msgstr "Tuqqna yinek ur teddi ara. Ma ulac aɣilif, ɛreḍ tikelt nniḍen."

msgid "Need help?"
msgstr "Tesriḍ tallalt?"

msgid "Review"
msgstr "Acegger"

msgid "Version {0}"
msgstr "Lqem {0}"

msgid "Review note"
msgstr "Tazmilt n uɛawed n tuɣli"

msgid "Only latest versions of addons can have notes added."
msgstr "Ala ileqman ineggura n izegrar i yezemren ad gebren tizmilin."

msgid "Download Now"
msgstr "Sider tura"

msgid "Download"
msgstr "Sider"

#. L10n: please keep &nbsp; in the string so &rarr; does not wrap.
msgid "Continue to Download&nbsp;&rarr;"
msgstr "Kemmel asider &nbsp;&rarr;"

msgid "Featured"
msgstr "Ifaz"

msgctxt "install_button"
msgid "Not Reviewed"
msgstr "Ur tɛawed ara degs tmuɣli"

msgctxt "install_button"
msgid "Experimental"
msgstr "Armitan"

msgid "Add to {0}"
msgstr "Rnu γer {0}"

msgid "This slug is already in use. Please choose another."
msgstr "Isem agi n yettwaseqdac yakan. Ma ulac aγilif ɛreḍ wayeḍ."

#, fuzzy, python-format
msgid "The slug cannot be \"%(slug)s\". Please choose another."
msgstr "Anegzum agi yezmer ad yili d \"%s\". Ma ulac aγili ɛred wayeḍ."

#. L10n: {0} is a single tag or a comma-separated list of tags.
msgid "Invalid tag: {0}"
msgid_plural "Invalid tags: {0}"
msgstr[0] "Tabzimt d tarameγut: {0}"
msgstr[1] "Tibzimin mačči d timeɣtutin: {0}"

#. L10n: {0} is a single tag or a comma-separated list of tags.
msgid "\"{0}\" is a reserved tag and cannot be used."
msgid_plural "\"{0}\" are reserved tags and cannot be used."
msgstr[0] "\"{0}\" d taṛekkizt yettuḥeṛṛen, ur tezmir  ara ad tettwaseqdec"
msgstr[1] "\"{0}\" d tiṛekkizin yettuḥeṛṛen, ur zmirent  ara ad tettwaseqdec"

msgid "You have {0} too many tags."
msgid_plural "You have {0} too many tags."
msgstr[0] "Γur-k {0} ugar n tebzimin."
msgstr[1] "Ɣurk {0} ugar n tebzimin."

#, python-format
msgid "All tags must be %s characters or less after invalid characters are removed."
msgstr "Yessef akk tibzimin ad ilint ma yella aṭaṣ s  %s n isekkkilen ticki ttwakksen wid ur nelli ara d imeγta."

msgid "All tags must be at least {0} character."
msgid_plural "All tags must be at least {0} characters."
msgstr[0] "Yessefk akk tibzimint ad gebrent ma drus {0} n usekkil."
msgstr[1] "Yessefk akk tibzimint ad gebrent ma drus {0} n isekkilen."

msgid "Categories cannot be changed while your add-on is featured for this application."
msgstr "Taggayint ur zmirent ara ad ttwasniflent ticki azegrir inek yettwammel s yetran deg usnas-agi."

#. L10n: {0} is the number of categories.
msgid "You can have only {0} category."
msgid_plural "You can have only {0} categories."
msgstr[0] "Tzemreḍ kan ad tesɛuḍ {0} n taggayt."
msgstr[1] "Tzemreḍ kan ad tesɛuḍ {0} n taggayin."

msgid "The miscellaneous category cannot be combined with additional categories."
msgstr "Taggayt Ayen nniḍen ur tezmir ara ad tettwaseqdec akked tiyaḍ."

#, python-format
msgid "Before changing your default locale you must have a name, summary, and description in that locale. You are missing %s."
msgstr "Send asnifel n usideg inek amezwer yessefk ad tmuddeḍ isem, agzul akked uglam deg usideg agi aneggaru. Mazal xuṣṣen %s."

msgid "A license must be selected."
msgstr "Yessefk ad tferneḍ turagt."

msgid "Give Your Theme a Name."
msgstr "Mudd isem i usentel inek."

msgid "Describe your Theme."
msgstr "Glem asentel inek."

msgid "Enter a new author's email address"
msgstr "Mud tansa imayl n ueskar amaynut"

msgid "Not Reviewed"
msgstr "Ur tɛawed ara degs tmuγli"

msgid "Users have the option of contributing more or less than this amount."
msgstr "Iseqdacen zemred ad ttekkin s wayen nniḍen ama ugar neɣ drus γef aya."

msgid "Users will always be asked in the Add-ons Manager (Firefox 4 and above). Only applies to desktop."
msgstr "Ad yettwasuter yal tikelt i yiseqdacen deg umsefrak n izegrar (Firefox 4 akked ileqman imaynuten). Ur yettwasnas ala γef ileqman n uselkim."

msgid "Listed"
msgstr "Yettwabder"

#. l10n: {0} is the addon name
msgid "Contribution for {0}"
msgstr "Attekki i {0}"

msgid "Abuse reported."
msgstr "Yir aseqdec yettwammel."

msgid "My add-on doesn't fit into any of the categories"
msgstr "Izegrar inu ur d-uzgin ula deg iwet n taggayt"

msgid "No compatible versions"
msgstr "Ulac ileqman yemṣadan"

#. {0} is a platform name like Windows or Mac OS X.
msgid "for {0}"
msgstr "i {0}"

msgid "View privacy policy"
msgstr "Wali tasertit n tbaḍnit"

msgid "View End-User License Agreement"
msgstr "Wali amtawa n turagt n useqdac aneggaru"

#, python-format
msgid "This add-on has not been reviewed by Mozilla. <a href=\"%(url)s\">Learn more</a>"
msgstr "Azegrir-agi tɛawed degs tmuγli Mozilla. <a href=\"%(url)s\">Issin ugar</a>"

msgid "This add-on has been marked as experimental by its developers."
msgstr "Azegrir-agi yettwacreḍ d armitan sɣur ineflayen-ines."

msgid "The developer of this add-on asks that you help support its continued development by making a small contribution."
msgstr "Aneflay n uzegrir-agi isutur-ak-d tallalt akken ad iseddu taneflit ines ticki tmuddeḍ-as cwiṭ n tewsa."

#, python-format
msgid "The developer of this add-on asks that you show your support by making a donation to the <a href=\"%(charity_url)s\">%(charity_name)s</a>."
msgstr "Aneflay n uzegrir-agi isutur-ak-d ad tmuddeḍ  cwiṭ n tewsa i <a href=\"%(charity_url)s\">%(charity_name)s</a>."

#, python-format
msgid "The developer of this add-on asks that you show your support by making a small contribution to <a href=\"%(charity_url)s\">%(charity_name)s</a>."
msgstr "Aneflay n uzegrir-agi isutur-ak-d tallalt s umuddu n cwiṭ n tewsa i <a href=\"%(charity_url)s\">%(charity_name)s</a>."

msgid "Contribute"
msgstr "Ttekki"

#. Click Contribute button OR Install button
msgid "or"
msgstr "neγ"

msgid "Suggested Contribution: {0}"
msgstr "Attekki yettusumren: {0}"

msgid "What's this?"
msgstr "D acu-t wa?"

#, python-format
msgid "The developer of this add-on would like you to consider making a donation to the <a href=\"%(charity_url)s\">%(charity_name)s</a> if you enjoy using it."
msgstr "Aneflay n uzegrir-agi isutur-ak-d ad tmuddeḍ  cwiṭ n tewsa i <a href=\"%(charity_url)s\">%(charity_name)s</a> ma tḥemled aseqdec n uzegrir-agi."

#, python-format
msgid "The developer of this add-on would like you to consider making a small contribution to <a href=\"%(charity_url)s\">%(charity_name)s</a> if you enjoy using it."
msgstr "Aneflay n uzegrir-agi isutur-ak-d ad tmuddeḍ  cwiṭ n tewsa i <a href=\"%(charity_url)s\">%(charity_name)s</a> ma tḥemled aseqdec n uzegrir-agi."

msgid "Mozilla is committed to supporting a vibrant and healthy developer ecosystem. Your optional contribution helps sustain further development of this add-on."
msgstr "Mozilla tesseḥbibir γef unagraw n tasenwennaḍt n uneflay uzmir, iteggen lḥir. Attekki yinek afrayan ad imudd tallalt i tneflit d-iteddun γef uzegrir-agi."

msgid "Make a Contribution"
msgstr "Ttekki"

#, python-format
msgid "Help support the continued development of <strong>%(addon_name)s</strong> by making a small contribution through <a href=\"%(paypal_url)s\">PayPal</a>."
msgstr "Ttekki di tneflit iteddun n <strong>%(addon_name)s</strong> s umuddu n cwiṭ n tewsa s <a href=\"%(paypal_url)s\">PayPal</a>."

#, python-format
msgid "To show your support for <b>%(addon_name)s</b>, the developer asks that you make a donation to the <a href=\"%(charity_url)s\">%(charity_name)s</a> through <a href=\"%(paypal_url)s\">PayPal</a>."
msgstr "Akke  ad d-beggneḍ afus d-ttmuddud i <b>%(addon_name)s</b>, aneflay  yessutur cwiṭ n tewsa i <a href=\"%(charity_url)s\">%(charity_name)s</a> s <a href=\"%(paypal_url)s\">Paypal</a>."

#, python-format
msgid "To show your support for <b>%(addon_name)s</b>, the developer asks that you make a small contribution to <a href=\"%(charity_url)s\">%(charity_name)s</a> through <a href=\"%(paypal_url)s\">PayPal</a>."
msgstr "Akke  ad d-beggneḍ afus d-ttmuddud i <b>%(addon_name)s</b>, aneflay  yessutur cwiṭ n tewsa i <a href=\"%(charity_url)s\">%(charity_name)s</a> s <a href=\"%(paypal_url)s\">Paypal</a>."

msgid "How much would you like to contribute?"
msgstr "Acu tebγiḍ ad taruḍ?"

msgid "The maximum contribution amount is {0}."
msgstr "Azal afellay n uttekki d {0}."

msgid "The minimum contribution amount is {0}."
msgstr "Azal adday n uttekki d {0}."

msgid "Contribution amount must be a number."
msgstr "Yessef azal n uttekki ad yili d amḍan."

#. {0} is a currency amount (e.g., $5.00)
msgid "A one-time suggested contribution of {0}"
msgstr "Asumer n uttekki afus s lqed n {0}"

#. {0} is a currency symbol (e.g., $),                    {1} is an amount input
#. field
msgid "A one-time contribution of {0} {1}"
msgstr "Attekki asuf n {0} {1}"

msgid "Leave a comment or request with your contribution."
msgstr "Eǧǧ-d awennit neγ suter s uttekki yinek."

msgid "(optional)"
msgstr "(afrayan)"

msgid "Make Contribution"
msgstr "Ttekki"

msgid "Contacting PayPal"
msgstr "Anermes n PayPal"

msgid "No Thanks"
msgstr "Ala, tanemmirt"

msgid "Contribution made, thank you."
msgstr "Attekki yettwag, tanemmirt."

#. {0} is the name of the add-on.
#. {0} is the name of the add-on
msgid "End-User License Agreement for {0}"
msgstr "Amtawa n uselkin n useqdac aneggaru i {0}"

msgid "End-User License Agreement"
msgstr "Amtawa n uselkin n useqdac aneggaru"

#, python-format
msgid "%(addon_name)s requires that you accept the following End-User License Agreement before installation can proceed:"
msgstr "Azegrir %(addon_name)s yesra ad tqebleḍ agatu n uselkin i useqdac aneggaru send ad tedduḍ deg usebded:"

msgid "Back to {0}…"
msgstr "Uγal γer {0}…"

msgid "Add-ons for {0}"
msgstr "Izegrar i {0}"

msgid "Featured Extensions"
msgstr "Isiγzaf s itran"

msgid "Popular Extensions"
msgstr "Isiγzaf yettwasnen"

msgid "Most Popular"
msgstr "Ttwasnen aṭas"

msgid "All »"
msgstr "Akk »"

msgid "See all »"
msgstr "Wali akk »"

msgid "Up &amp; Coming Extensions"
msgstr "Isiγzaf yettnernin"

msgid "Featured Themes"
msgstr "Isental itran"

msgid "Featured Collections"
msgstr "Tigrummiwin itran"

msgid "Sort by:"
msgstr "Smizzwer s:"

#. {0} is a date.
#. {0} is a date
msgid "Updated {0}"
msgstr "Yettwaleqqem {0}"

#. {0} is a date.
msgid "Added {0}"
msgstr "Yettwarna {0}"

#, python-format
msgid "%(num)s weekly download"
msgid_plural "%(num)s weekly downloads"
msgstr[0] "%(num)s n usider di dduṛt"
msgstr[1] "%(num)s n isidar di dduṛt"

#, python-format
msgid "%(num)s user"
msgid_plural "%(num)s users"
msgstr[0] "%(num)s aseqdac"
msgstr[1] "%(num)s iseqdacen"

msgid "Requires Restart"
msgstr "Yesra asenker tikelt nniden"

msgid "This add-on is built with new technology that is compatible with Firefox 57 and beyond."
msgstr ""

msgid "Compatible with Firefox 57+"
msgstr ""

#. {0} is the number of downloads.
msgid "{0} weekly download"
msgid_plural "{0} weekly downloads"
msgstr[0] "{0} n usider di dduṛt"
msgstr[1] "{0} n isidar di dduṛt"

#. {0} is the number of users.
msgid "{0} user"
msgid_plural "{0} users"
msgstr[0] "{0} aseqdac"
msgstr[1] "{0} iseqdacen"

msgid "Payment cancelled"
msgstr "Asellek yettwasefsex"

msgid "Payment completed"
msgstr "Afru yemmed"

msgid "Return to the addon."
msgstr "Uγal γer uzegrir."

msgid "by"
msgstr "sγur"

#. {0} is a category name, such as Nature
msgid "More {0} Themes"
msgstr "Ugar n {0} n isental"

#. {0} is a category name, such as Nature
msgid "See all {0} Themes"
msgstr "Walli akk {0} isental"

msgid "More by this Artist"
msgstr "Ugar γef unaẓur-agi"

msgid "See all Themes by this Artist"
msgstr "Wali akk isental n unaẓur-agi"

msgid "Categories"
msgstr "Taggayin"

msgid "Updated"
msgstr "Yettusnifel"

msgid "Artist"
msgstr "Anaẓuṛ"

msgid "Rating"
msgstr "Asezmel"

msgid "Daily Users"
msgstr "Iseqdacen n yal ass"

msgid "License"
msgstr "Turagt"

msgid "Awaiting Review"
msgstr "Acegger yettṛaǧun"

msgid "Rejected"
msgstr "Yettwagwi"

msgid "Approved"
msgstr "Yettwaqbel"

#. {0} is the number of users.
msgid "<strong>{0}</strong> user"
msgid_plural "<strong>{0}</strong> users"
msgstr[0] "<strong>{0}</strong> aseqdac"
msgstr[1] "<strong>{0}</strong> iseqdacen"

msgid "Hover to Preview"
msgstr "Srifeg s ufella akken ad d-sekneḍ"

msgid "Add"
msgstr "Rnu"

msgid "Edit"
msgstr "Ẓreg"

#. For datetime formatting, see the table on
#. http://docs.python.org/library/datetime.html#strftime-and-strptime-behavior
#, python-format
msgid "%%Y-%%m-%%d"
msgstr "%%Y-%%m-%%d"

msgid "by {0} on {1}"
msgstr "sγuṛ {0} di {1}"

msgid "Not yet rated"
msgstr "Ur yettwasezmel ara"

msgid "<b>{0}</b> users"
msgstr "<b>{0}</b> iseqdacen"

msgid "{0} Daily Users"
msgstr "{0} Iseqdacen n yal ass"

msgid "To install this add-on and thousands more, <b>get Firefox</b>, a free and open web browser from Mozilla."
msgstr "Akken ad yebded uzegrir agi d wagimen nniḍen, <b>awi-d Firefox</b>, iminig ilelli yeldin sɣuṛ Mozilla."

msgid "Learn more about Firefox"
msgstr "Issin ugar γef Firefox"

msgid "or <b><a class=\"button installer\" href=\"{url}\">download anyway</a></b>"
msgstr "neγ <b><a class=\"button installer\" href=\"{url}\">sider akken yebɣu yella</a></b>"

msgid ""
"<strong>How to Install in Thunderbird</strong> <ol> <li>Download and save the file to your hard disk.</li> <li>In Mozilla Thunderbird, open Add-ons from the Tools menu.</li> <li>From the options "
"button next to the add-on search field, select \"Install Add-on From File...\" and locate the downloaded add-on.</li> </ol>"
msgstr ""
"<strong>Amke ara tesbeddeḍ di Thunderbird</strong> <ol> <li>Sider sakin sekles afaylu ɣef udebṣi yinek.</li> <li>Di Mozilla Thunderbird, kcem ar umuɣ n izegrar seg umuɣ n ifecka.</li> <li>S useqdec "
"n tqeffalt yellan rrif n wurti n unadin izegrar, fren \"Sebded azegrir seg ufaylu\" sakin fren azegrir i d-sidreḍ</li> </ol>"

msgid "To install this Theme, <b>get Thunderbird</b>, a free and open source email client from Mozilla Messaging and install the Personas Plus add-on."
msgstr "Akken ad yebded useltel agi, <b> awi-d Thunderbird</b>, amsaɣ n tirawt ilelli yeldin sɣuṛ Mozilla udiɣ sebded izegrar Persona."

msgid "Learn more about Thunderbird"
msgstr "Issin ugar ɣef Thunderbird"

msgid "To install this Theme and thousands more, <b>get Firefox</b>, a free and open web browser from Mozilla."
msgstr "Akken ad tesbeddeḍ asentel-agi neq agimen n wiyaḍ, <b>Sebded Firefox</b>,iminig ilelli, baṭel n Mozilla."

#, python-format
msgid "This add-on has not been updated to work with your version of %(app)s."
msgstr "Azegrir-agi yettwag akken ad yeddu akked lqem inek n %(app)s."

msgid "Install Anyway"
msgstr "Sebded akken yebɣu yella"

msgid "This add-on requires a version of Firefox that has not been released yet."
msgstr "Azegrir agi yesra lqem n Firefox ur d-yeffiɣen ara yakan."

msgid "Help test new Firefox Versions"
msgstr "Mudd afus deg usekyes n ileqman n Firefox imaynuten"

#, python-format
msgid "This add-on requires %(app)s {new_version}. You are currently using %(app)s {old_version}."
msgstr "Azegrir  agi yesra %(app)s {new_version}. Aqla-k tu ra tesseqdaceḍ %(app)s {old_version}."

#. {0} is an app name, like Firefox.
msgid "Upgrade {0}"
msgstr "Leqqem {0}"

#, python-format
msgid "or view <a href=\"%(href)s\">older versions of this add-on</a>."
msgstr "neɣ sken <a href=\"%(href)s\">ileqman iqbuṛen n uzegrir agi</a>."

#, python-format
msgid "This Persona requires %(app)s %(new_version)s. You are currently using %(app)s {old_version}."
msgstr "Persona yesra %(app)s %(new_version)s. Acukan, tesseqdaceḍ tura %(app)s {old_version}."

msgid ""
"<strong>Caution:</strong> This add-on has not been reviewed by Mozilla and can't be installed on release versions of Firefox 43 and above.  Be careful when installing third-party software that might"
" harm your computer."
msgstr ""
"<strong>Ɣur-k&nbsp;:</strong> Azegrir-agi ur yettwasenqed ara sɣuṛ Mozilla, ihi ur yezmir ara ad yebded ɣef ileqman  Firefox 43 neq ugar.  Ɣur-k ticki tsebdadeḍ iqeɣẓanen wis kraḍ izemren ad "
"rwinaselkim inek."

msgid "<strong>Please note:</strong> This add-on is not compatible with your operating system."
msgstr "<strong>Ɣur-k:</strong> Azegrir-agi ur imṣada ara akked unagraw-inek n wammud."

#, python-format
msgid "This add-on is not compatible with your version of %(app)s because of the following:"
msgstr "Azegrir-agi ur imṣada ara akked lqem n %(app)s ɣef sebba n iferdisen-agi:"

msgid "View other versions"
msgstr "Wali ileqman nniḍen"

#, python-format
msgid "This add-on is not compatible with your version of %(app)s."
msgstr "Azegrir agi yemṣada akked lqem inek n %(app)s."

#. {0} is the name of the add-on.
msgid "Privacy Policy for {0}"
msgstr "Tsertit tabaḍnit i {0}"

#. The Privacy Policy for this add-on.
msgid "Privacy Policy"
msgstr "Tasertit n tbaḍnit"

msgid "QR code for add-on"
msgstr "Tangalt QR i uzegrir"

msgid "Want {0} on your mobile Firefox?  Scan this QR code to install directly to your phone.  (You'll need a QR reader.  Search your phone's marketplace if don't have one.)"
msgstr "Tebɣiḍ {0} ɣefFirefox aziraz ? Ṭṭef tangalt QR akken ad yebded srid ɣef tiliɣri yinek (tesriḍ ameɣri n tengalt QR. Nadi di marketplace n yienk inek ma yella ur tufiḍ ara yakan)."

#, fuzzy
msgid "Replacement Add-ons for {0}"
msgstr "Izegrar i {0}"

msgid "Report Abuse"
msgstr "Azen yir aseqdec"

#, python-format
msgid ""
"If you suspect this add-on violates <a href=\"%(url)s\">our policies</a> or has security or privacy issues, please use the form below to describe your concerns. Please do not use this form for any "
"other reason."
msgstr ""
"Ma tɣileḍ d akken azegrir-agi yeṛza <a href=\"%(url)s\">tisertityin nneɣ</a> neɣ yetthaz tudert tabadnit neɣ taɣellist, tanemmirt ma teččureḍ tiferkit-agi daw-a akken aɣ-d-azneḍ ayen i k-iceɣben. Ur"
" seqdac ara tiferkit-agi i wayen nniḍen."

msgid "Send Report"
msgstr "Azen aneqqis"

msgid "Cancel"
msgstr "Sefsex"

msgid "What do you think?"
msgstr "D acu tenniḍ?"

#, python-format
msgid "Please <a href=\"%(login)s\">log in</a> to submit a review"
msgstr "Ma ulac aɣilif <a href=\"%(login)s\">kcem</a> akken ad tazned aɛiwed n tmuɣli"

msgid "Title:"
msgstr "Azwel:"

msgid "Review:"
msgstr "Ɛiwed tamuɣli:"

msgid "Rating:"
msgstr "Asezmel:"

msgid "Submit review"
msgstr "Azen acegger"

msgid "Please do not post bug reports here. We do not make your email address available to add-on developers, so they can't contact you to resolve your issue."
msgstr "Ma ulac aɣilif, ur ttazen ara ineqqisen n ibugen dagi. Ur nettmuddu ara anekcum ar tensa yinek imayl i yineflayen n izegrar neɣ wid izemren ak-id-nermsen akken ad frun ugur inek."

#, python-format
msgid ""
"See this add-on's <a href=\"%(support)s\">support section</a> to find out if assistance is available. You can also try asking the <a href=\"https://discourse.mozilla-community.org/c/add-ons/add-on-"
"support\">add-on community</a> for help."
msgstr ""
"Wali <a href=\"%(support)s\">tigezmi n tallalt</a> n uzegrir-agi akken ad tafeḍ ma tella tallalt. Tzemreḍ daɣen ad tɛerḍeḍ ad tesutreḍ tallalt i <a href=\"https://discourse.mozilla-community.org/c"
"/add-ons/add-on-support\">tamezdagunut n uzegrir</a>."

msgid "Review Guidelines"
msgstr "Amnir n ucegger"

msgid "Reviews"
msgstr "Iceggiren"

#, python-format
msgid "by %(user)s on %(date)s"
msgstr "sɛur %(user)s di %(date)s"

msgid "Show the developer's reply to this review"
msgstr "Sken tiririt n uneflay i ucegger-agi"

#, python-format
msgid "See all reviews of this add-on"
msgid_plural "See all %(cnt)s reviews of this add-on"
msgstr[0] "Wali akk iceggiren n uzegrir-agi"
msgstr[1] "Wali akk %(cnt)s n iceggiren n uzegrir-agi"

msgid "Tags"
msgstr "Tibzimin"

msgid "Icon for {0}"
msgstr "Tignitin i {0}"

#, python-format
msgid "by %(users)s"
msgstr "sγur %(users)s"

msgid "[Warning]"
msgstr "[Γur-k]"

msgid "Permissions"
msgstr "Tisirag"

msgid "This add-on has been marked as experimental by its developers"
msgstr "Azegrir-agi yettwacreḍ d armitan sɣuṛ ineflayen ines"

msgid "Download Anyway"
msgstr "Sider akken yebɣu yili"

#, python-format
msgid "<b>%(amt)s</b> suggested"
msgstr "<b>%(amt)s</b> yettusumer"

msgid "Enjoy this add-on?"
msgstr "Tḥemleḍ azegrir-agi?"

#, python-format
msgid "The <a href=\"%(meet_url)s\">developer of this add-on</a> asks that you help support its continued development by making a small contribution."
msgstr "<a href=\"%(meet_url)s\">Aneflay n uzegrir agi</a> yessututr afus akken ad ikemmel taneflit s umuddu n cwiṭ n tewsa."

#, python-format
msgid "The <a href=\"%(meet_url)s\">developer of this add-on</a> asks that you show your support by making a donation to the <a href=\"%(charity_url)s\">%(charity_name)s</a>."
msgstr "<a href=\"%(meet_url)s\">Aneflay n uzegrir agi</a> yessutur afus s umuddu n cwiṭ n tewsa i <a href=\"%(charity_url)s\">%(charity_name)s</a>."

#, python-format
msgid "The <a href=\"%(meet_url)s\">developer of this add-on</a> asks that you show your support by making a small contribution to <a href=\"%(charity_url)s\">%(charity_name)s</a>."
msgstr "<a href=\"%(meet_url)s\">Aneflay n uzegrir agi</a> yessutur afus s umuddu n cwiṭ n tewsa i <a href=\"%(charity_url)s\">%(charity_name)s</a>."

msgid "This add-on requires the following add-ons to work properly:"
msgstr "Azegrir-agi yesra izegrar-agi akken ad yeddu akken iwata:"

msgid "Average"
msgstr "Talemmast"

msgid "Write a review"
msgstr "Aru aɛiwed n tmuɣli"

msgid "Related Categories"
msgstr "Taggayin i ilan assaɣ"

msgid "Part of these Collections"
msgstr "Iḥricen si tegrummiwin-agi"

#, python-format
msgid "Other add-ons by %(author)s"
msgid_plural "Other add-ons by these authors"
msgstr[0] "Izegrar nniḍen sɣur %(author)s"
msgstr[1] "Izegrar nniḍen sɣuṛ imeskaren-agi"

#, python-format
msgid "<span itemprop=\"ratingCount\">%(num)s</span> user review"
msgid_plural "<span itemprop=\"ratingCount\">%(num)s</span> user reviews"
msgstr[0] "<span itemprop=\"ratingCount\">%(num)s</span> aɛiwed n tmuɣli n useqdac"
msgstr[1] "<span itemprop=\"ratingCount\">%(num)s</span> iɛiwad n tmuɣli n useqdac"

msgid "View statistics"
msgstr "Wali tidaddanin"

msgid "Manage"
msgstr "Sefrek"

msgid "Add-on Review"
msgstr "Acegger n uzegrir"

msgid "Admin Manage"
msgstr "Asefrek n unedbal"

#. {0} is an add-on name.
msgid "Icon of {0}"
msgstr "Tignit i {0}"

#, python-format
msgid "Meet the Developer: <a href=\"%(url)s\">%(name)s</a>"
msgid_plural "<a href=\"%(url)s\">Meet the Developers</a>"
msgstr[0] "Mlal akked uneflay : <a href=\"%(url)s\">%(name)s</a>"
msgstr[1] "<a href=\"%(url)s\">Mlal ineflayen</a>"

msgid "Learn why {0} was created and find out what's next for this add-on."
msgstr "Issin acuɣer {0} yerna u yufa-d d acu ara yilin ɣer zdat ɣef uzegrir agi."

#. {0} is an index.
msgid "Add-on screenshot #{0}"
msgstr "Tuṭṭfa n ugdil n uzegrir # {0}"

msgid "Add-on home page"
msgstr "Asebter agejdan n uzegrir"

msgid "Support site"
msgstr "Asmel n tallalt"

msgid "Support E-mail"
msgstr "Imayl n tallalt"

msgid "Info"
msgstr "Talɣut"

msgid "Last Updated:"
msgstr "Aleqqem aneggaru:"

#, python-format
msgid "Released under <a href=\"%(url)s\">%(name)s</a>"
msgstr "Yeffeɣ-d daw <a href=\"%(url)s\">%(name)s</a>"

msgid "Custom License"
msgstr "Turagt tudmawant"

msgid "About this Add-on"
msgstr "Γef uzegrir agi"

msgid "Developer’s Comments"
msgstr "Iwenniten n uneflay"

msgid "Version Information"
msgstr "Talɣut ɣef lqem"

msgid "See complete version history"
msgstr "Wali akk amazray n lqem"

msgid "Development Channel"
msgstr "Abadu n tneflit"

msgid ""
"The Development Channel lets you test an experimental new version of this add-on before it's released to the general public. Once you install the development version, you will continue to get "
"updates from this channel. To stop receiving development updates, reinstall the default version from the link above."
msgstr ""
"Abadu n tneflit ak-yeǧǧ ad teskeydeḍ lqem armitan n uzegrir-agi send ad yeffeɣ s wudem azayez. Ticki lqem n tneflit yebded, ad tkemleḍ armas n ileqman seg ubadu-agi. Akken ad tesḥebseḍ armas n "
"ileqman, sebded lqem amezwer seg useɣwen daw-a."

msgid "<strong>Caution:</strong> Development versions of this add-on have not been reviewed by Mozilla."
msgstr "<strong>Ɣur-k;:</strong> ileqman n tneflit n uzegrir-agi ur ttwaceggern ara sɣur Mozilla."

msgid "See complete development channel history"
msgstr "Wali akk amazray n tneflit"

msgid "close"
msgstr "mdel"

msgid "Some add-ons ask for permission to perform certain functions (example: a tab management add-on will ask permission to access your browser’s tab system)."
msgstr ""

msgid ""
"Since you’re in control of your Firefox, the choice to grant or deny these requests is yours. Accepting permissions does not inherently compromise your browser’s performance or security, but in some"
" rare cases risk may be involved."
msgstr ""

#. This is a header of a list of things the add-on can do.
msgid "This add-on can:"
msgstr "Azegrir-agi yezmer:"

#. {0} is an add-on name.
msgid "Thank you for installing {0}"
msgstr "Tanemmirt qef usebded n {0}"

#. {0} is an add-on name.
msgid "Meet the {0} Developer"
msgstr "Mlal akked uneflay {0}"

msgid "Before downloading this add-on, please consider supporting the development of this add-on by making a small contribution."
msgstr "Send ad tesidreḍ azegrir-agi, tanemmirt ma txemmed ad tmuddeḍ afus i tneflit ines s umuddu n cwiṭ n tewsa."

msgid "Why was {0} created?"
msgstr "Acuɣer {0} yettwarna?"

msgid "What's next for {0}"
msgstr "D acu d-iteddun di {0}"

msgid "About the Developer"
msgid_plural "About the Developers"
msgstr[0] "Γef uneflay"
msgstr[1] "ɣef ineflayen"

msgid "No Photo"
msgstr "Ulac tawlaft"

msgid "Who is {0}?"
msgstr "D anwa i {0}?"

msgid "This add-on has been removed by its author."
msgstr "Azegrir agi yekkes-it umeskar ines."

msgid "This add-on has been disabled by an administrator."
msgstr "Azegrir agi yessens-it unebdal."

msgid "Source Code License for {addon}"
msgstr "Turagt n tengalt aɣbalu i {addon}"

#. The License for this add-on.
msgid "Source Code License"
msgstr "Turagt n tengalt aɣbalu"

msgid "permalink"
msgstr "aseɣwen yezgan"

#, python-format
msgid "See all user reviews"
msgid_plural "See all %(cnt)s user reviews"
msgstr[0] "Wali akk iceggiren n useqdac"
msgstr[1] "Wali akk %(cnt)s n iceggiren n useqdac"

msgid "This add-on has not yet been reviewed."
msgstr "Azegrir-agi ur yettwacegger ara yakan."

msgid "Be the first!"
msgstr "Ili-k d amezwaru!"

msgid "{0} users"
msgstr "{0} n iseqdacen"

msgid "More"
msgstr "Ugar"

msgid "Add to collection"
msgstr "Rnu ɣer tagrumma"

msgid "My Add-ons"
msgstr "Izegrar-iw"

msgid "My Themes"
msgstr "Isental-iw"

#. This is a caption for a table. {0} is an add-on name.
msgid "Add-on Information for {0}"
msgstr "Talɣut n uzegrir i {0}"

msgid "Edit Theme"
msgstr "Ẓreg asentel"

msgid "Approve / Reject"
msgstr "Qbel / Agwi"

msgid "Review History"
msgstr "Cegger amazray"

msgid "Sorry, this theme is pending. Please come back later."
msgstr "Suref-aɣ, asentel-agi yettṛagu. Ma ulac aɣilif uɣal-d ticki."

msgid "This theme is pending. It is invisible to everyone but you."
msgstr "Asentel-agi yettṛaǧu. Ur d-yettban ara i yemdanen. Ala kečč ara t-iwalin."

msgid "Collector's Note"
msgstr "Tazmilt n uleqqad"

#. {0} is the number of downloads.
msgid "<strong>{0}</strong> weekly download"
msgid_plural "<strong>{0}</strong> weekly downloads"
msgstr[0] "<strong>{0}</strong> asider n ḍḍurt"
msgstr[1] "<strong>{0}</strong> isidar n ḍḍurt"

msgid "Tools"
msgstr "Ifecka"

msgid "My Profile"
msgstr "Imeɣna yinu"

msgid "Account Settings"
msgstr "Iɣewwaṛen n umiḍan"

msgid "My Collections"
msgstr "Tigrummiwin yinu"

msgid "My Favorites"
msgstr "Inurifen inu"

msgid "Log out"
msgstr "Ffeɣ"

msgid "Manage My Submissions"
msgstr "Sefrek ayen d-uzneɣ"

msgid "Submit a New Add-on"
msgstr "Azen azegrir amaynut"

msgid "Submit a New Theme"
msgstr "Azen asentel amaynut"

msgid "Developer Hub"
msgstr "Tarbaɛt n ineflayen"

msgid "Manage API Keys"
msgstr "Sefrek tisura API"

msgid "Reviewer Tools"
msgstr "Ifecka n umcegger"

msgid "Admin Tools"
msgstr "Ifecka n tedbalt"

msgid "Incorrect, please try again."
msgstr "Mačči d ameɣtu, ma ulac aɣilif ɛreḍ tikelt nniḍen."

msgid "Error verifying input, please try again."
msgstr "Tuccḍa deg usenqed n unekcum. ma ulac aɣilif ɛreḍ tikelt nniḍen."

msgid "This must be a valid hex color code, such as #000000."
msgstr "Yessef k ad yili n tangalt n yini asedamrawan, am #000000."

msgid "Collections"
msgstr "Tigrummiwin"

msgid "Dictionaries & Language Packs"
msgstr "Imawalen & ikemmusen n tutlayin"

msgid "Add-ons"
msgstr "Izegrar"

#. L10n: relative time in the past, like '4 days ago'
msgid "{0} ago"
msgstr "{0} aya"

msgid "Not allowed"
msgstr "Ur yettusireg ara"

msgid "<h1>Oops! Not allowed.</h1> <p>You tried to do something that you weren't allowed to.</p>"
msgstr "<h1>Suref-aɣ! Ayagi yegdel.</h1> <p>Tɣeṛḍeḍ ad tkecmeḍ ar teɣbalut anida ur ɣur-k ara izerfan.</p>"

msgid "<p>Try going back to the previous page, refreshing and then trying again.</p>"
msgstr "<p>Ɛreḍ ad tuɣaleḍ ar usebter yezrin, sali-d sakin ɛreḍ tikelt nniḍen.</p>"

msgid "Page Not Found"
msgstr "Ulac asebter"

msgid "Firefox Add-ons"
msgstr "Izegrar Firefox"

msgid "Sorry, but we can't find anything at the address you entered. If you followed a link to an add-on, it's possible that add-on has been removed by its author."
msgstr ""

msgid "Suggested Pages"
msgstr "Isebtar d-ittusumren"

msgid "Browse all extensions"
msgstr "Snirem akk isiɣzaf"

msgid "Browse all themes"
msgstr "Snirem akk isental"

msgid "Add-ons Home Page"
msgstr "Asebter agejdan n izegrar"

#, python-format
msgid "If you followed a link from somewhere, please %(open_bug_link)sfile an issue%(close_bug_link)s. Tell us where you came from and what you were looking for, and we'll do our best to fix it."
msgstr ""

msgid "Not Found"
msgstr "Ulac-it"

#, python-format
msgid ""
"<h1>We're sorry, but we can't find what you're looking for.</h1> <p> The page or file you requested wasn't found on our site. It's possible that you clicked a link that's out of date, or typed in "
"the address incorrectly. </p> <ul> <li>If you typed in the address, please double check the spelling.</li> <li> If you followed a link from somewhere, please <a href=\"https://github.com/mozilla"
"/addons-server/issues/new/\">file an issue</a>. Tell us where you came from and what you were looking for, and we'll do our best to fix it. </li> </ul> <p>Or you can just jump over to some of the "
"popular pages on our website.</p> <ul> <li>Are you interested in a <a href=\"%(rec)s\">list of featured add-ons</a>?</li> <li> Do you want to <a href=\"%(search)s\">search for add-ons</a>? You may "
"go to the <a href=\"%(search)s\">search page</a> or just use the search field above. </li> <li> If you prefer to start over, just go to the <a href=\"%(home)s\">add-ons front page</a>. </li> </ul>"
msgstr ""
"<h1>Suref-aɣ, ur nezmir ara ad d-naf ayen tettnadiḍ.</h1> <p> Asebter neɣ afaylu i tebɣiḍ ulac-it deg usmel nneɣ. Ahat tsiteḍ ɣef useɣwen yemmmuten neɣ yegber tuccḍa. </p> <ul> <li>Ma yella turiḍ "
"tansa, senqed-itt.</li> <li> La yella tḍefred aseɣwen, ma ulac aɣilif <a href=\"https://github.com/mozilla/addons-server/issues/new/\">azen-d abug</a>. Ini-yaɣ-d ansa d-ekkiḍ udiɣ ayen tettnadiḍ, ad"
" neg ayen nezmer  akken ad nefru ugur. </li> </ul> <p>Tzemreḍ daɣen ad tedduḍ ar isebtar nneɣ izayazen.</p> <ul> <li>Ahat tebɣiḍ <a href=\"%(rec)s\">tabdart n izegrar s yetran</a> ?</li> <li> Tebɣiḍ"
" <a href=\"%(search)s\">ad tnadiḍ izegrar</a>&nbsp;? Tzemreḍ ad tedduḍ ar <a href=\"%(search)s\">usebter n unadi</a> neɣ ad tesqedceḍ urti n unadi daw-a. </li> <li> Ma tebɣiḍ ad talseḍ, ddu ar <a "
"href=\"%(home)s\">usebter agejdan n izegrar</a>. </li> </ul>"

msgid "Oops"
msgstr "Ay ay ay"

#, python-format
msgid "<h1>Oops!  We had an error.</h1> <p>We'll get to fixing that soon.</p> <p> You can try refreshing the page, or head back to the <a href=\"%(home)s\">Add-ons homepage</a>. </p>"
msgstr "<h1>Ihuh! Teḍra-d tuccḍa.</h1> <p>Ad tt-neseɣti s zreb.</p> <p> Tzemreḍ ad ɛerḍeḍ asali n usebter neɣ uɣal ar <a href=\"%(home)s\">usebter agejdan n izegrar</a>. </p>"

msgid "Some rights reserved"
msgstr "Kra n izerfan ttwaḥerzen"

msgid "No results found"
msgstr "Ulac igmad yettwafen"

#. abbreviation of 'previous'
msgid "Prev"
msgstr "Γer deffir"

msgid "Next"
msgstr "Γer zdat"

#, python-format
msgid "Results <strong>%(begin)s</strong>&ndash;<strong>%(end)s</strong> of <strong>%(count)s</strong>"
msgstr "Igmaḍ <strong>%(begin)s</strong>&ndash;<strong>%(end)s</strong> si <strong>%(count)s</strong>"

msgid "Maintenance in progress"
msgstr "Aseggem iteddu"

msgid "This feature is temporarily disabled while we perform website maintenance. Please use your browser's Back button and try again a little later."
msgstr "Tamahilt-agi taskudant ur termid ara di lawan anida nteddu deg useggem n usmel web. Tanemmirt ma tesqedceḍ taqeffalt Ar Deffir n iminig inek sakin ɛreḍ ticki."

msgid "Some features on this page are temporarily disabled while we perform website maintenance. Please try again a little later."
msgstr "Kra n tmahilin deg usebter-agi ttwasensent akka tura makken nettseggim asmel web. Ma ulac aɣlif,uɣal-d ticki."

msgid "Are you human?"
msgstr "D amdan kečč?"

msgid ""
"<p> Please enter <strong>all the words</strong> below, <strong>separated by a space if necessary</strong>. </p> <p> If this is hard to read, you can <a href=\"#\" id=\"recaptcha_different\">try "
"different words</a> or <a href=\"#\" id=\"recaptcha_audio\">try a different type of challenge</a> instead. </p>"
msgstr ""
"<p> Ma ulac aɣilif sekcem<strong>akk awalen</strong> dagi, <strong>yettwabrez s isekkilen ilmawen</strong>. </p> <p> Ma yewɛeṛ i tɣuṛi, tzemreḍ <a href=\"#\" id=\"recaptcha_different\">ɛreḍ awalen "
"nniḍen</a> ou <a href=\"#\" id=\"recaptcha_audio\">ɛreḍ anaw nniḍen</a> àdeg umdiq-is.</p>"

msgid "Top Rated"
msgstr "Yettwasezmel aṭas"

msgid "Newest"
msgstr "Amaynut"

msgid "Explore"
msgstr "Snirem"

msgid "Extensions"
msgstr "Isiɣzaf"

#. {0} is a category name. Ex: "Sports"
msgid "Themes"
msgstr "Isental"

msgid "Want more customization? Try <b>Complete Themes</b>"
msgstr "Tebɣiḍ ad terreḍ iminig inek d udmawan ugar? Ɛreḍ <b>isental ummiden</b>"

msgid "Most Followers"
msgstr "Ttwaḍfaṛen aṭas"

msgid "Collections I've Made"
msgstr "Tigrimmiwin i xedmeɣ"

msgid "Collections I'm Following"
msgstr "Tigrummiwin i ṭafareɣ"

msgid "My Favorite Add-ons"
msgstr "Izegrar inu inurifen"

msgid "More&hellip;"
msgstr "Ugar &hellip;"

msgid "Add-ons for Mobile"
msgstr "Izegrar i uziraz"

msgid "Search Tools"
msgstr "Ifecka n unadi"

#. This is a page range (e.g., Page 1 of 50).
#, python-format
msgid "Page <a href=\"%(current_pg_url)s\">%(current_pg)s</a> of <a href=\"%(last_pg_url)s\">%(last_pg)s</a>"
msgstr "Asebter <a href=\"%(current_pg_url)s\">%(current_pg)s</a> si <a href=\"%(last_pg_url)s\">%(last_pg)s</a>"

msgid "Jump to first page"
msgstr "Uɣal ɣer usebter amezwaru"

msgid "Previous"
msgstr "Γer deffir"

msgid "Jump to last page"
msgstr "Ddu ɣer usebter aneggaur"

#. First and second arguments are the result range (e.g., 1-20);
#. third argument is the number of total results (e.g., 1,000).
#, python-format
msgid "Showing <b>%(begin)s</b>&ndash;<b>%(end)s</b> of <b>%(count)s</b>"
msgstr "Askan <b>%(begin)s</b>&ndash;<b>%(end)s</b> si <b>%(count)s</b>"

msgid "Title"
msgstr "Azwel"

msgid "Body"
msgstr "Tafekka"

msgid "Another Title"
msgstr "Azwel nniḍen"

msgid "Another Body"
msgstr "Tafekka nniḍen"

msgid "Invalid Authorization header. No credentials provided."
msgstr "Aqerru n tsiregt mačči d ameɣtu. Ulac talɣut n usulu yettwafen."

msgid "Invalid Authorization header. Credentials string should not contain spaces."
msgstr "Aqerru n tsiregt mačči d ameɣtu. Azrir igebren talɣut n usulu ur issefk ara ad yegber isekkilen imellalen."

msgid "Signature has expired."
msgstr "Azmul yemmut."

msgid "Error decoding signature."
msgstr "Tuccḍa deg uzmek n uzmul."

msgid "Invalid JWT Token."
msgstr "Ajiṭun JWT mačči d ameɣtu."

msgid "The field must have a length of at least {num} characters."
msgstr "Urti-agi yessefk ad igber ɣarsum {num} n isekkilen."

msgid "The language code {lang_code} is invalid."
msgstr "Tangalt n tutlayt {lang_code} mačči d tameɣtut."

msgid "Application Versions"
msgstr "Ileqman n usnas"

msgid "Acceptable versions for all applications on AMO."
msgstr "Ileqman yelhan i yesnasen meṛṛa di AMO."

msgid "Valid Application Versions"
msgstr "Ileqman inetmen n usnas"

msgid "Add-ons submitted to Mozilla Add-ons must have a manifest file with at least one of the below applications supported. Only the versions listed below are allowed for these applications."
msgstr "Izegrar yettwaznen deg usmel Mozilla Add-ons yessefk ad gebren afaylu ameskan igebren ɣarṣum iseɣẓanen yettwabedren daw-a. Ala ileqman id-yettwabedren daw-a i yettwasirgen."

msgid "https://developer.mozilla.org/Add-ons/WebExtensions/manifest.json/applications"
msgstr "https://developer.mozilla.org/Add-ons/WebExtensions/manifest.json/applications"

#, python-format
msgid "Please be aware that WebExtensions will not accept a \"*\" in <a href=\"%(version_url)s\">strict_min_version</a>."
msgstr "Ma ulac aɣilif ẓeṛ d akken WebExtensions ur qeblen ara  \"*\" di <a href=\"%(version_url)s\">strict_min_version</a>."

msgid "GUID"
msgstr "GUID"

msgid "Versions"
msgstr "Ileqman"

msgid "http://developer.mozilla.org/en/docs/Install_Manifests"
msgstr "http://developer.mozilla.org/en/docs/Install_Manifests"

#, python-format
msgid "If your supported application does not require a manifest file, you still must include one with the required properties as specified <a href=\"%(url)s\">here</a>."
msgstr "Γas ulama aseɣzan inek ur yesri ara afaylu ameskan, yessefk ad t-id-sedduḍ yal tikelt akked tmeẓliyin ilaqen am akken id-yettwammel <a href=\"%(url)s\">dagi</a>."

#. L10n: {0} is 'Add-ons for <app>'.
#, python-format
msgid "Collections :: %s"
msgstr "Tigrummiwin:: %s"

msgid "Collections are groups of related add-ons that anyone can create and share."
msgstr "Tigrummiwin d igrawen n izegrar yemcudden gar-asen, yal yiwen yezmer ad ten-yernu neɣ ad ten-yebḍu."

#. L10n: {0} is a collection name, {1} is 'Add-ons for <app>'.
msgid "{0} :: Collections :: {1}"
msgstr "{0} :: Tigrummiwin:: {1}"

msgid "Only I can view this collection."
msgstr "Ala nek i yezmren ad iwali tagrumma-agi."

msgid "Anybody can view this collection."
msgstr "Yal yiwen yezmer ad iwali tagrumma-agi."

msgid "Give your collection a name."
msgstr "Mudd isem i tegrumma inek."

msgid "URL:"
msgstr "URL:"

msgid "Describe your collection (no links allowed)."
msgstr "Seglem tagrumma inek (ulac iseɣwan)."

msgid "Privacy:"
msgstr "Tabaḍnit:"

msgid "Icon"
msgstr "Tignit"

msgid "Please don't fill out this field, it's used to catch bots"
msgstr "Ma ulac aɣilif ččaṛ urti-agi, wagi ad yettwaseqdec akken ad yendi i yiṛubuten"

msgid "This name cannot be used."
msgstr "Isem agi ur yettwaseqdac ara."

msgid "This url is already in use by another collection"
msgstr "Tansa-agi tseqdac-itt yakan tagrumma nniḍen"

msgid "Icons must be either PNG or JPG."
msgstr "Tiginitin zemrent kan ad ilint PNG neɣ JPG."

msgid "Add a positive vote for this collection"
msgstr "Rnu tafrant yufraren i tegrumma-agi"

msgid "Add a negative vote for this collection"
msgstr "Rnu tafrant tibawt i tegrumma-agi"

msgid "Remove my vote for this collection"
msgstr "Kkes tafrant-inu si tegrumma-agi"

msgid "Log in to vote for this collection"
msgstr "Qqen akken ad ternud tafrant i tegrumma-agi"

msgid "Add to favorites"
msgstr "Rnu ɣer inurifen"

msgid "Favorite"
msgstr "Anurif"

msgid "Remove from favorites"
msgstr "Kkes seg inurifen"

msgid "Name"
msgstr "Isem"

msgid "Recently Updated"
msgstr "Ttwaleqmen melmi kan"

msgid "Recently Popular"
msgstr "Ttwasnen aṭas melmi kan"

msgid "Added"
msgstr "Yettwarna"

msgid "Popularity"
msgstr "Ttwasnen aṭas"

msgid "Collection created!"
msgstr "Tagrumma tettwarna!"

#, python-format
msgid "Your new collection is shown below. You can <a href=\"%(url)s\">edit additional settings</a> if you'd like."
msgstr "Tagrumma yinek tamaynut tettwasken-d daw-a. Tzemreḍ ad <a href=\"%(url)s\">tesnifleḍ iɣewwaṛen nniḍen </a> ma tebɣiḍ."

msgid "Collection updated!"
msgstr "Tagrumma tettwaleqqem!"

#, python-format
msgid "<a href=\"%(url)s\">View your collection</a> to see the changes."
msgstr "<a href=\"%(url)s\">Wzli tagrumma yinek</a> akken ad twaliḍ isnifal."

msgid "Icon Deleted"
msgstr "Tignit tettwakkes"

msgid "Create a New Collection"
msgstr "Rnu tagrumma tamaynut"

#, python-format
msgid "As noted in our <a href=\"%(legal)s\">Legal Notices</a>, individual collection arrangements are governed by the Creative Commons Attribution Share-Alike License"
msgstr "Akken twalaḍ deg <a href=\"%(legal)s\">tezmilin tusḍifin</a>, tigrummiwin tisufin llant daw n turagt Creative Commons Attribution Share-Alike License"

msgid "Create Collection"
msgstr "Rnu tagrumma"

msgid "View this collection"
msgstr "Sken tagrumma agi"

msgid "Start a new collection..."
msgstr "Senker tagrumma tamaynut..."

msgid "Start a New Collection"
msgstr "Senker tagrumma tamaynut"

msgid "Name:"
msgstr "Isem:"

msgid "or <a id=\"collections-new-cancel\" href=\"#\">Cancel</a>"
msgstr "neɣ <a id=\"collections-new-cancel\" href=\"#\">Sefsex</a>"

#. Link to remove a collection vote
msgid "To rate collections, you must have an add-ons account."
msgstr "Akken ad ternud tazmilt i tegrummiwin, yessefk ad yili ɣur-k umiḍan."

msgid "Create an Add-ons Account"
msgstr "Rnu amiḍan n izigrar"

#, python-format
msgid "or <a href=\"%(login)s\">log in to your current account</a>"
msgstr "neɣ <a href=\"%(login)s\">kcem s umiḍan inek amiran</a>"

msgid "{0} :: Collections"
msgstr "{0} :: Tigrummiwin"

msgid "private"
msgstr "uslig"

#, python-format
msgid "<span>%(num)s</span> follower"
msgid_plural "<span>%(num)s</span> followers"
msgstr[0] "<span>%(num)s</span> aneḍfaṛ"
msgstr[1] "<span>%(num)s</span> ineḍfaṛen"

msgid "About this Collection"
msgstr "Γef tagrumma-agi"

msgid "Add-ons synced to my Mobile Firefox"
msgstr "Izegrar mtawin ar Firefox aziraz"

msgid "Make this Collection Private"
msgstr "Err tagrumma-agi d tusligt"

msgid "Make this Collection Public"
msgstr "Err tagrumma-agi d tazayezt"

msgid "Learn about collections"
msgstr "Issin ɣef tegrummiwin"

msgid "More Options:"
msgstr "Ugar n iɣewwaṛen:"

msgid "Edit Collection"
msgstr "Ẓreg tagrumma"

msgid "Delete Collection"
msgstr "Kkes tagrumma"

#, python-format
msgid "%(num)s Theme in this Collection"
msgid_plural "%(num)s Themes in this Collection"
msgstr[0] "%(num)s asentel di tagrumma-agi"
msgstr[1] "%(num)s n isental di tagrumma-agi"

#, python-format
msgid "%(num)s Add-on in this Collection"
msgid_plural "%(num)s Add-ons in this Collection"
msgstr[0] "%(num)s azegrir di tagrumma-agi"
msgstr[1] "%(num)s izegrar di tagrumma-agi"

msgid "Go"
msgstr "Bdu"

msgid "What are Collections?"
msgstr "D acu-tent tigrummiwin?"

msgid "Explore Collections"
msgstr "Snirem tigrummiwin"

msgid "Common Tags"
msgstr "Tibzimin yettwasnen"

msgid "More by this User"
msgstr "Ugar sɣuṛ aseqdac agi"

msgid "See all collections by this user"
msgstr "Wali akk tigrummiwin sɣuṛ aseqdac agi"

msgid ""
"Add-ons that you mark as favorites using the <b>Add to Favorites</b> feature appear below. This collection is currently <b>public</b>, which means everyone can see it. If you would like to hide it "
"from public view, click the button below to make it private."
msgstr ""
"Izegrar i tceṛḍeḍ d inuraf s tmahilt <b>Rnu ar inuraf</b> ad d-banen daw-a. Tagrumma-agi tura yakan d <b>tazayezt</b>. Ihi yal yiwen yezmer ad ten-iwali. Ma yella tebɣiḍ ad ten-tefreḍ ur ten-ttwalin"
" ara yemdanen, sit ɣef tqeffalt daw-a akken ad ten-terreḍ d usligen."

msgid ""
"Add-ons that you mark as favorites using the <b>Add to Favorites</b> feature appear below. This collection is currently <b>private</b>, which means only you can see it. If you would like everyone to"
" be able to see your favorites, click the button below to make it public."
msgstr ""
"Izegrar yettwabezmen d inurifen s useqdec n  tmahilt <b>Rnu ar inurifen</b> ad d-banen daw-a. Tagrumma-agi akka tura d <b>tusligt</b>, ayen d-immalen d akken ala kečč i yezmren ad tt-waliḍ. Ma "
"tebɣiḍ akken yal yiwen ad tt-iwali, sit ɣef tqeffalt daw-a akken ad tt-terreḍ d tazayezt."

msgid "My favorite add-ons"
msgstr "Izegrar-inu inuraf"

#, python-format
msgid "<span>%(addons)s</span> add-on"
msgid_plural "<span>%(addons)s</span> add-ons"
msgstr[0] "<span>%(addons)s</span> azegrir"
msgstr[1] "<span>%(addons)s</span> izegrar"

#, python-format
msgid "<span>%(followers)s</span> follower"
msgid_plural "<span>%(followers)s</span> followers"
msgstr[0] "<span>%(followers)s</span> aneḍfaṛ"
msgstr[1] "<span>%(followers)s</span> ineḍfaṛen"

#. People "follow" collections to get notified of updates.                    Like
#. Twitter followers.
#. People "follow" collections to get notified of updates.
#. Like Twitter followers.
#, python-format
msgid "%(num)s weekly follower"
msgid_plural "%(num)s weekly followers"
msgstr[0] "%(num)s ameltaɣ n dduṛt"
msgstr[1] "%(num)s ameltaɣ n dduṛt"

#. People "follow" collections to get notified of updates.                    Like
#. Twitter followers.
#, python-format
msgid "%(num)s monthly follower"
msgid_plural "%(num)s monthly followers"
msgstr[0] "%(num)s ameltaɣ deg aggur"
msgstr[1] "%(num)s ameltaɣ deg aggur"

#. People "follow" collections to get notified of updates.                    Like
#. Twitter followers.
#. People "follow" collections to get notified of updates.
#. Like Twitter followers.
#, python-format
msgid "%(num)s follower"
msgid_plural "%(num)s followers"
msgstr[0] "%(num)s n umetleɣ"
msgstr[1] "%(num)s imeltaɣen"

msgid "by {0}"
msgstr "sɣur {0}"

msgid "Stop Following"
msgstr "Seḥbes aḍfaṛ"

msgid "Follow this Collection"
msgstr "Ḍfeṛ tagrumma agi"

msgid "Edit this Collection"
msgstr "Ẓreg tagrumma agi"

#. %s is the name of the collection.
msgid "Delete {0}"
msgstr "Kkes {0}"

msgid "Are you sure?"
msgstr "S tidett?"

msgid "Yes"
msgstr "Ih"

msgid "No"
msgstr "Ala"

#. {0} is the name of the collection.
msgid "Edit {0}"
msgstr "Ẓreg {0}"

msgid "Description"
msgstr "Aglam"

msgid "Contributors & More"
msgstr "Imttekkiyen & wayen nniḍen"

msgid "Save Changes"
msgstr "Sekles asnifel"

msgid "Owner"
msgstr "Bab"

msgid "Make Owner"
msgstr "Err d bab"

msgid "Remove this user as a contributor"
msgstr "Kkes aseqdac-agi seg imttekkiyen"

msgid "Remove"
msgstr "Kkes"

msgid "Collection Contributors"
msgstr "Imttekkiyen n tagrumma"

msgid ""
"You can add multiple contributors to this collection. A contributor can add and remove add-ons from this collection, but cannot change its name or description. To add a contributor, enter their "
"email in the box below. Contributors must have a Mozilla Add-ons account."
msgstr ""
"Tzermeḍ ad ternuḍ deqs n imttekkiyen ar tagrumma-agi. Amttekki yezmer ad yernu neɣ ad yekkes izegrar si tagrumma-agi, acu kan ur izmir ara ad isnifel isemneɣ aglam. Akken ad ternuḍ amttekki, sekcem "
"imayl ines deg usfaylu-agi daw-a. Yessefk imttekkiyen ad sɛun amiḍan n izegrar n Mozilla."

msgid "User"
msgstr "Aseqdac"

msgid "Email"
msgstr "Imayl"

msgid "Role"
msgstr "Tamlilt"

msgid "Enter the email address of the contributor to add"
msgstr "Sekcem tansa imayl n imttekki ara ternuḍ"

msgid "Add Contributor"
msgstr "Rnu imttekki"

msgid "Contributor"
msgstr "Imttekki"

msgid "Admin Settings"
msgstr "Iɣewwaṛen n unedbal"

msgid "<b>Warning:</b> By changing the owner of this collection, you will no longer be able to edit it. You will only be able to add and remove add-ons from it."
msgstr "<b>Ɣur-k:</b> Ma tbedleḍ bab n tagrumma-agi, ur tettizmired ara ad tt-tesnifleḍ. Tzemreḍ kan ad ternuḍ neq ad tekkseḍ izegrar."

msgid "Continue"
msgstr "Kemmel"

msgid "or <a id=\"change-owner-cancel\" href=\"#\">Cancel</a>"
msgstr "neɣ <a id=\"change-owner-cancel\" href=\"#\">Sefsex</a>"

#. {0} is a username.
msgid "Collections by {0}"
msgstr "Tigrummiwin sɣuṛ {0}"

msgid "No collections found."
msgstr "Ulac tigrummiwin yettwafen."

msgid "Most-Followed Collections"
msgstr "Tigrummiwin yettwaḍfaṛen s waṭas"

msgid "Newest Collections"
msgstr "Tigrummiwin tineggura"

msgid "Collections by Name"
msgstr "Tigrummiwin s yisem"

msgid "Recently Updated Collections"
msgstr "Tigrummiwin yettusniflen melmi kan"

msgid "Recently Popular Collections"
msgstr "Tigrummiwin yettwasnen aṭas"

#, python-format
msgid "Collections are groups of related add-ons that anyone can create and share. Explore collections created by other users or <a href=\"%(url)s\">create your own</a>."
msgstr "Tigrummiwin d igrawen n izegrar yemcudden gar-asen i yezmer yal yiwen ad yernu neɣ ad yebḍu. Snirem tigrummiwin i rnan iseqdacen nniḍen neɣ <a href=\"%(url)s\">rnu ayala-k</a>."

msgid "Subscribe"
msgstr "Jerred"

msgid "Following"
msgstr "Aḍfaṛ"

msgid "Create a Collection"
msgstr "Rnu tagrumma"

msgid "Collections make it easy to keep track of favorite add-ons and share your perfectly customized browser with others."
msgstr "Tigrummiwin ttaǧant lǧeṛṛat s wudem fessusen n izegrar inek inuraf udi q ad bḍun aggan inek n iminig akked yemdanen nniḍen."

msgid "Collection Icon"
msgstr "Tignit n tagrumma"

msgid "Reset"
msgstr "Wennez"

msgid "PNG and JPG supported.  Image will be resized to 32x32."
msgstr "PNG akked JPG ttusefraken.  Tugna ad tuɣal ar 32x32."

msgid "There are errors in this form.  Please correct them below."
msgstr "Llan tuccḍiwin di tfelwit-agi.  Ma ulac aqlif̣ seɣti-tent daw-a."

msgid "Add-ons in Your Collection"
msgstr "Izegrar di tagrumma yinek"

msgid "To include an add-on in this collection, enter its name in the box below and hit enter."
msgstr "Akken ad ternuḍ azgrir di tagrumma-agi, sekcem isem deg urti-agi sakin senned ɣef Kcem."

msgid "Add-on"
msgstr "Azegrir"

msgid "Comment"
msgstr "Awennit"

msgid "Enter the name of the add-on to include"
msgstr "Sekcem isem n uzegrir ara tsedduḍ"

msgid "Add to Collection"
msgstr "Rnu ɣer tagrumma"

msgid "Pending"
msgstr "Yettraǧu"

msgid "Add a comment"
msgstr "Rnu awennit"

msgid "Remove this add-on from the collection"
msgstr "Kkes azegrir-agi si tagrumma"

#. L10n: %s is a category name.
#, python-format
msgid "%s Add-ons"
msgstr "%s izegrar"

#. L10n: %s is a category name.
#, python-format
msgid "%s Themes"
msgstr "%s Isental"

#, python-format
msgid "Featured Add-ons :: %s"
msgstr "Izegrar yettwasnen:: %s"

#. L10n: %s is an app name.
#, python-format
msgid "Here's a few of our favorite add-ons to help you get started customizing %s."
msgstr "Haten-aya kra n izegrar-nneɣ inuraf ak-dimudden tazwart deg aggan n %s."

#. L10n: %s is a category name.
#, python-format
msgid "Search tools relating to %s"
msgstr "Nadi ifecka icudden ar %s"

msgid "Search tools and search-related extensions"
msgstr "Ifecka n unadi akked isiɣzaf icudden ar unadi"

msgid "Search tools"
msgstr "Ifecka n unadi"

msgid "Most Users"
msgstr "Yettwaseqdac aṭas"

msgid "Weekly Downloads"
msgstr "Isidar yal dduṛt"

msgid "Up & Coming"
msgstr "I teddu-d"

msgid "Recently Added"
msgstr "Yettwarna melmi kan"

msgid "Created"
msgstr "Yettwarna"

msgid "Downloads"
msgstr "Isidar"

#. {0} is the category name. Ex: Sports
msgid "{0}: Featured Add-ons"
msgstr "{0}: Izegrar yettwasnen"

#. {0} is a category name. Ex: Sports
msgid "No featured add-ons in {0}."
msgstr "Ulac izegrar yettwasnen di {0}."

msgid "Featured Add-ons"
msgstr "Izegrar yettwasnen"

#, python-format
msgid "Here's a few of our favorite add-ons to help you get started customizing %(app)s."
msgstr "Haten-aya kra n izegrar-nneɣ inuraf ak-dimudden tazwart deg aggan n %(app)s."

msgid "Install Dictionary"
msgstr "Sebded amawal"

msgid "Install Language Pack"
msgstr "Sebded akemmus n tutlayt"

msgid "Download Dictionary"
msgstr "Sider amawal"

msgid "Download Language Pack"
msgstr "Sider akemmus n tutlayt"

msgid "Available in your locale"
msgstr "Yella di tutlayt inek"

msgid "List of language packs and dictionaries available in your locale."
msgstr "Tabdart n ikemmusen n tutlayt akked imawalen yellan di tutlayt inek."

msgid "Language"
msgstr "Tutlayt"

msgid "Dictionary"
msgstr "Amawal"

msgid "Language Pack"
msgstr "Akemmus utlayan"

msgid "All locales"
msgstr "Akk tutlayin"

msgid "List of language packs and dictionaries."
msgstr "Tabdart n ikemmusen n tutlayin akked imawalen."

#. {0} is a category name, like "Music".
msgid "{0} :: Search Tools"
msgstr "{0} :: Ifecka n unadi"

#. {0} is an integer.
msgid "<b>{0}</b> add-on"
msgid_plural "<b>{0}</b> add-ons"
msgstr[0] "<b>{0}</b> azegrir"
msgstr[1] "<b>{0}</b> izegrar"

msgid "Search Extensions"
msgstr "Nadi isiɣzaf"

msgid "Add search-related functionality to Firefox"
msgstr "Rnu ar Firefox timahilin icudden ar unadi"

msgid "Search Providers"
msgstr "Imseddayen n unadi"

msgid "Find new providers for your search bar"
msgstr "Af-d imseddayen n unadi i ufeggag inek n unadi"

msgid "Additional Resources"
msgstr "Tiɣbula nniḍen"

#. {0} is an app name, like Firefox.
msgid "Learn more about the <a href=\"http://support.mozilla.com/kb/Search+bar\">search bar</a> in {0}"
msgstr "Issin ugar ɣef <a href=\"http://support.mozilla.com/kb/Search+bar\">ufeggag n unadi</a> di {0}"

msgid "Browse through even more search providers at <a href=\"http://mycroftproject.com/\">mycroftproject.com</a>"
msgstr "Tzemred ad twaliḍ amseddayen nniḍen n undai di <a href=\"http://mycroftproject.com/\">mycroftproject.com</a>"

msgid "<a href=\"https://developer.mozilla.org/en/Creating_OpenSearch_plugins_for_Firefox\">Make your own</a> search tool"
msgstr "<a href=\"https://developer.mozilla.org/en/Creating_OpenSearch_plugins_for_Firefox\">Snulfu-d afecku inek n unadi</a>"

msgid "Most Popular Extensions"
msgstr "Isiɣzaf yettwasnen aṭas"

msgid "Top-Rated Extensions"
msgstr "Isiɣzaf yettwaszemlen aṭas"

msgid "Newest Extensions"
msgstr "Isiɣzaf ineggura"

msgid "Extensions by Name"
msgstr "Isiɣzaf s yisem"

msgid "Extensions by Weekly Downloads"
msgstr "Isiɣzaf s usider n yal dduṛt"

msgid "Recently Updated Extensions"
msgstr "Isiɣzaf yettusniflen melmi kan"

msgid "Up & Coming Extensions"
msgstr "Isiɣzaf yettnernin"

#. "Complete" is used as an adjective. "Complete Theme" means a full-featured
#. theme.
msgid "Featured Complete Themes"
msgstr "Isental itran yemden"

msgid "Most Popular Complete Themes"
msgstr "Isental yemden yettwasnen"

msgid "Top-Rated Complete Themes"
msgstr "Isental yemden yettwaszemlen atas"

msgid "Newest Complete Themes"
msgstr "Isental yemden melmi kan"

msgid "Complete Themes by Name"
msgstr "Isental yemden s yisem"

msgid "Complete Themes by Weekly Downloads"
msgstr "Isental yemden s usider n yal dduṛt"

msgid "Recently Updated Complete Themes"
msgstr "ISental yemden yettusniflen melmi kan"

msgid "Up & Coming Complete Themes"
msgstr "Isental imden iteddun yakan"

#, python-format
msgid "See the %(cnt)s extension in %(name)s &raquo;"
msgid_plural "See all %(cnt)s extensions in %(name)s &raquo;"
msgstr[0] "Wali asiɣzef %(cnt)s di %(name)s &raquo;"
msgstr[1] "Wal akk isiɣzaf %(cnt)s di %(name)s &raquo;"

msgid "{0} Themes"
msgstr "{0} Isental"

#. {0} is a user's name.
msgid "{0}'s Themes"
msgstr "Isental n {0}"

msgid "View Profile"
msgstr "Sken amaɣnu"

msgid "Create Your Own Theme"
msgstr "Rnu asentel inek"

msgid "Your browser, your style! Dress it up with a design of your own!"
msgstr "Iminig inek, d aɣanib inek! Sels-as afeṣṣel udmawan!"

msgid "Learn more"
msgstr "Issin ugar"

msgid "View All Recently Added"
msgstr "Wali akk wid yettwarnan melmi kan"

msgid "View All Most Popular"
msgstr "Wali akk wid yettwasnen"

msgid "View All Top Rated"
msgstr "Wali akk wid yettwaszemlen aṭas"

#, python-format
msgid "Over 300,000 designs to personalize your browser! Move your mouse over a Background Theme to try it on. <a href=\"%(url)s\" class=\"more-info\">Start exploring</a>"
msgstr "Ugar n 300 000 n isental i waggan n iminig inek! Awi taḥnaccaṭ inek ɣef yiwen seg isental akken ad tt-ɛerḍeṭ. <a href=\"%(url)s\" class=\"more-info\">Bdu asnirem</a>"

msgid "Want more personalization?"
msgstr "Tebɣiḍ ugar n waggan?"

#. "Complete" is used as an adjective. "Complete Theme" means a full-featured
#. theme.
#, python-format
msgid "Complete Themes transform the look of your browser with styles for the window frame, address bar, buttons, tabs, and menus. <a href=\"%(url)s\" class=\"more-info\">Start exploring</a>"
msgstr "Isental ummiden ttbedilen udem n iminig inek s iɣunab di leryuf n usfaylu, afeggag n tensa, tiqeffalin, iccarenakked wumuɣen. <a href=\"%(url)s\" class=\"more-info\">Senker asnirem</a>"

msgid "Up & Coming Themes"
msgstr "Isental yettnernin"

msgid "View All Up & Coming"
msgstr "Wali akk asfari aneggaru"

msgid "No themes found"
msgstr "Ulac isental yettwafen"

msgid "All"
msgstr "Akk"

msgid "Add-on Compatibility Reports"
msgstr "Ineqqisen umṣada n izegrar"

#, python-format
msgid ""
"<p> Reports submitted to us through the <a href=\"%(url_)s\">Add-on Compatibility Reporter</a> are collected here for developers to view. These reports help us determine which add-ons will need help"
" supporting an upcoming Firefox version. </p>"
msgstr ""
"<p> Ineqqisen iɣ-d-yewwḍen s <a href=\"%(url_)s\">Amazan n umṣada n uzegrir</a> ttwaleqḍen-d dagi akken ineflayen ad izmiren ad ten-walin. Ineqqisen-agi aɣ-d-mudden tallalt akken ad d-naf "
"izegraryesran tallalt di lqem d-iteddun n Firefox. </p>"

msgid "Reports for your Add-ons"
msgstr "Ineqqiṣen ɣef uzegrir inek"

msgid "Enter the GUID of an add-on below to view any reports we've received."
msgstr "Sekcem daw-a asulay GUID n uzegrir akken ad twaliḍ ineqqisen i d-nermes."

msgid "{addon} Compatibility Reports"
msgstr "Ineqqisen umṣada n {addon}"

msgid "{0} success report"
msgid_plural "{0} success reports"
msgstr[0] "{0} aneqqis n wayen yeddan akken iwata"
msgstr[1] "{0} ineqqisen n wayen yeddan akken iwata"

msgid "{0} problem report"
msgid_plural "{0} problem reports"
msgstr[0] "{0} aneqqis n wugur"
msgstr[1] "{0} ineqqisen n wugur"

msgid "View all"
msgstr "Wali akk"

msgid "Filter by Application"
msgstr "Imzizdig n usnas"

msgid "Report Type"
msgstr "Anaw n uneqqis"

msgid "Version"
msgstr "Lqem"

msgid "Application Version"
msgstr "Lqem n usnas"

msgid "Application Build"
msgstr "Akaras n usnas"

msgid "Platform"
msgstr "Anagraw"

msgid "e10s Enabled"
msgstr "e10s yermed"

msgid "e10s Compatible"
msgstr "e10s imṣada"

msgid "Submitted"
msgstr "Yettwazen"

msgid "Success"
msgstr "Yedda"

msgid "Problem"
msgstr "Ugur"

msgid "No reports found."
msgstr "Ulac ineqqisen."

msgid "{addon} was created."
msgstr "{addon} yettwarna."

msgid "{addon} properties edited."
msgstr "Timzliyin n {addon} ttwasniflent."

msgid "{addon} description edited."
msgstr "Aglam n {addon} ittusnifel."

msgid "Categories edited for {addon}."
msgstr "Taggayin ttwasniflent i {addon}."

msgid "{0.name} ({1}) added to {addon}."
msgstr "{0.name} ({1}) yettwarna ɣer {addon}."

#. L10n: {0} is the user being removed, {1} is their role.
msgid "{0.name} ({1}) removed from {addon}."
msgstr "{0.name} ({1}) yettwakkes si {addon}."

msgid "Contributions for {addon}."
msgstr "Ittekkiyen di {addon}."

msgid "{addon} disabled."
msgstr "{addon} yetwassens."

msgid "{addon} enabled."
msgstr "{addon} yettwarmed."

#. L10n: {0} is the status
msgid "{addon} status changed to {0}."
msgstr "Addad n {addon} yettusnifel ar {0}."

msgid "{version} added to {addon}."
msgstr "{version} yettwarna ɣer {addon}."

msgid "{version} edited for {addon}."
msgstr "{version} yettwaẓreg i {addon}."

#. L10n: {0} is the version number
msgid "Version {0} deleted from {addon}."
msgstr "Lqem {0} yettwakkes seg uzegrir {addon}."

msgid "File {0.name} added to {version} of {addon}."
msgstr "Afaylu {0.name} yettwarna ɣer lqem {version} n {addon}."

msgid "File {0} deleted from {version} of {addon}."
msgstr "Afaylu {0} yettwakkes si {version} n {addon}."

msgid "{addon} {version} approved."
msgstr "{addon} {version} yettwaqbel."

msgid "{addon} {version} given preliminary review."
msgstr "{addon} {version} acegger amezwaru yettwag."

msgid "Preliminarily approved"
msgstr "Yettwaqbel di tazwara"

msgid "{addon} {version} rejected."
msgstr "{addon} {version} yettwagi."

msgid "{addon} {version} retained."
msgstr "{addon} {version} yettwaqbel."

msgid "Retained"
msgstr "Yettwaqbel"

msgid "{addon} {version} escalated."
msgstr "{addon} {version} yuli."

msgid "Super review requested"
msgstr "Acegger leqqayen yettusuter"

msgid "{addon} {version} review requested."
msgstr "{addon} {version} acegger yettusuter."

msgid "Review requested"
msgstr "Aceggir yettwasuter"

msgid "{addon} {version} more information requested."
msgstr "{addon} {version} ugar n telɣut tettusuter."

msgid "More information requested"
msgstr "Ugar n telɣut tettusuter"

msgid "{addon} {version} super review requested."
msgstr "{addon} {version} acegger leqqayen yettusuter."

msgid "The addon has been flagged for Admin Review.  It's still in our review queue, but it will need to be checked by one of our admin reviewers. The review might take longer than usual."
msgstr "Azegrir-agi yettwammel am akken yessefk ad ittucegger sɣur anedbal. Hatan yezga deg udras, acukan yessefk ad ittwasenqed sɣuṛ imsekyaden inedbalen. Acegger-agi yezmer ad isuter ugar n wakud."

msgid "Comment on {addon} {version}."
msgstr "Awennit ɣef {addon} {version}."

msgid "{tag} added to {addon}."
msgstr "{tag} yettwarna ɣer {addon}."

msgid "{tag} removed from {addon}."
msgstr "{tag} yettwakkes si {addon}."

msgid "{addon} added to {collection}."
msgstr "{addon} yettwarna ɣer {collection}."

msgid "{addon} removed from {collection}."
msgstr "{addon} yettwakkes si {collection}."

msgid "{review} for {addon} written."
msgstr "{review} i {addon} yura."

#. L10n: {0} is a category name.
msgid "{addon} featured in {0}."
msgstr "{addon} d itri di {0}."

#. L10n: {0} is a category name.
msgid "{addon} no longer featured in {0}."
msgstr "{addon} ur yezgi d itri di {0}."

msgid "{addon} is now featured."
msgstr "{addon} yuɣal tura d itri."

msgid "{addon} is no longer featured."
msgstr "{addon} ur yezgi d itri."

#. L10n: {0} is the application, {1} is the version of the app
msgid "{0} {1} added."
msgstr "{0} {1} yettwarna."

#. L10n: {0} is a user, {1} is their role
msgid "{0.name} role changed to {1} for {addon}."
msgstr "{0.name} yuɣal tura {1} i uzegrir {addon}."

msgid "{addon} is now licensed under {0.name}."
msgstr "{addon} hatan tura daw n turagt {0.name}."

msgid "{addon} policy changed."
msgstr "{addon} yesnifel tasertit."

msgid "{addon} icon changed."
msgstr "{addon} yesnifel tignit."

msgid "{review} for {addon} approved."
msgstr "{review} i {addon} yettwaqbel."

msgid "{user} approved {review} for {addon}."
msgstr "{user} yeqbel {review} i {addon}."

msgid "Review {review} for {addon} deleted."
msgstr "Aceggir {review} n {addon} yettwakkes."

msgid "{user} deleted {review} for {addon}."
msgstr "{user} yekkes {review} n {addon}."

msgid "Application max version for {version} updated."
msgstr "Lqem afellay n usnas i {version} yettusnifel."

msgid "Authors emailed about compatibility of {version}."
msgstr "Imeskaren ttwalɣan s yimayl ɣef umṣada n {version}."

msgid "Email sent to Author about add-on compatibility."
msgstr "Imayl yettwazen i umeskar n umṣada n izegrar."

msgid "Password changed."
msgstr "Awal uffir yettusnifel."

msgid "{addon} {version} approved but waiting to be made public."
msgstr "{addon} {version} yettwasentem acukan yettṛaǧu ad d-yeffeɣ s wudem azayez."

msgid "Approved but waiting"
msgstr "Yettwaqbel acukan yettṛagu"

msgid "Account updated."
msgstr "Amiḍa yettusnifel."

msgid "Created: {0}."
msgstr "Yettwarna: {0}."

msgid "Edited field: {2} set to: {0}."
msgstr "Urti yettwaẓergen:{2} yettuwennez ɣer {0}."

msgid "Deleted: {1}."
msgstr "Yettwakkes: {1}."

msgid "User {user} edited, reason: {1}"
msgstr "Aseqdac {user} yettwaẓreg, acuɣer: {1}"

msgid "User {user} anonymized."
msgstr "Aseqdac {user} yettwasedreg."

msgid "User {user} restricted."
msgstr "Aseqdac {user} yettuẓẓeyeṛ."

msgid "Admin {0} viewed activity log for {user}."
msgstr "Anebdal {0} yeɣra aɣmis n urmud n {user}."

msgid "{review} for {addon} updated."
msgstr "{review} i {addon} yettusnifel."

msgid "{addon} reviewed."
msgstr "{addon} yettacegger."

msgid "User {0.name} added to {group}."
msgstr "Aseqdac {0.name} yettwarna ɣer {group}."

msgid "User {0.name} removed from {group}."
msgstr "Aseqdac {0.name} yettwakkes si {group}."

msgid "{addon} unlisted."
msgstr "{addon} ur yettwabder ara."

msgid "{file} was signed."
msgstr "{file} yettwazmel."

#. L10n: {0} is the add-on GUID.
msgid "Addon id {0} with GUID {1} has been deleted"
msgstr "Asulay n usegziz {0} s GUID {1} yettwakkes"

msgid "{addon} migrated from preliminary."
msgstr "{addon} yussa-d si lqem amezwaru."

msgid "Reply by developer on {addon} {version}."
msgstr "Tiririt n uneflay  ɣef {addon} {version}."

msgid "Developer Reply"
msgstr "Tiririt n uneflay"

msgid "Reply by reviewer on {addon} {version}."
msgstr "Tiririt n umeɣri nniḍen i {addon} {version}."

msgid "Reviewer Reply"
msgstr "Tiririt n umcegger"

msgid "Approval notes changed for {addon} {version}."
msgstr "Awennit γef {addon} {version}."

msgid "Approval notes changed"
msgstr "Tizmilin n usentem ttusniflent"

msgid "Source code uploaded for {addon} {version}."
msgstr "Tangalt aɣbalu tuli i {addon} {version}."

msgid "Source code uploaded"
msgstr "Tangalt aɣbalu tuli"

#, fuzzy
msgid "Auto-Approval confirmed for {addon} {version}."
msgstr "Awennit γef {addon} {version}."

#, fuzzy
msgid "Auto-Approval confirmed"
msgstr "Addad n usentem"

msgid "Firefox"
msgstr "Firefox"

msgid "Thunderbird"
msgstr "Thunderbird"

msgid "SeaMonkey"
msgstr "SeaMonkey"

msgid "Sunbird"
msgstr "Sunbird"

msgid "Mobile"
msgstr "Aziraz"

msgid "Firefox for Android"
msgstr "Firefox i Android"

msgid "Mozilla"
msgstr "Mozilla"

msgid "Unknown"
msgstr "Arussin"

msgid "Incomplete"
msgstr "Arummid"

msgid "Disabled by Mozilla"
msgstr "Isens-it Mozilla"

msgid "Deleted"
msgstr "Yettwakkes"

msgid "Pending approval"
msgstr "Yettṛaǧu asentem"

msgid "Flagged for further review"
msgstr "Yettwasezmel i usenqed d-iteddun"

msgid "Beta"
msgstr "Beta"

msgid "Unlisted"
msgstr "Ur d-yettwabder ara"

msgid "Developer"
msgstr "Aneflay"

msgid "Viewer"
msgstr "Ameskan"

msgid "Support"
msgstr "Tallalt"

msgid "Any"
msgstr "Win illan"

msgid "Extension"
msgstr "Asiɣzef"

msgid "Complete Theme"
msgstr "Asentel ummid"

msgid "Search Engine"
msgstr "Amsedday n unadi"

msgid "Language Pack (Application)"
msgstr "Akemmus utlayan (Asnas)"

msgid "Language Pack (Add-on)"
msgstr "Akemmus utlayan (azegrir)"

msgid "Plugin"
msgstr "Azegrir"

msgid "Theme"
msgstr "Asentel"

msgid "Complete Themes"
msgstr "Isental yemden"

msgid "Dictionaries"
msgstr "Imawalen"

msgid "Language Packs (Application)"
msgstr "Ikemmusen utlayanen (Asnas)"

msgid "Language Packs (Add-on)"
msgstr "Ikemmusen utlayanen (azegrir)"

msgid "Plugins"
msgstr "Izegrar"

msgid "Only ask on this add-on's page and developer profile"
msgstr "Suter kan ɣef usebter-agi n uzegrir akked umaɣnu n uneflay"

msgid "Ask after users start downloading this add-on"
msgstr "Suter iseqdacen ticki bdan asider n uzegri-agi"

msgid "Ask before users can download this add-on"
msgstr "Suter iseqdacen ticki bdan asider n uzegri-agi"

#. Review points sources other than add-ons and themes.
msgid "Other"
msgstr "Wiyaḍ"

msgid "Exception"
msgstr "Tasureft"

msgid "Release"
msgstr "Tuffɣa"

msgid "Change"
msgstr "Snifel"

msgid "App"
msgstr "Asnas"

msgid "Persona"
msgstr "Persona"

msgid "Manual Reviewer Points"
msgstr "Tineqqiḍin n usenqed s ufus"

msgid "New Add-on Review"
msgstr "Aɛiwed n tɣuṛi amaynut n uzegrir"

msgid "Preliminary Add-on Review"
msgstr "Asenqed amezwaru n uzegrir"

msgid "Updated Add-on Review"
msgstr "Asenqed n uzegrir yettwaleqmen"

msgid "New Dictionary Review"
msgstr "Acegger amaynut n umawal"

msgid "Preliminary Dictionary Review"
msgstr "Asenqed amezwaru n umawal"

msgid "Updated Dictionary Review"
msgstr "Aleqqem n ucegger n umawal"

msgid "New Language Pack Review"
msgstr "Acegger n ukemmus utlayan amaynut"

msgid "Preliminary Language Pack Review"
msgstr "Asenqed amezwaru n ukemmus utlayan"

msgid "Updated Language Pack Review"
msgstr "Acegger n ukemmus utlayan yettwaleqmen"

msgid "Bonus for overdue reviews"
msgstr ""

msgid "Days Before Bonus Points Applied"
msgstr ""

msgid "Theme Review"
msgstr "Acegger n usentel"

msgid "New Search Provider Review"
msgstr "Acegger n umsedday n unadi amaynut"

msgid "Preliminary Search Provider Review"
msgstr "Acegger amazwaru n umsedday n unadi"

msgid "Updated Search Provider Review"
msgstr "Acegger n umsedday n unadi yettwaleqmen"

msgid "New Complete Theme Review"
msgstr "Acegger n usentel yemden amaynut"

msgid "Preliminary Complete Theme Review"
msgstr "Acegger amezwaru n usentel yemden"

msgid "Updated Complete Theme Review"
msgstr "Acegger n usentel yemden yettwaleqmen"

msgid "Moderated Addon Review"
msgstr ""

msgid "Addon Review Moderation Reverted"
msgstr ""

msgid "Level 1"
msgstr "Aswir 1"

msgid "Level 2"
msgstr "Aswir 2"

msgid "Level 3"
msgstr "Aswir 3"

msgid "Level 4"
msgstr "Aswir 4"

msgid "Level 5"
msgstr "Aswir 5"

msgid "Level 6"
msgstr "Aswir 6"

msgid "Level 7"
msgstr "Aswir 7"

msgid "Level 8"
msgstr "Aswir 8"

msgid "Level 9"
msgstr "Aswir 9"

msgid "Compatible"
msgstr "Amṣadan"

msgid "Incompatible"
msgstr "Aramṣadan"

msgid "Alerts & Updates"
msgstr "Alɣu & Ileqman"

msgid "Appearance"
msgstr "Arwes"

msgid "Bookmarks"
msgstr "Ticraḍ n isebtar"

msgid "Download Management"
msgstr "Asefrek n usider"

msgid "Feeds, News & Blogging"
msgstr "Isuddam, isallen & ublugi"

msgid "Games & Entertainment"
msgstr "Uraren & Zhu"

msgid "Language Support"
msgstr "Asefrek n tutlayt"

msgid "Photos, Music & Videos"
msgstr "Tiwlafin, aẓawan & tvidyutin"

msgid "Privacy & Security"
msgstr "Tabaḍnit  & Taɣellist"

msgid "Shopping"
msgstr "Tiɣin"

msgid "Social & Communication"
msgstr "Timetti & Taɣwalt"

msgid "Tabs"
msgstr "Iccaren"

msgid "Web Development"
msgstr "Taneflit Web"

msgid "Animals"
msgstr "Iγeṛsiwen"

msgid "Compact"
msgstr "Ussid"

msgid "Large"
msgstr "Hraw"

msgid "Miscellaneous"
msgstr "Ayen nniḍen"

msgid "Modern"
msgstr "Atrar"

msgid "Nature"
msgstr "Agama"

msgid "OS Integration"
msgstr "Asleɣ n unagraw"

msgid "Retro"
msgstr ""

msgid "Sports"
msgstr "Addal"

msgid "General"
msgstr "Amatu"

msgid "Business"
msgstr "Amahil"

msgid "Dictionaries & Encyclopedias"
msgstr "Imawalen & tisanayin"

msgid "Kids"
msgstr "Igwerdan"

msgid "Multiple Search"
msgstr "Deqs n inadiyen"

msgid "Music"
msgstr "Aẓawan"

msgid "News & Blogs"
msgstr "Isallen & Iblugen"

msgid "Photos & Images"
msgstr "Tiwlafin & Tugniwin"

msgid "Shopping & E-Commerce"
msgstr "Tiɣin & Tanezzut taliktṛunant"

msgid "Social & People"
msgstr "Timetti & Imdanen"

msgid "Travel"
msgstr "Tirza"

msgid "Video"
msgstr "Tividyutin"

msgid "Abstract"
msgstr "Agzul"

msgid "Causes"
msgstr "Tignatin"

msgid "Fashion"
msgstr "Amaynut"

msgid "Film and TV"
msgstr "Isura & Tiliẓri"

msgid "Foxkeh"
msgstr "Foxkeh"

msgid "Holiday"
msgstr "Amras"

msgid "Scenery"
msgstr ""

msgid "Seasonal"
msgstr ""

msgid "Solid"
msgstr ""

msgid "Websites"
msgstr "Ismal web"

msgid "Device Features & Location"
msgstr "Timahilin akked wadig n ibenkan"

msgid "Experimental"
msgstr "Armitan"

msgid "Feeds, News, & Blogging"
msgstr "Isuddam, isallen & ublugi"

msgid "Performance"
msgstr "Tamellit"

msgid "Photos & Media"
msgstr "Tiwlafin & Allalen n teɣwalt"

msgid "Security & Privacy"
msgstr "Taɣellist & Tabaḍnit"

msgid "Social Networking"
msgstr "Aẓeṭṭa n tmetti"

msgid "Sports & Games"
msgstr "Addal & uraren"

msgid "User Interface"
msgstr "Agrudem n useqdac"

msgid "Appearance and Customization"
msgstr "Udem d waggan"

msgid "Calendar and Date/Time"
msgstr "Awitay akked wazemz /Time"

msgid "Chat and IM"
msgstr "Adiwennid srid"

msgid "Message Composition"
msgstr "Tira n yizen"

msgid "Contacts"
msgstr "Inermisen"

msgid "Folders and Filters"
msgstr "Ikaramen akked imzizdigen"

msgid "Import/Export"
msgstr "Kter /Export"

msgid "Message and News Reading"
msgstr "Taɣuṛi n yeznan akked isallen"

msgid "Privacy and Security"
msgstr "Tabaḍnit  & Taɣellist"

msgid "Downloading and File Management"
msgstr "Asefrek n usider d ifuyla"

msgid "Interface Customizations"
msgstr "Aggan n ugrudem"

msgid "Language Support and Translation"
msgstr "Asefrek n tutlyain akked tsuqilt"

msgid "Photos and Media"
msgstr "Tiwlafin & Allalen n teɣwalt"

msgid "RSS, News and Blogging"
msgstr "RSS, Isallen akked ublugi"

msgid "Site-specific"
msgstr "Asefru n usmel"

msgid "Web and Developer Tools"
msgstr "Ifecka n uneflay Web"

msgid "Request More Info"
msgstr "Suter ugar n telɣut"

msgid "Flag"
msgstr "Creḍ"

msgid "Duplicate"
msgstr "Sleg"

msgid "Reject"
msgstr "Aggi"

msgid "Approve"
msgstr "Qbel"

msgid "Sexual or pornographic content"
msgstr ""

msgid "Inappropriate or offensive content"
msgstr ""

msgid "Violence, war, or weaponry images"
msgstr ""

msgid "Nazi or other hate content"
msgstr "Agbur anaẓi neɣ maḥyaf"

msgid "Defamatory content"
msgstr "Agbur n ucemmet"

msgid "Online gambling"
msgstr "Aqemmeṛ srid"

msgid "Spam content"
msgstr "Agbur aspam"

msgid "Low-quality, stretched, or blank image"
msgstr ""

msgid "Header image alignment problem"
msgstr "Ugur deg ureyyec n tugna n uqeṛṛu"

msgid "All Rights Reserved"
msgstr "Akk izerfan ttwaḥerzen"

msgid "Creative Commons Attribution 3.0"
msgstr "Creative Commons Attribution 3.0"

msgid "Creative Commons Attribution-NonCommercial 3.0"
msgstr "Creative Commons Attribution-NonCommercial 3.0"

msgid "Creative Commons Attribution-NonCommercial-NoDerivs 3.0"
msgstr "Creative Commons Attribution-NonCommercial-NoDerivs 3.0"

msgid "Creative Commons Attribution-NonCommercial-Share Alike 3.0"
msgstr "Creative Commons Attribution-NonCommercial-Share Alike 3.0"

msgid "Creative Commons Attribution-NoDerivs 3.0"
msgstr "Creative Commons Attribution-NoDerivs 3.0"

msgid "Creative Commons Attribution-ShareAlike 3.0"
msgstr "Creative Commons Attribution-ShareAlike 3.0"

msgid "All Platforms"
msgstr "Akk tilɣubliḍin"

msgid "Linux"
msgstr "Linux"

msgid "Mac OS X"
msgstr "Mac OS X"

msgid "BSD"
msgstr "BSD"

msgid "Windows"
msgstr "Isfuyla"

msgid "Solaris"
msgstr "Solaris"

msgid "Android"
msgstr "Android"

msgid "Core"
msgstr "Iγes"

#, python-format
msgid "Recent Changes for %s"
msgstr "Isnifal n melmi kan i %s"

msgid "Recent Changes for My Add-ons"
msgstr "Isnifal n melmi kan i yizegrar-iw"

msgid "Must have at least one owner."
msgstr "Yessefk ad yegber xaṛsum yiwen n bab."

msgid "At least one author must be listed."
msgstr "Yessef ad d-bedreḍ xaṛsum yiwen n umeskar."

msgid "An author can only be listed once."
msgstr "Ameskar ad d-yeswasken kan yiwet n tikelt."

msgid "Slug incorrect."
msgstr "Tinzimin mačči d timeɣta."

msgid "Details"
msgstr "Talqayt"

msgid "What is your license's name?"
msgstr "Dacu-t yisem n turagt inek?"

msgid "Provide the text of your license."
msgstr "Mudd aḍis i turagt inek."

msgid "License text is required when choosing Other."
msgstr "Aḍris n uselkin yettwasra ticki tferneḍ wayed."

msgid "This add-on has an End-User License Agreement"
msgstr "Azegrir-agi ɣur-s tiwtilin timatutin n useqdec"

msgid "Please specify your add-on's End-User License Agreement:"
msgstr "MA ulac aɣilif, sbadu tiwtilin timatutin n useqdec n uzgrir inek:"

msgid "This add-on has a Privacy Policy"
msgstr "Azegrir-agi ɣur-s tasertit tabaḍnit"

msgid "Please specify your add-on's Privacy Policy:"
msgstr "Ma ulac aɣilif, mudd-d tasertit n tbadnit n uzegrir inek:"

msgid "Why did you make this add-on?"
msgstr "Acuɣeṛ teggiḍ azegri-agi?"

msgid "What's next for this add-on?"
msgstr "D acu yellan sakin i uzegrir-agi?"

msgid "The developers of this add-on"
msgstr "Aneflay n uzegrir-agi"

msgid "The Mozilla Foundation"
msgstr "Tasbeddit Mozilla"

msgid "An organization of my choice"
msgstr "Tuddsa i bɣiɣ"

msgid "Please enter a suggested amount greater than 0."
msgstr "Ma ulac aɣilif mudd-d tallayt yugaren 0."

msgid "Please enter a suggested amount less than ${0}."
msgstr "Ma ulac aɣilif mudd-d tallayt daw n {0} $."

msgid "PayPal ID required to accept contributions."
msgstr "Asulay ID n PayPal yettwasra akken ad yettwaqbel uttekki."

msgid "Could not validate PayPal id."
msgstr "Ur izmir ara ad isentem asulay id n PayPal."

msgid "Unsupported file type, please upload an archive file {extensions}."
msgstr "Anaw n ufaylu ur ittusefrak ara, ma ulac aɣilif sali afaylu n uḥraz {extensions}."

msgid "View current"
msgstr "Wal lqem amiran"

msgid "Invalid version range."
msgstr "Azilal n lqem mačči d ameɣtu."

msgid "Need at least one compatible application."
msgstr "Yesra xaṛsum yiwen n usnas amṣadan."

msgid "There was an error with your upload. Please try again."
msgstr "Teḍra-d tuccḍa akked usali inek. Ma ulac aɣilif ɛreḍ tikelt nniḍen."

msgid "Override failed validation"
msgstr ""

msgid "Submit my add-on for manual review."
msgstr "Azen azegrir-inu i ucegger s ufus."

msgid "Do not list my add-on on this site"
msgstr "Ur d-skan ara izegrar inu ɣef usmel"

msgid "Check this option if you intend to distribute your add-on on your own and only need it to be signed by Mozilla."
msgstr "Ṛcem aɣewwaṛ-agi ma tebɣiḍ azuzer n uzegrir inek s yiman-ik udiɣ ad yettwazmel kan sɣur Mozilla."

msgid "A file with a version ending with a|alpha|b|beta|pre|rc and an optional number is detected as beta."
msgstr "Afaylu anida lqem yettfak s a|alpha|b|beta|pre|rc, yettwaḍfaṛen ahat s umḍan, yettwammel d lqem beta."

msgid "You cannot upload any more files for this version."
msgstr "Ur tezmireḍ ara ad tesaliḍ afaylu i lqem-agi."

msgid "Version doesn't match"
msgstr "Lqem ur imṣada ara"

<<<<<<< HEAD
#, fuzzy
=======
#: src/olympia/devhub/forms.py
>>>>>>> 096903f2
msgid "Version {version} was uploaded before and deleted."
msgstr "Lqem {version} yella yakan, neɣ yuli-d yakan."

<<<<<<< HEAD
#, fuzzy
=======
#: src/olympia/devhub/forms.py
>>>>>>> 096903f2
msgid "Version {version} already exists."
msgstr "Lqem {version} yella yakan."

msgid "Continue with existing upload instead?"
msgstr ""

msgid "The platform All cannot be combined with specific platforms."
msgstr "Tawennaṭ Akk ur tezmir ara ad tettwafren akked d tayeḍ."

msgid "A platform can only be chosen once."
msgstr "Tawennaṭ ad tettwafren kan yiwet n tikelt."

msgid "Application"
msgstr "Asnas"

msgid "Select an application first"
msgstr "Di tazwara, fren asnas"

msgid "There cannot be more than 3 required add-ons."
msgstr "Ur izmir ara ad ylili ugar n 3 n izegrar ilaqen."

msgid ""
"On this site. <span class=\"helptext\">Your submission will be listed on this site and the Firefox Add-ons Manager for millions of users, after it passes code review. Automatic updates are handled "
"by this site. This add-on will also be considered for Mozilla promotions and contests. Self-distribution of the reviewed files is also possible.</span>"
msgstr ""
"Asekrek deg usmel. <span class=\"helptext\">Asumer inek ad yeffeɣ ɣef usmel-agi  akked umsefrak n izegrar n  Firefox  i yefḍan n iseqdacen, ticki yettwag ucegger n tengakt. Ileqman iwurmanen ad "
"ttwasferken deg usmel-agi. Azegrir-agi ad tt-awi-t Mozillaakken ad tesnerni-t neq ad tger-it deg temzizliyin. Azuzer udmawan n ifuyal yzmer daɣen a yili..</span>"

<<<<<<< HEAD
msgid ""
"On your own. <span class=\"helptext\">Your submission will be immediately signed for self-distribution. Updates should be handled by you via an updateURL or external application updates.</span>"
=======
#: src/olympia/devhub/forms.py
msgid "On your own. <span class=\"helptext\">Your submission will be immediately signed for self-distribution. Updates should be handled by you via an updateURL or external application updates.</span>"
>>>>>>> 096903f2
msgstr ""
"Asekrek udmawan. <span class=\"helptext\">Tuzna yinek ad tettwazmel imiren kan deg uzuzer udmawan. D kečč ara yesferken ileqman s useqdec n tensa updateURL neɣ ileqman n yesnasen izɣarayen.</span>"

msgid "Add-on Documentation :: Developer Hub"
msgstr "Tasemlit n uzegrir :: Ammas n uneflay"

#. L10n: first parameter is the number of errors
msgid "{0} error"
msgid_plural "{0} errors"
msgstr[0] "{0} tuccḍa"
msgstr[1] "{0} tuccḍiwin"

#. L10n: first parameter is the number of warnings
msgid "{0} warning"
msgid_plural "{0} warnings"
msgstr[0] "{0} alγu"
msgstr[1] "{0} ilɣa"

msgid "Starting with Firefox 53, new extensions on this site can only be WebExtensions."
msgstr ""

msgid "We allow and encourage an upgrade but you cannot reverse this process. Once your users have the WebExtension installed, they will not be able to install a legacy add-on."
msgstr "Nessirig udiɣ nettmuddu tabɣest n uleqqem-agi, acukan ulac tuɣalin ar deffir. Ticki iseqdacen sbedden WebExtension, ur ttizmiren ara ad sbedden ileman iqburen."

msgid "You cannot update a WebExtensions add-on with a legacy add-on. Your users would not be able to use your new version because Firefox does not support this type of update."
msgstr "Ur tezmired ara ad tsemselsiḍ azegrir WebExtensions s uzegrir aqbuṛ. Iseqdacen inek ur ttizmiren ara ad sqedcen lqem amaynut acku Firefox ur isefrak ara anaw-agi n uleqqem."

#, python-format
msgid "%s responded with %s (%s)."
msgstr "%s yerra-d awal s %s (%s)."

#, python-format
msgid "Connection to \"%s\" timed out."
msgstr "Tuqqna ar \"%s\" tezri."

#, python-format
msgid "Could not contact host at \"%s\"."
msgstr "Ur izmir ara ad nermes asennetfteɣ di \"%s\"."

#, python-format
msgid "Validation generated too many errors/warnings so %s messages were truncated. After addressing the visible messages, you'll be able to see the others."
msgstr ""

msgid "All My Add-ons"
msgstr "Akk izegrar-iw"

msgid "All Activity"
msgstr "Akk armud"

msgid "Add-on Updates"
msgstr "Ileqman n uzegrir"

msgid "Add-on Status"
msgstr "Addad n uzegrir"

msgid "User Collections"
msgstr "Tigrummiwin n useqdac"

msgid "User Reviews"
msgstr "Iceggiren n useqdac"

msgid "Changes successfully saved."
msgstr "Isnifal ttwakelsen akken iwata."

msgid "Please check the form for errors."
msgstr "Ma ulac aɣilif senqed tafelwit inek ɣef tuccḍiwin."

msgid "Add-on cannot be deleted. Disable this add-on instead."
msgstr "Azegrir ur yezmir ara ad yettwakkes. Sens-it deg umḍiq n tukksa."

msgid "Theme deleted."
msgstr "Asentel yettwakkes."

msgid "Add-on deleted."
msgstr "Azegrir yettwakkes."

msgid "URL name was incorrect. Theme was not deleted."
msgstr "Tansa URL mačči d tameɣtut. Asentel ur yettwakkes ara."

msgid "URL name was incorrect. Add-on was not deleted."
msgstr "Tansa URL mačči d tameɣtut. Azegrir ur yettwakkes ara."

msgid "An author has been added to your add-on"
msgstr "Ameskar yettwarna ad uzegrir inek"

msgid "An author has a role changed on your add-on"
msgstr "Tamlilt n umeskar tettusnifel ɣef uzegri inek"

msgid "An author has been removed from your add-on"
msgstr "Ameskar yettwakkes seg uzegrir inek"

msgid "There were errors in your submission."
msgstr "Llan tuccḍiwin di tuzna-inek."

msgid "Validate Add-on"
msgstr "Sentem azegrir"

msgid "Check Add-on Compatibility"
msgstr "Senqed amṣada n uzegrir"

msgid "You cannot submit this type of add-on"
msgstr "Ur tezmireḍ ara ad tazneḍ anaw-agi n uzegrir"

msgid "You cannot submit an add-on with a guid ending \"@mozilla.org\""
msgstr ""

msgid "Icons cannot be animated."
msgstr "Tignitin ur zmirent ara ad mbiwlent."

msgid "Images cannot be animated."
msgstr "Tugniwin ur zmirent ara ad mbawlent."

#, python-format
msgid "Images cannot be larger than %dKB."
msgstr "Tugniwin ur zmirent ara ad ilint ugar n %d KAṬ."

#. L10n: {0} is an image width (in pixels), {1} is a height.
msgid "Image must be exactly {0} pixels wide and {1} pixels tall."
msgstr "Yessefk tugna ad tili s {0} n ipiksilen di tehri akked {1} n ipiksilen di teɣzi."

msgid "There was an error uploading your preview."
msgstr "Taḍra-d tuccḍa di tuzzna n teskant inek."

#, python-format
msgid "Version %s disabled."
msgstr "Lqem %s yensa."

#, python-format
msgid "Version %s deleted."
msgstr "Lqem %s yettwakkes."

#, python-format
msgid "Version %s re-enabled."
msgstr "Lqem %s yermed tikelt nniḍen."

msgid "This upload has failed validation, and may lack complete validation results. Please take due care when reviewing it."
msgstr "Tuzna-agi ur teddi ara deg usentem, ihi tezmer akken ur yelli ara ɣur-s ugmuḍ n usentem. Ɣur-k ticki tettawraḍeḍ-tt."

msgid "Review requested."
msgstr "Aceggir yettwasuter."

msgid "You must provide further details to proceed."
msgstr "Ilaq ugar n talγut akken ad tkemleḍ."

msgid "Your old credentials were revoked and are no longer valid. Be sure to update all API clients with the new credentials."
msgstr "Talɣut inek taqbuṛt n usesteb ttwaḥwin udiɣ zemren ur ttilin ara d imeɣta. Ma ulac aɣilif, leqqem akk imsaɣen inek API s telɣut tamaynut n usesteb."

msgid "Your old credentials were revoked and are no longer valid."
msgstr "Talɣut inek n usesteb tettwaḥwi ihi ur tezgi d tameɣtut."

msgid "New API key created"
msgstr "Tasarutt API tamaynut tettwarna"

msgid "API key revoked"
msgstr "Tasarutt API tettwaḥwi"

msgid "Before starting, please read and accept our Firefox Add-on Distribution Agreement. It also links to our Privacy Notice which explains how we handle your information."
msgstr "Send ad tebduḍ, ɣeṛ udiɣ qbel ma ulac aɣilif amtawa n uzuzer n izegrar n Firefox. Ayagi yegber aseqwen ar tsertit n tbaḍnit id-yemmalen amek ad nsefrek taɣut icudden ɣur-k."

msgid "Printable Version"
msgstr "Lqem yettwasaggazen"

msgid "I Accept this Agreement"
msgstr "Qebleɣ amtawa-agi"

msgid "or <a href=\"{0}\">Cancel</a>"
msgstr "neɣ <a href=\"{0}\">Sefsex</a>"

msgid "Back to Add-ons"
msgstr "Uɣal ar izegrar"

#. {0} is a search term, such as Firebug.
msgid "{0} :: Search"
msgstr "{0} :: Anadi"

msgid "Search"
msgstr "Nadi"

#. {0} is a search term, such as Firebug.
msgid "Search Results for \"{0}\""
msgstr "Igmaḍ n unadi i \"{0}\""

msgid "Search Results"
msgstr "Igmaḍ n unadi"

msgid "Please enter some search terms."
msgstr "Ma ulac aɣilif, sekcem kra n wawalen n unadi."

msgid "Loading results&hellip;"
msgstr "Asali n igmaḍ &hellip;"

msgid "No results found."
msgstr "Ulac igmad yettwafen."

msgid "Submit an Add-on"
msgstr "Azen azegrir"

msgid "AMO Reviewers"
msgstr "Imceggiren AMO"

msgid "Get ahead! Become an AMO Reviewer today and get your add-ons reviewed faster."
msgstr "Aha tura! Uɣal d ameɣri n AMO seg ass-a udiɣ sɣiwel acegger n izegrar."

msgid "Become an AMO Reviewer"
msgstr "Uɣal d amcegger n AMO"

msgid "Learn All About Add-ons"
msgstr "Issin yal taɣawsa ɣef izegrar"

msgid ""
"Add-ons let millions of Firefox users enhance and customize their browsing experience. If you're a Web developer and know <a href=\"https://developer.mozilla.org/docs/Web/HTML\">HTML</a>, <a "
"href=\"https://developer.mozilla.org/docs/Web/JavaScript\">JavaScript</a>, and <a href=\"https://developer.mozilla.org/docs/Web/CSS\">CSS</a>, you already have all the necessary skills to make a "
"great add-on."
msgstr ""
"Izegrar ttaǧǧan ifḍan n iseqdacen n Firefox ad sneflein neɣ ad sniflen tarrayt nsen n tunigin. Ma d aneflay Web i telliḍ udiq tesneḍ <a href=\"https://developer.mozilla.org/docs/Web/HTML\">HTML</a>,"
" <a href=\"https://developer.mozilla.org/docs/Web/JavaScript\">JavaScript</a>, akked <a href=\"https://developer.mozilla.org/docs/Web/CSS\">CSS</a>, ɣur-k ihi abrid yeldin akken ad tebnuḍ izegrar "
"ifazen."

msgid "Head over to the <a href=\"https://developer.mozilla.org/Add-ons\">Mozilla Developer Network</a> to learn everything you need to know to get started."
msgstr "Ddu ar <a href=\"https://developer.mozilla.org/Add-ons\">Uẓuṭṭa n ineflyane n Mozilla (MDN)</a> akken ad tissineḍ akk ayen ilaqen akken ad tebduḍ."

msgid "Start Making Add-ons"
msgstr "Bdu taneflit n izegrar"

msgid "Status:"
msgstr "Addad:"

msgid "Latest Version:"
msgstr "Lqem aneggaru:"

msgid "Queue Position:"
msgstr "Adig n wedras:"

#, python-format
msgid "%(position)s of %(total)s"
msgstr "%(position)s si %(total)s"

msgid "Upload New Version"
msgstr "Sali lqem amaynut"

msgid "View all add-ons ►"
msgstr "Sken all izegrar ►"

msgid "Publish your add-ons!"
msgstr "Suffeɣ-d izegrar inek!"

msgid "There's no better way to distribute your add-on than by hosting it on Mozilla Add-ons."
msgstr "Tarrayt ifazen akken ad tezzuzreḍ azegrir inek d asezdeɣ ines di Mozilla Add-ons."

#, python-format
msgid "Upload an <a href=\"%(addon_url)s\">add-on</a> or <a href=\"%(theme_url)s\">theme</a> to get started!"
msgstr "Sali  <a href=\"%(addon_url)s\">azegrir</a> neɣ <a href=\"%(theme_url)s\">asentel</a> akken ad tebduḍ!"

msgid "Return to the DevHub homepage"
msgstr "Uɣal ar usebter agejdan DevHub"

#. Text in small tag is smaller and on its own line.
msgid "<small>Add-on</small> Developer Hub"
msgstr "Ammas n ineflayen <small>izegrar</small>"

msgid "more add-ons..."
msgstr "ugar n izegrar..."

msgid "Documentation"
msgstr "Tasemlit"

msgid "Extension Development"
msgstr "Taneflit n isiɣzaf"

msgid "Lightweight Themes"
msgstr "Isental fessusen"

msgid "Add-on Policies"
msgstr "Tisertiyin n uzegrir"

msgid "Add-on Validator"
msgstr "Asentam n izegrar"

msgid "Add-on Compatibility Checker"
msgstr "Asenqad n umṣada n izegrar"

msgid "Development Add-ons"
msgstr "Taneflit n izegrar"

msgid "Community & Support"
msgstr "Tamezdagnut & Tallalt"

msgid "Add-ons Blog"
msgstr "Ablug n uzegrar"

msgid "Add-ons Forum"
msgstr "Anmager n izegrar"

msgid "More Resources"
msgstr "Ugar n teɣbula"

msgid "Search Developer Docs"
msgstr "Nadi tasemlit n tneflit"

msgid "Use the field below to upload your add-on package."
msgstr "Seqdec urti daw-a akken ad tazned akemmus inek n uzegrir."

msgid "After upload, a series of automated validation tests will run to check compatibility with the following application version:"
msgstr "Deffir tuzna, azrir n isekyaden n usentem awurman ad ttwaselkmen akken ad sneqden amṣada n lqem n usnas-agi:"

msgid "After upload, a series of automated validation tests will be run on your file."
msgstr "Deffir tuzna, azrir n isekyaden n usentem awurman ad ttwaselkmen ɣef ufaylu inek."

msgid "Do you want your add-on to be distributed on this site?"
msgstr "Tebɣiḍ azegrir inek ad ittuzuzer ɣef usmel-agi?"

#. first parameter is a filename like lorem-ipsum-1.0.2.xpi
msgid "Validation Results for {0}"
msgstr "Igmaḍ n usentem i {0}"

msgid "Validation Results"
msgstr "Igmaḍ n usentem"

msgid "Validated at:"
msgstr "Yettwasentem di:"

msgid "Tested for compatibility against:"
msgstr "Yettwasekyed ɣef umṣada mgal:"

msgid "Recent Activity for My Add-ons"
msgstr "Armud aneggaru i yizegrar-inu"

#. first parameter is the name of an Addon
msgid "Recent Activity for {0}"
msgstr "Armud n melmi kan i {0}"

#, python-format
msgid "<time datetime=\"%(iso)s\" title=\"%(pretty)s\">%(ago)s</time> by %(user)s"
msgstr "<time datetime=\"%(iso)s\" title=\"%(pretty)s\">%(ago)s</time> sɣuṛ %(user)s"

msgid "Refine Activity"
msgstr "Armud aleqqay"

msgid "Activity"
msgstr "Armud"

msgid "Subscribe to this feed"
msgstr "Jerred ar usuddem-agi"

#, python-format
msgid ""
"This add-on is incompatible with <b>%(app_name)s %(app_version)s</b>, the latest release of %(app_name)s. Please consider updating your add-on's compatibility info, or uploading a newer version of "
"this add-on."
msgstr "Azegrir-agi ur imṣada ara akked <b>%(app_name)s%(app_version)s</b>, lqem aneggaru n %(app_name)s. Ma ulac aɣilif, leqqem talɣut n umṣada n uzegrir inek neq azen lqem amaynut."

#, python-format
msgid "<a href=\"#\" class=\"button compat-update\" data-updateurl=\"%(update_url)s\">Update Compatibility</a> <a href=\"%(version_url)s\" class=\"button\">Upload New Version</a> or <a href=\"#\" class=\"close\">Ignore</a>"
msgstr "<a href=\"#\" class=\"button compat-update\" data-updateurl=\"%(update_url)s\">Leqqem amṣada</a> <a href=\"%(version_url)s\" class=\"button\">Azen lqem amaynut</a> ou <a href=\"#\" class=\"close\">Anef</a>"

msgid "View and update application compatibility ranges."
msgstr "Wali sakin leqqem izilalen n umṣada n yesnasen."

msgid "Compatibility"
msgstr "Amṣada"

msgid "Update Compatibility"
msgstr "Aleqqem n umṣada"

msgid "Adjusting application information here will allow users to install your add-on even if the install manifest in the package indicates that the add-on is incompatible."
msgstr ""

msgid "Supported Versions"
msgstr "Ileqman yettwasefraken"

msgid "Add Another Application&hellip;"
msgstr "Rnu asnas nniḍen&hellip;"

msgid "Close"
msgstr "Mdel"

msgid "Recent Activity"
msgstr "Armud n melmi kan"

#, python-format
msgid "%(ago)s by %(user)s"
msgstr "%(ago)s sɣuṛ %(user)s"

msgid "Older activity for My Add-ons"
msgstr "Armud aqbuṛ n izegrar inu"

#. {0} is an integer.
msgid "<b>{0}</b> theme"
msgid_plural "<b>{0}</b> themes"
msgstr[0] "<b>{0}</b> asentel"
msgstr[1] "<b>{0}</b> isental"

msgid "Edit Information"
msgstr "Ẓreg talɣut"

msgid "None"
msgstr "Ulac"

msgid "Manage Authors & License"
msgstr "Sefrek imeskaren & iselkinen"

msgid "Authors"
msgstr "Imeskaren"

msgid "About author roles"
msgstr "Γef temlilin"

msgid ""
"<p>Add-ons can have any number of authors with 3 possible roles:</p> <ul> <li><b>Owner:</b> Can manage all aspects of the add-on's listing, including adding and removing other authors</li> "
"<li><b>Developer:</b> Can manage all aspects of the add-on's listing, except for adding and removing other authors and managing payments</li> <li><b>Viewer:</b> Can view the add-on's settings and "
"statistics, but cannot make any changes</li> </ul>"
msgstr ""

msgid "Manage Developer Profile"
msgstr "Sefrek amaɣnu n uneflay"

#, python-format
msgid "Your <a href=\"%(url)s\">developer profile</a> is currently <strong>public</strong> and <strong>required</strong> for contributions."
msgstr "<a href=\"%(url)s\">Amaɣnu inek</a> n uneflay d <strong>azayez</strong>  akka tura udiɣ <strong>yettwasra</strong> deg uttekki."

msgid "Remove Both"
msgstr "Kkes-iten i sin"

#, python-format
msgid "Your <a href=\"%(url)s\">developer profile</a> is currently <strong>public</strong>."
msgstr "<a href=\"%(url)s\">Amaɣnu-ik n uneflay</a> d <strong>azayez </strong> akka tura."

msgid "Remove Profile"
msgstr "Kkes amaɣnu"

msgid "Create Profile"
msgstr "Rnu amaɣnu"

msgid "Basic Information"
msgstr "Talγut tazadurt"

#. {0} is the addon name
msgid "Basic Information for {0}"
msgstr "Talγut tazadurt i {0}"

msgid "Add-on URL"
msgstr "Tansa URL n uzegrir"

msgid "Choose a short, unique URL slug for your add-on."
msgstr "Fren tansa URL wezzilen s war isekkilen imezliyen i uzegrir inek."

msgid "View Listing"
msgstr "Asebter n usnas"

msgid "Summary"
msgstr "Agzul"

msgid ""
"A short explanation of your add-on's basic functionality that is displayed in search and browse listings, as well as at the top of your add-on's details page. It is only relevant for listed add-ons."
msgstr ""

msgid "Experimental?"
msgstr "Armitan?"

msgid "If your add-on on is experimental or otherwise not ready for general use.  The add-on will be listed but will have reduced visibility. "
msgstr ""

msgid "This add-on is experimental."
msgstr "Azegrir-agi d armitan."

msgid "This add-on is ready for general use."
msgstr "Azegrir-agi ihegga i useqdec amatu."

msgid "Categories are the primary way users browse through add-ons. Choose any that fit your add-on's functionality for the most exposure. It is only relevant for listed add-ons."
msgstr ""

#, python-format
msgid "Categories cannot be changed while your add-on is featured for this application. Please email <a href=\"mailto:%(email)s\">%(email)s</a> if there is a reason you need to modify your categories."
msgstr ""

msgid "Tags help users find your add-on and should be short descriptors such as tabs, toolbar, or twitter. You may have a maximum of {0} tags. It is only relevant for listed add-ons."
msgstr ""

msgid "Comma-separated, minimum of {0} character."
msgid_plural "Comma-separated, minimum of {0} characters."
msgstr[0] "Anbraz s tuccaṛ, adday n {0} n usekkil."
msgstr[1] "Anbraz s tuccaṛ, adday n {0} n isekkilen."

msgid "Example: dark, cinema, noir. Limit 20."
msgstr "Amedya: aberkan, sinima, amellal. Talast20."

msgid "Reserved tag:"
msgid_plural "Reserved tags:"
msgstr[0] "Ticraḍ yettwaḥerren:"
msgstr[1] "Ticraḍ yettwaḥerren:"

msgid "Add-on Details"
msgstr "Talqayt γef uzegrir"

msgid "Add-on Details for {0}"
msgstr "Talqayt n uzigrir i {0}"

msgid "A longer explanation of features, functionality, and other relevant information. This field is only displayed on the add-on's details page. It is only relevant for listed add-ons."
msgstr ""

msgid "Default Locale"
msgstr "Tutlayt tamezwert"

msgid "Information about your add-on is displayed in this locale unless you override it with a locale-specific translation. It is only relevant for listed add-ons."
msgstr "Talɣut i d-yemmalen i d-yemmalen ma yella azegrir inek yettwasken di tutlayt-agi neɣ mayell atesumred-d tasuqilt di tutlayt-agi. Urti-agi yettwaseqdac kan i yizegrar yettwasnen."

msgid "Homepage"
msgstr "Asebter agejdan"

msgid ""
"If your add-on has another homepage, enter its address here. If your website is localized into other languages multiple translations of this field can be added. It is only relevant for listed add-"
"ons."
msgstr ""
"MA yella γur-k asebter nniḍen i uzegrir inek, sekcem tansa yines. Ma yella asmel inek yeb yettusuqel ar deqs n tutlayin, tisuqilin yemgaraden n wurti-agi zemrent ad ttwarnunt. Urti-agi "
"yettwaseqdackani yizegrar yettwasnen."

msgid "Images"
msgstr "Tugniwin"

msgid "Support Information"
msgstr "Talγut n tallalt"

#. {0} is an addon name
msgid "Support Information for {0}"
msgstr "Talγut n tallalt i {0}"

msgid ""
"If you wish to display an e-mail address for support inquiries, enter it here. If you have different addresses for each language multiple translations of this field can be added. It is only relevant"
" for listed add-ons."
msgstr ""

msgid "Website"
msgstr "Asmel Web"

msgid ""
"If your add-on has a support website or forum, enter its address here. If your website is localized into other languages, multiple translations of this field can be added. It is only relevant for "
"listed add-ons."
msgstr ""

msgid "Technical Details"
msgstr "Talqayt tatiknikant"

#. {0} is an addon name
msgid "Technical Details for {0}"
msgstr "Talqayt tatiknikant i {0}"

msgid "Developer Comments"
msgstr "Iwenniten n uneflay"

msgid ""
"Any information end users may want to know that isn't necessarily applicable to the add-on summary or description. Common uses include listing known major bugs, information on how to report bugs, "
"anticipated release date of a new version, etc. It is only relevant for listed add-ons."
msgstr ""

msgid "Required Add-ons"
msgstr "Izegrar ilaqen"

msgid "Limit 3"
msgstr "Talast 3"

msgid "Add-on Flags"
msgstr "Anayen n uzegrir"

msgid "These flags are used to classify add-ons. It is only relevant for listed add-ons."
msgstr "Inamalen-agi n taggayin ttwaseqdacen i useggem n izegrar. A yagi yelha kan i yezgrar yettwakelsen."

msgid "This add-on requires external software."
msgstr "Azegrir-agi yesra aseɣẓan azɣaray."

msgid "View Source?"
msgstr "Sken aɣbalu?"

msgid "Whether the source of your add-on can be displayed in our online viewer. It is only relevant for listed add-ons."
msgstr ""

msgid "This add-on's source code is publicly viewable."
msgstr "Tangalt aɣbalu n uzegrir-agi tettwaskan s wudem azayez."

msgid "No, this add-on's source code is not publicly viewable."
msgstr "Ala, tangalt aɣbalu n uzegrir-agi ur tettwaskan ara s wudem azayez."

msgid "Public Stats?"
msgstr "Tidaddanin tizayazin?"

msgid "Whether the download and usage stats of your add-on can be displayed in our online viewer. It is only relevant for listed add-ons."
msgstr "Ma yella sider akked tidaddanin n uzegrir inek yezmer ad d-yettwasekn dek umeskan srid. Yelhan kan i yezegrar yettwabedren."

msgid "This add-on's stats are publicly viewable."
msgstr "Tidaddanin n uzegrir-agi ttwaskanent s wudem azayez."

msgid "No, this add-on's stats are not publicly viewable."
msgstr "Ala, tiidaddanin n uzegrir-agi ur ttwaskanent ara s wudem azayez."

msgid "Upgrade SDK?"
msgstr "Sali aswir n SDK?"

msgid "If selected, we will try to automatically upgrade your add-on when a new version of the SDK is released. It is only relevant for listed add-ons."
msgstr ""

msgid "This add-on will be automatically upgraded to new versions of the Add-on SDK."
msgstr "Azegrir-agi ad yettwalqem s wudem awurman s ileqman imaynuten n SDK n uzegrir."

msgid "No, this add-on will be upgraded manually."
msgstr "Ala, azegrir-agi ad yettwalqem s ufus."

msgid "Universally unique identifier"
msgstr "Asulay asuf amaḍlan"

msgid "UUID"
msgstr "UUID"

msgid "The UUID of your add-on is specified in its install manifest and uniquely identifies it. You cannot change your UUID once it has been submitted."
msgstr ""

msgid "Whiteboard"
msgstr "Tafelwit tamellalt"

msgid ""
"The whiteboard is the place to provide information relevant to your addon, whatever the version, to the editor. Use it to provide ways to test the addon, and any additional information that may "
"help. This whiteboard is also editable by editors."
msgstr ""

msgid "Remove this dependent add-on"
msgstr "Kkes azegrir-agi ugil"

msgid "Enter the name of an add-on"
msgstr "Sekcem isem n uzegrir"

msgid "Add-on Media for {0}"
msgstr "Allal n teγwal n uzegrir i {0}"

msgid "Add-on icon"
msgstr "Tignit n uzegrir"

msgid ""
"Upload an icon for your add-on or choose from one of ours. The icon is displayed nearly everywhere your add-on is. Uploaded images must be one of the following image types: .png, .jpg. It is only "
"relevant for listed add-ons."
msgstr ""
"Sali tignit i uzegrir inek neɣ fren yiwet si tignitin nneɣ. Tignit ad tettwasken di yal amḍiq anida i d-yettban uzegrir inek. Anaw n tugna yettwaselkten yessfk ad yili .png neɣ .jpg. Tuzna n tignit "
"ur tettwasnas ala ɣef izegrar yettwaḥerzen."

msgid "Select an icon for your add-on:"
msgstr "Fren tignit i uzegrir inek:"

#. The size of the icon
msgid "32x32px"
msgstr "32x32px"

msgid "Used in listings of add-ons, like search results and featured add-ons."
msgstr "Yettwaseqdec di tebdarin n izegrar am igmaḍ n unadi akked izegrar itran."

#. The size of the icon
msgid "64x64px"
msgstr "64x64px"

msgid "Used in add-on detail pages."
msgstr "Yettwaseqdec deg isebtar n telqayt n uzegrir."

msgid "Upload a Custom Icon..."
msgstr "Sali tignit tudmawant..."

msgid "PNG and JPG supported. Icons resized to 64x64 pixels if larger."
msgstr "PNG akked  JPG ttusefraken. Ignitin ad uɣalent ar 64x64 ipiksilen ticki kkant-d nig waya."

msgid "Screenshots"
msgstr "Tuṭṭfiwin n wegdil"

msgid "Please provide at least one screen shot of your add-on:"
msgstr "Ma uulac aɣilif, mudd-d ɣarsum yiwet n tuṭṭfa n ugdil i uzegrir inek:"

msgid "Please provide a caption for this screenshot:"
msgstr "Ma ulac aɣilif, mudd-d aglam i uzegrir inek:"

msgid "Add a Screenshot..."
msgstr "Rnu tuṭṭfa n ugdil"

msgid "Tests"
msgstr "Ikayaden"

msgid "General Tests"
msgstr "Ikayaden imuta"

msgid "Security Tests"
msgstr "Ikayaden n tγellist"

msgid "Extension Tests"
msgstr "Ikayaden n usiγzef"

msgid "Localization Tests"
msgstr "Ikayaden n usideg"

msgid "Compatibility Tests"
msgstr "Ikayaden n umṣada"

msgid "Hide messages not required for automated signing"
msgstr "Ffer iznan ur iwulmen ara i uzmul awurman"

msgid "Hide messages present in previous version and ignored"
msgstr "Ffer iznan yellan deg ileman yezrin yettwazeglen"

msgid "Top"
msgstr "Afella n usebter"

msgid "Delete Theme"
msgstr "Kkes asentel"

msgid "Delete Add-on"
msgstr "Kkes azegrir"

msgid "Deleting your theme will permanently remove it from the site."
msgstr "Tukksa n usentel ad yeglu s tukksa yines i lebda seg usmel."

msgid ""
"Deleting your add-on will permanently delete all versions and files you have submitted for this add-on, listed or not. The add-on ID will continue to be linked to your account, so others won't be "
"able to submit versions using the same ID."
msgstr ""
"Tukksa n uzegrir inek ad yekkes ilebda akk ileqman akked ifuyla n uzegrir-agi, ama ttwabedren-d neɣ ala. Asulay ID n uzegrir ad yeqqim icudd ar umiḍan inek, ihi wiyaḍ ur ttizmiren ara ad sqedcen "
"asulay-agisi i yileqman nniḍen."

msgid "Enter the following text to confirm your decision: {slug}"
msgstr "Sekcem aḍris-agi akken ad tsentmeḍ ayen tebɣiḍ: {slug}"

msgid "Please tell us why you are deleting your theme:"
msgstr "Ma ulac aɣilif, iniya-ɣ-d acuɣeṛ ad tekksed asentel inek:"

msgid "Please tell us why you are deleting your add-on:"
msgstr "Ma ulac aɣilif, iniya-ɣ-d acuɣeṛ ad tekksed azegrir inek:"

msgid "Actions"
msgstr "Tigawin"

msgid "Resume the submission process for this add-on."
msgstr "Kemmel akala n tuzna n uzegrir-agi."

msgid "Resume"
msgstr "Kemmel"

msgid "Delete this add-on."
msgstr "Kkes azegrir-agi."

msgid "Delete"
msgstr "Kkes"

msgid "Edit information about this add-on."
msgstr "Ẓreg talγut γef uzegrir-agi."

msgid "Upload a new version of this add-on."
msgstr "Sali lqem amaynut n uzegrir-agi."

msgid "New Version"
msgstr "Lqem amaynut"

msgid "Daily statistics on downloads and users."
msgstr "Tidaddanin n yal ass ɣef usider akked iseqdacen."

msgid "Statistics"
msgstr "Tidaddanin"

msgid "Manage Payments"
msgstr "Sefrek asellek"

msgid "Manage Status & Versions"
msgstr "Sefrek addad & ileqman"

msgid "View Add-on Listing"
msgstr "Sken tabdart n izegrar"

msgid "View Recent Changes"
msgstr "Sken asnifel n melmi kan"

msgid "Edit details about this theme's listing."
msgstr "Ẓreg talqayt n tebdart n usentel-agi."

msgid "Edit Listing"
msgstr "Ẓreg tabdart"

msgid "View the popularity of this theme over time."
msgstr "Wali amek yettwassen usentel-agi deg akud."

msgid "View Statistics"
msgstr "Wali tidaddanin"

msgid "Change the owner of this theme."
msgstr "Beddel bab n usentel-agi."

msgid "Transfer Ownership"
msgstr "Beddel imawlan n uzegrir"

msgid "Delete this theme."
msgstr "Kkes asentel-agi"

msgid "This add-on is missing some required information before it can be submitted for publication."
msgstr ""

msgid "This add-on doesn't have any versions."
msgstr "Azegrir-agi ur imṣada xaṛsum akke yiwen seg ileqman-ik."

msgid "This add-on doesn't have any approved versions, so its public pages (including beta versions) are hidden."
msgstr ""

msgid "Disabled"
msgstr "Arurmid"

#, python-format
msgid "<b>Queue position:</b> %(pos)s of %(total)s"
msgstr "<b>adig n wedras :</b> %(pos)s ɣef %(total)s"

#. {0} is the number of active users.
msgid "<strong>{0}</strong> active user"
msgid_plural "<strong>{0}</strong> active users"
msgstr[0] "<strong>{0}</strong> aseqdac urmid"
msgstr[1] "<strong>{0}</strong> iseqdacen urmiden"

msgid "Submit a New File"
msgstr "Azen afaylu amaynut"

msgid "Submit a New Version"
msgstr "Azen lqem amaynut"

msgid "Describe Add-on"
msgstr "Seglem azegrir"

msgid "Add-on URL:"
msgstr "Tansa URL n uzegrir:"

msgid "Please use only letters, numbers, underscores, and dashes in your URL."
msgstr "Ma ulac aɣilif sekcem kan isekkilen, izwilen, tizdit n uderrer, tizdit di tensa inek URL."

msgid "Summary:"
msgstr "Agzul:"

msgid "This summary will be shown in listings and searches."
msgstr "Agzul-agi ad d-yettwasken di tebdarin akked inadiyen."

msgid "This add-on is experimental"
msgstr "Azegrir-agi d armitan"

msgid "Check this option if your add-on is experimental or otherwise not ready for general use.  The add-on will be listed but will have reduced visibility.  You can change this setting later."
msgstr ""

msgid "Support email:"
msgstr "Imayl n tallalt:"

msgid "Support website:"
msgstr "Asmel n tallalt:"

msgid "License:"
msgstr "Turagt:"

msgid "Please choose a license appropriate for the rights you grant on your source code."
msgstr "Ma ulac aɣilif, fren turagt ilaqen i yizerfan i tebɣiḍ ad tsedduḍ i tengalt inek aɣbalu."

msgid "If your add-on transmits any data from the user's computer, a privacy policy is required that explains what data is sent and how it is used."
msgstr "Ma yella azegrir inek yettazen isefka seg uselkim n useqdac, tasertit n tbaḍnit tettwasra akken ad tsegzuḍ anwa isefka ara yettwaznen udiɣ amek ara ttwasqedcen."

msgid "Notes to Reviewer:"
msgstr "Iwenitten i umcegger:"

msgid "Is there anything our reviewers should bear in mind when reviewing this add-on?"
msgstr "Yella wayen nniḍen i yessefk ad ẓren imsekyaden i ucegger n uzegrir-agi?"

msgid "These notes will only be visible to you and our reviewers."
msgstr "Tizmilin-agi ad d-ttwaseknent kan i kečč akked imceggiren-nneɣ."

msgid "Cancel Review and Disable Version"
msgstr "Sefsex acegger sakin sens lqem"

msgid "Submit Version for Review"
msgstr "Azen lqem i ucegger"

msgid "Describe Version"
msgstr "Seglem lqem"

msgid "Release Notes:"
msgstr "Iwenniten n lqem:"

msgid "Let your users know what's new and what's changed in this version."
msgstr "Mmel-d amaynut akked usnifel i lqem-agi n useqdac."

msgid "These notes will appear on the detail page."
msgstr "Tizmilin-agi ad d-banent deg usebter n telqayt."

msgid "How to Distribute this Version"
msgstr "Amek ara zuzreq lqem-agi"

msgid "More information on Add-on Distribution and Signing"
msgstr "Ugar n telɣut ɣef uzuzer akked uzmul n izegrar"

msgid "Submission Complete"
msgstr "Tuzna temmed"

msgid "You’re done!"
msgstr "D ayen ifuk!"

msgid "Version Submitted for Review"
msgstr "Lqem yettwazen akken ad ittucegger"

msgid "You’re done! This version has been submitted for review. You will be notified when the review has been completed, or if our reviewers have any questions about your submission."
msgstr "Ifuk! Acegger yettusuter i lqem-agi. Ak-id-yaweḍ isalli ticki ifuk ucegger, neɣ ticki imsekyaden ɣur-sen isteqsiyen itezzin ɣef usumer inek."

msgid "Your listing will be more successful by adding a detailed description and screenshots. Get your listing ready for publication:"
msgstr ""

msgid "Manage Listing"
msgstr "Sefrek asebter n usnas"

msgid "You can also edit this version to add version notes, or source code if your submission includes minified, obfuscated or compiled code."
msgstr ""

msgid "Edit version {0}"
msgstr "Ẓreg lqem {0}"

msgid "File Signed"
msgstr "Afaylu yettwazmel"

msgid "You’re done! This file is signed and ready to for self-distribution. You can download it by clicking the button below."
msgstr ""

msgid "Version Signed"
msgstr "Lqem yettwazmel"

msgid "You’re done! This version is signed and ready to for self-distribution. You can download it by clicking the button below."
msgstr ""

msgid "Download {0}"
msgstr "Sider {0}"

msgid "You selected only some of the available platforms for this submission. You can upload more files that target other platforms:"
msgstr ""

msgid "Upload File"
msgstr "Sali afaylu"

msgid "Go to My Submissions"
msgstr "Ddu ar isumar inu"

msgid "Add-on Distribution Agreement"
msgstr "Amtawa n uzuzer n uzegrir"

msgid "Upload Add-on"
msgstr "Sali azegrir"

msgid "Where to Host File"
msgstr "Anda ara yezdeɣ ufaylu"

msgid "Where to Host Version"
msgstr "Anda ara yezdeɣ lqem"

msgid "Upload Version"
msgstr "Sali lqem"

msgid "Use the fields below to upload your add-on package and select any platform restrictions. After upload, a series of automated validation tests will be run on your file."
msgstr "Seqdec urtan da-a akken ad tazneḍ akemmus n uzegrir inek sakin fren yal azeyyeṛ icudden ar unagraw. Seld tuzna, amazrar n ikayaden iwurmanen ad ttwagen ɣef ufaylu inek."

msgid "Which platforms is this file compatible with?"
msgstr "Anwa anagraw yemṣadan akked uzegrir inek?"

msgid "Only publish this version to my beta channel."
msgstr "Suffeɣ-d kan lqem-agi deg ubadu beta."

msgid "Administrative overrides"
msgstr ""

msgid "Submit File"
msgstr "Azen afaylu"

msgid "Sign Add-on"
msgstr "Zmel azegrir"

msgid "Firefox Add-on Distribution Agreement"
msgstr "Amtawa n uzuzer n uzegrir n Firefox"

msgid "API Credentials"
msgstr "Talγut n usesteb i API"

#, python-format
msgid "For detailed instructions, consult the <a href=\"%(docs_url)s\">API documentation</a>."
msgstr "Ugar n telɣut, ddu ar <a href=\"%(docs_url)s\">tsemlit n API</a>."

msgid "Keep your API keys secret and <strong>never share them with anyone</strong>, including Mozilla contributors."
msgstr "Ḥrez tisura inek API d tibaḍniyin udiɣ <strong>ur tent-beṭṭu ara akken wiyaḍ</strong>, ula akked imttekkiyen n Mozilla."

msgid "JWT issuer"
msgstr "Amazan n JWT"

msgid "JWT secret"
msgstr "Sser JWT"

#, python-format
msgid ""
"To make API requests, send a <a href=\"%(jwt_url)s\">JSON Web Token (JWT)</a> as the authorization header. You'll need to generate a JWT for every request as explained in the <a "
"href=\"%(docs_url)s\">API documentation</a>."
msgstr ""

msgid "You don't have any API credentials."
msgstr "Ur ɣur-k ara talɣut n usesteb API."

msgid "Revoke"
msgstr "Ḥwi"

msgid "Revoke and regenerate credentials"
msgstr "Ḥwi sakin sirew talɣut n usesteb"

msgid "Generate new credentials"
msgstr "Sirew talɣut tamaynut n usesteb"

msgid "Invisible"
msgstr "Aruman"

msgid "Please complete your add-on by adding a version or missing metadata."
msgstr ""

msgid "You will receive an email when the review is complete. Until then, your add-on is not listed in our gallery but can be accessed directly from its details page. "
msgstr ""

msgid "Your add-on is displayed in our gallery and users are receiving automatic updates."
msgstr "Azegrir inek yettwasken di tmidelt-nneɣ udiɣ iseqdacen ad d-remsen ileqman s wudem awurman."

msgid "Your add-on was disabled by a site administrator and is no longer shown in our gallery. If you have any questions, please email amo-admins@mozilla.org."
msgstr ""

msgid "Your add-on won't be included in search results, and its listing page will indicate you disabled it. New version submissions for listing won't be accepted in this state."
msgstr ""

msgid "Created:"
msgstr "Yettwarna:"

#. {0} is a date. dennis-ignore: E201,E202,W202
#, python-format
msgid "%%b %%e, %%Y"
msgstr "%%b %%e, %%Y"

msgid "Add-on Multi Process Status:"
msgstr "Addad n agetsekker n izegrar:"

msgid "Your add-on compatibility with Multi Process Firefox (e10s)."
msgstr "Amṣada-inek n izegrar akked Firefox agetsekkeran (e10s)."

msgid "Listed on this site after passing code review. Automatic updates are handled by this site."
msgstr ""

msgid "Listed Version:"
msgstr "Lqem yettwabedren:"

msgid "This is the version of your add-on that will be installed if someone clicks the Install button on addons.mozilla.org."
msgstr ""

msgid "Next Listed Version:"
msgstr "Lqem yettwabedren d-iteddun:"

msgid "This is the newest uploaded version, however it isn’t live on the site yet."
msgstr ""

msgid "Queues are not reviewed strictly in order"
msgstr ""

msgid "Signed for self-distribution. Updates are handled by you."
msgstr ""

msgid "This is the newest uploaded unlisted version."
msgstr ""

msgid "(required since this add-on accepts contributions)"
msgstr ""

msgid "Manage Your Developer Profile"
msgstr "Sefrek amaɣnu yinek n uneflay"

msgid "Create a Developer Profile"
msgstr "Rnu amaɣnu n uneflay"

msgid ""
"Your developer profile will tell users about you, why you made this add-on, and what's next for the add-on. This profile is required for add-ons requesting contributions, but can be useful for any "
"developer interested in connecting with users."
msgstr ""

msgid "Make sure your user profile is up to date."
msgstr "Wali ma yella amaɣnu yinek n useqdac yettusmiren."

#, python-format
msgid "<a href=\"%(url)s\"><strong>Update your user profile.</strong></a>"
msgstr "<a href=\"%(url)s\"><strong>Smiren amaɣnu yinek n useqdac.</strong></a>"

msgid "Whether it was an idea while in line at the grocery store or the solution to one of life's great problems, share your story."
msgstr ""

msgid "Telling your users what's coming soon will give them something to look forward to."
msgstr ""

msgid "View All"
msgstr "Sken akk"

msgid "Listed Review Page"
msgstr "Asebter n ucegger yettwabedren"

msgid "Unlisted Review Page"
msgstr "Asebter n ucegger ur yettwabdren ara"

msgid "View Statistics Dashboard"
msgstr "Wali tafelwit n usenqed n tidaddanin"

msgid "Compatibility Reports"
msgstr "Ineqqisen n umṣada"

msgid "{0} failure reports"
msgstr ""

msgid "{0} success reports"
msgstr ""

msgid "Developer News"
msgstr "Isallen n uneflay"

msgid "View the blog &#9658;"
msgstr "Wali ablug &#9658;"

msgid "Please choose a license appropriate for the rights you grant on your source code. It is only relevant for listed add-ons."
msgstr "MA ulac aɣilif, fren turgat ilaqen i yizerfan i tebɣiḍ ad tmuddeḍ i tengalt inek aɣbalu. Urti-agi yettwaseqdac kan i yizegrar yettwasnen, yettwakelsen."

#. {0} is a list of HTML tags.
msgid "Allowed HTML: {0}"
msgstr "HTML yettusirgen: {0}"

msgid "Some HTML supported."
msgstr "Kra n HTML yettusefraken."

msgid "Remove this application"
msgstr "Kkes asnas-agi"

#. {0} is the maximum number of add-on categories allowed.                {1} is
#. the application name.
msgid "Select <b>up to {0}</b> {1} category for this add-on:"
msgid_plural "Select <b>up to {0}</b> {1} categories for this add-on:"
msgstr[0] "Kren <b>arma d {0}</b> {1} n taggayt i uzegrir-agi:"
msgstr[1] "Kren <b>arma d {0}</b> {1} n taggayin i uzegrir-agi:"

msgid ""
"Users will be required to accept the following End-User License Agreement (EULA) prior to installing your add-on. The presence of a EULA significantly affects the number of downloads an add-on "
"receives. Please note that a EULA is not the same as a code license, such as the GPL or MPL.It is only relevant for listed add-ons."
msgstr ""
"Yessefk iseqdacen ad qeblen amtawa n turagt n useqdac aneggaru (EULA) send ad sbedden azegrir inek. Amtawa EULA am-agi ad iḥaz amḍan n usider s waṭas. Ẓeṛ d akken yiwen n EULA ur imeɣri ara akked "
"turagt n tengakt n uzegrir am GPL neɣ MPL. Ayagi yella kan i yizegrar yettwabedren dagi."

msgid "If your add-on transmits any data from the user's computer, a privacy policy is required that explains what data is sent and how it is used. It is only relevant for listed add-ons."
msgstr ""

msgid "If your add-on contains binary or obfuscated code other than known libraries, upload its sources for review."
msgstr "Ma yella azegri inek yegber afaylu imsin neɣ tangalt n uskussem ur yettwasnen ara d temkaṛḍiyin, sali-d aɣbalu yines akken ad ittucegger."

msgid "Please include instructions on how to reproduce the final add-on file, either in a README file or the Notes to Reviewer for this version."
msgstr ""

msgid "Read more about the source code review policy."
msgstr "Ɣeṛ ugar ɣef tsertit n ucegger n tengalt aɣbalu."

#. {0} is an application, like Firefox.
msgid "{0} Add-ons"
msgstr "{0} izegrar"

msgid "Latest News"
msgstr "Isallen ineggura"

msgid "Read more in our Blog"
msgstr "Ɣeṛ ugar deg ublug nneɣ"

msgid "Resources"
msgstr "Tiγbula"

msgid "WebExtensions"
msgstr "WebExtension"

msgid "Community"
msgstr "Tamezdagnut"

msgid "About"
msgstr "Γef"

msgid "Forum"
msgstr "Anmager"

msgid "Blog"
msgstr "Ablug"

msgid "Contact Us"
msgstr "Nermes-aγ-d"

msgid "Review Policies"
msgstr "Tasertit n ucegger"

msgid "FAQ"
msgstr "Isteqsiyen FAQ"

msgid "Report Bug"
msgstr "Azen-d abug"

msgid "Site Status"
msgstr "Addad n usmel"

msgid "Compatibility Checker"
msgstr "Asenqad n umṣada"

msgid "Compatibility Reporter"
msgstr "Amazan n umṣada"

msgid "Promote"
msgstr ""

msgid "Get Your Add-on Featured"
msgstr "Sban-d azegrir inek"

msgid "\"Get The Add-on\" button"
msgstr "Tageffalt \"awi-d azegrir\""

msgid "Legal"
msgstr "Usḍif"

msgid "Report Trademark Abuse"
msgstr "Mmel yir aseqdec n tecreṭ"

msgid "Legal Notices"
msgstr "Alγu usḍif"

msgid "Review Add-ons"
msgstr "Cegger izegrar"

msgid "Volunteer reviewers help keep add-ons safe and reliable to use. They enjoy great perks too!"
msgstr ""

msgid "Join us!"
msgstr "Rnu-d ɣur-neɣ!"

msgid "Write Some Code"
msgstr "Aru kra n tengalt"

msgid "Help make add-ons better by contributing your coding skills."
msgstr ""

msgid "Get started"
msgstr "Bdu"

msgid "More Ways to Participate"
msgstr "Tarrayin-nniḍen n uttekki"

msgid "You don't need coding skills to help keep Firefox the most customizable browser available!"
msgstr ""

msgid "See how"
msgstr "Ẓer amek"

msgid "Manage Your Add-on"
msgstr "Sefrek azegrir inek"

msgid "Sign In to Edit and Update Your Add-on"
msgstr "Kcem akken ad tẓergeḍ neɣ ad tleqmeḍ azegrir inek"

msgid "Evolution in Add-on Development"
msgstr "Asfari di tneflit n izegrar"

msgid "WebExtensions are now the standard for add-on development in Firefox. You'll need to update your legacy add-ons to stay compatible."
msgstr "WebExtensions uɣalen d tizeɣt i tneflit n izegrar di Firefox. Tesriḍ asnifel n izegrar iqbuṛen akken ad teqqimeḍ deg umṣada."

msgid "Learn How"
msgstr "Issin amek"

msgid "What's New"
msgstr "D acu yellan d amaynut"

<<<<<<< HEAD
msgid ""
"Migrating your legacy add-on to WebExtensions? Get more personalized help during Office Hours, or email <a href=\"mailto:webextensions-support@mozilla.org\">webextensions-support@mozilla.org</a>."
=======
#: src/olympia/devhub/templates/devhub/new-landing/components/my-addons.html
msgid "Migrating your legacy add-on to WebExtensions? Get more personalized help during Office Hours, or email <a href=\"mailto:webextensions-support@mozilla.org\">webextensions-support@mozilla.org</a>."
>>>>>>> 096903f2
msgstr ""

msgid "See Schedule"
msgstr "Wali ttiεadat"

msgid "View All Submissions"
msgstr "Wali akk tuzniwin"

msgid "This is where you view and manage your add-ons and themes. To publish your first add-on, click \"Submit Your First Add-on\" or \"Submit Your First Theme\"."
msgstr ""

msgid "Submit Your First Add-on"
msgstr "Azen azegrir inek amezwaru"

msgid "Submit Your First Theme"
msgstr "Azen asentel inek amezwaru"

msgid "Add-on Developer Hub"
msgstr "Alemmas n uneflay n uzegrir"

msgid "Docs"
msgstr "Isemliyen"

msgid "Sign Out"
msgstr "Ffeγ"

msgid "User Photo"
msgstr "Tawlaft n useqdac"

#, python-format
msgid "<a href=\"%(register)s\">Register</a> or <a href=\"%(login)s\">Sign In</a>"
msgstr "<a href=\"%(register)s\">Jerred</a> neɣ <a href=\"%(login)s\">Kcem</a>"

msgid "Customize Firefox"
msgstr "Sagen Firefox"

#, python-format
msgid ""
"Add-ons let millions of Firefox users enhance their browsing experience. If you know <a href=\"%(html_link)s\">HTML</a>, <a href=\"%(js_link)s\">JavaScript</a>, and <a href=\"%(css_link)s\">CSS</a>,"
" you already have all the necessary skills to make a great add-on."
msgstr ""
"Izegrar ttaǧǧan ifḍan n iseqdacen ad sneflin tarmit-nsen n tunigin. Ma tesneḍ <a href=\"%(html_link)s\">HTML</a>, <a href=\"%(js_link)s\">JavaScript</a>, akked <a href=\"%(css_link)s\">CSS</a>,ɣur-k"
" abrid yeldi akken ad teggeḍ azegrir meqqṛen."

msgid "Learn How to Make an Add-on"
msgstr "Issin amek ara tesniflid azegrir"

msgid "Port a Chrome Extension"
msgstr "Ttaɛebga n usiɣzef Chrome"

msgid ""
"Firefox supports WebExtension APIs, which in most cases are compatible with the extension APIs supported by Chrome, Opera and Edge, so your extensions will run in Firefox with just a few changes."
msgstr "Firefox isefrak isnasen API WebExtension, tugett deg-sen mṣadan akked usnas API n usiɣzef isefrak  Chrome, Opera akked Edge, ihi isiɣzaf inek ad ttwaselkmen di Firefox s kra kan n usnifel."

msgid "Publish Your Add-on"
msgstr "Suffeγ-d azegrir inek"

msgid "Have an add-on ready? Submit your extension or theme to be listed on addons.mozilla.org or sign and distribute your extension on your own."
msgstr "Γur-k yakan azegrir iheggan? Azen asiɣzef-inek neγ asentel-inek ara d-yettwabedren deg addons.mozilla.org neγ kcem sakin zuzer asiγzef-inek iman-ik."

msgid "Sign In"
msgstr "Kcem"

msgid "Validator"
msgstr "Amsentem"

msgid "Automated code tests for your add-on."
msgstr "Ikayaden n tengalt awurman i uzegrir-inek."

msgid "See if your add-on is likely to be affected by changes in Firefox."
msgstr "Wali ma yella azgrir inek yezmer ad ittuḥaz s usnifel n Firefox."

msgid "Tell us if an add-on works in a particular version of Firefox."
msgstr "Ini-yaɣ-d ma yella azegrir iteddu kan akked yiwen n lqem n Firefox."

msgid "You are currently requesting <b>contributions</b> from users"
msgstr "Aqla-k tura tessutureḍ  <b>attekki</b> i yiseqdacen"

#, python-format
msgid "Your contribution page: <a href=\"%(url)s\">%(url_full)s</a>"
msgstr "Asebter inek n uttekki: <a href=\"%(url)s\">%(url_full)s</a>"

msgid "Disable Contributions"
msgstr "Sens attekki"

msgid "Voluntary Contributions"
msgstr "Ittekkiyen n twizi"

msgid "Add-ons enrolled in our contributions program can request voluntary financial support from users."
msgstr ""

msgid "Encourage users to support your add-on through your Developer Profile"
msgstr ""

msgid "Choose when and how users are asked to contribute"
msgstr "Fren melmi ara nini i yiseqdacen ad ttekkin d wamek"

msgid "Receive contributions in your PayPal account or send them to an organization of your choice"
msgstr ""

msgid "Contributions are only available for add-ons with listed versions."
msgstr "Attekki ad yili kan i yezegrar s ileqman id-yettwaseknen."

#, python-format
msgid "Contributions are only available for add-ons with a <a href=\"%(url)s\">completed developer profile</a>."
msgstr ""

msgid "Contributions are only available for approved add-ons."
msgstr "Attekki yella kan i yizegrar yettwasentmen."

msgid "Set up Contributions"
msgstr "Sbadu ittekkiyen"

msgid "Step 2. Pricing and Availability"
msgstr "Amecwaṛ 2. Tasqamt akked tilin"

#, python-format
msgid "or <a href=\"%(cancel)s\">Cancel</a>"
msgstr "neɣ <a href=\"%(cancel)s\">Sefsex</a>"

msgid "Contributions"
msgstr "Ittekkiyen"

msgid "Fill in the fields below to begin asking for voluntary contributions from users."
msgstr "Ččaṛ urtan daw-a akken ad tebduḍ asuter n twizi i yiseqdacen."

msgid "Who will receive contributions to this add-on?"
msgstr "Anwa ara yeremsen ittekkiyen n uzegrir-agi?"

msgid "What is the name of the organization?"
msgstr "Isem-is tkebbanit-agi?"

msgid "What is the URL of the organization?"
msgstr "D acu-tt tensa URL n tkebbanit?"

msgid "What is the PayPal ID of the organization?"
msgstr "D acu-t usulay ID PayPal n tkebbanit?"

msgid "What is your PayPal ID?"
msgstr "D acu-t usulay-ik ID PayPal?"

msgid "Sign up for PayPal"
msgstr "Jerred di Paypal"

msgid "What is your suggested contribution?"
msgstr "D acu-t uttekki i d-sumreḍ?"

msgid "(Example: 3.99)"
msgstr "(Amedya: 3.99)"

msgid "When should users be asked for contributions?"
msgstr "Melmi ara nesuter attekki n iseqdacen?"

msgid "Send a thank-you note?"
msgstr "Azen tazmilt n tanemmirt?"

msgid "We'll automatically email users who contribute to your add-on with this message."
msgstr "Nettazen s wudem awurman imayl i yiseqdacen ittekkan deg uzegrir akked yizen-agi."

msgid ""
"We recommend thanking the user and telling them how much you appreciate their support. You might also want to tell them about what's next for your add-on and about any other add-ons you've made for "
"them to try."
msgstr ""

msgid "Activate Contributions"
msgstr "Rmed attekki"

msgid "or <a id=\"setup-cancel\" href=\"#\">Cancel</a>"
msgstr "neɣ <a id=\"setup-cancel\" href=\"#\">Sefsex</a>"

msgid "Transfer ownership"
msgstr "Beddel imawlan n uzegrir"

msgid "Theme Details"
msgstr "Talqayt n usentel"

msgid "Supply a pretty URL for your detail page."
msgstr "Mudd-ad talnsa URL icebḥen i usebter inek n telqayt."

msgid "Select the category that best describes your Theme."
msgstr "Fren taggayt iwulmen i usentel inek."

msgid "Add some tags to describe your Theme."
msgstr "Rnu kra n tebzimin i usentel inek."

msgid "A short explanation of your theme's basic functionality that is displayed in search and browse listings, as well as at the top of your theme's details page."
msgstr ""

msgid "Theme License"
msgstr "Turagt n usentel"

msgid "Can others share your Theme, as long as you're given credit?"
msgstr "Wiyaḍ zemren ad bḍun asentel inek ma yella nan-d d kečč i d ameskar?"

msgid "The licensor permits others to copy, distribute, display, and perform the work, including for commercial purposes."
msgstr ""

msgid "The licensor permits others to copy, distribute, display, and perform the work for non-commercial purposes only."
msgstr ""

msgid "Can others make commercial use of your Theme?"
msgstr "Zemren wiyaḍ ad zenzen asentel inek?"

msgid "Can others create derivative works from your Theme?"
msgstr "Zemren wiyaḍ ad sqedcen asentel inek akken ad d-snufun wiyaḍ?"

msgid "The licensor permits others to copy, distribute, display and perform the work, as well as make derivative works based on it."
msgstr ""

msgid "Yes, as long as they share alike"
msgstr "Ih, ma yella bḍant am akken tebḍiɣ"

msgid "The licensor permits others to distribute derivativeworks only under the same license or one compatible with the one that governs the licensor's work."
msgstr ""

msgid "The licensor permits others to copy, distribute and transmit only unaltered copies of the work — not derivative works based on it."
msgstr ""

msgid "Your Theme will be released under the following license:"
msgstr "Asentel inek ad d-yeffeɣ daw n turagt-agi:"

msgid "Select a different license."
msgstr "Fren turagt nniḍen."

msgid "Select a license for your Theme."
msgstr "Fren turagt i usentel inek."

msgid "Theme Design"
msgstr "Afeṣṣel n usentel"

msgid "Upload New Design"
msgstr "Sali afeṣṣel nniḍen"

msgid "Upon upload and form submission, the AMO Team will review your updated design. Your current design will still be public in the meantime."
msgstr ""

msgid "Your previously resubmitted design, which is under pending review."
msgstr ""

msgid "Pending Header"
msgstr "Aqeṛṛu yettṛagun"

msgid "Pending Footer"
msgstr "Aḍaṛ yettṛaǧun"

msgid "You may update your theme design here once it has been approved."
msgstr "Yessefk ad leqqmeḍ afeṣṣel n usentel inek dagi ticki yettwaqbel."

msgid "Header"
msgstr "Aqeṛṛu"

msgid "Footer"
msgstr "Aḍaṛ"

msgid "Select colors for your Theme."
msgstr "Fren initeni usentel inek."

msgid "Foreground Text"
msgstr "Aḍris n zdat"

msgid "This is the color of the tab text."
msgstr "Wagi d ini n uḍris n yiccer."

msgid "Background"
msgstr "Agilal"

msgid "This is the color of the tabs."
msgstr "Wagi d ini i yiccaren."

msgid "Preview"
msgstr "Taskant"

msgid "Your Theme's Name"
msgstr "Isem n usentel inek"

#, python-format
msgid "by <a href=\"%(profile_url)s\">%(user)s</a>"
msgstr "sɣuṛ <a href=\"%(profile_url)s\">%(user)s</a>"

msgid "Create a New Theme"
msgstr "Rnu asentel amaynut"

#, python-format
msgid "Background themes let you easily personalize the look of your Firefox. Submit your own design below, or <a href=\"%(submit_url)s\">learn how to create one</a>!"
msgstr "Isental n ugilal ak-eǧǧen ad tmuddeɣ udem i Firefox inek. Azen ayla-k dagi, neɣ <a href=\"%(submit_url)s\">issin amek ad d-snulfuḍ yiwen</a> !"

msgid "Give your Theme a name."
msgstr "Mudd isem i usentel inek."

#, python-format
msgid ""
"I agree to the <a href=\"%(agreement_url)s\">Firefox Add-on Distribution Agreement</a> and to my information being handled as described in the <a href=\"%(privacy_notice_url)s\">Websites, "
"Communications and Cookies Privacy Notice</a>."
msgstr ""
"Qebleɣ  <a href=\"%(agreement_url)s\">Amtawat n uzuzer n izegrar Firefox </a> udiq qeble d akken talɣut icudden ɣur-s ad tettwasesfer am akken d-ittummel di <a href=\"%(privacy_notice_url)s\"> "
"tserstit n tbadnit icudden ar ismal web, ar teɣwalt akked inagan n tuqqna</a>."

msgid "Submit Theme"
msgstr "Azen asentel"

msgid "You're done!"
msgstr "D ayen ifuk!"

msgid "Your theme has been submitted to the Review Queue. You'll receive an email once it has been reviewed, typically within 24 hours."
msgstr ""

msgid "Next steps:"
msgstr "Imecwaṛen d-iteddun:"

#, python-format
msgid "Provide more details about your theme by <a href=\"%(edit_url)s\">editing its listing</a>."
msgstr ""

#, python-format
msgid "View and subscribe to your theme's <a href=\"%(feed_url)s\">activity feed</a> to stay updated on reviews, collections, and more."
msgstr ""

#, python-format
msgid "Join the conversation in our <a href=\"%(forum_url)s\">forums</a>."
msgstr "Ddu ɣer usqerdec deg  <a href=\"%(forum_url)s\">inmagaren</a>-nneɣ."

msgid "Select a header image for your Theme."
msgstr "Fren tugna n uqeṛṛu i usentel inek."

msgid "3000 &times; 200 pixels"
msgstr "3000 &tikalt; 200 ipiksilen"

msgid "300 KB max"
msgstr "300 KAṬ adday"

msgid "PNG or JPG"
msgstr "PNG neɣ JPG"

msgid "Aligned to top-right"
msgstr "Reyyec d asawen ayeffus"

msgid "Select a different header image"
msgstr "Fren tugna nniḍen n uqeṛṛu"

msgid "Select a footer image for your Theme."
msgstr "Fren tugna n uḍaṛ i usentel inek."

msgid "3000 &times; 100 pixels"
msgstr "3000 &tikalt; 100 ipiksilen"

msgid "Aligned to bottom-left"
msgstr "Reyyec d akesser azelmaḍ"

msgid "Select a different footer image"
msgstr "Fren tugna nniḍen n uḍaṛ"

msgid "Manage Version {0}"
msgstr "Sefrek lqem {0}"

#. {0} is an add-on name.
msgid "Manage {0}"
msgstr "Sefrek {0}"

msgid "Files"
msgstr "Ifuyla"

msgid "Upload Another File"
msgstr "Sali afaylu nniḍen"

msgid "Version Notes"
msgstr "Tizmilin n lqem"

msgid ""
"Information about changes in this release, new features, known bugs, and other useful information specific to this release/version. This information is also shown in the Add-ons Manager when "
"updating."
msgstr ""

msgid "Approval Status"
msgstr "Addad n usentem"

msgid "Notes for Reviewers"
msgstr "Tizmilin i yimceggiren"

msgid "Optionally, enter any information that may be useful to the Reviewer of this add-on, such as test account information."
msgstr ""

msgid "Source code"
msgstr "Tangalt aɣbalu"

msgid "If your add-on contain binary or obfuscated code, make the source available here for reviewers."
msgstr ""

msgid "File {file_id} ({platform})"
msgstr "Afaylu {file_id} ({platform})"

#, python-format
msgid "Created on %(created)s and changed to %(status)s on %(status_date)s"
msgstr "Yettwarna di %(created)s yettusnifel ar %(status)s di %(status_date)s"

#, python-format
msgid "Created on %(created)s and changed to %(status)s"
msgstr "Yettwarna %(created)s yettusnifel di %(status)s"

msgid "Status & Versions"
msgstr "Addaden & Ileqman"

msgid "Edit this version"
msgstr "Ẓreg lqem-agi"

msgid "0 files"
msgstr "0 ifuyla"

msgid "Re-enable Version"
msgstr "Rmed tikelt nniḍen lqem-agi"

msgid "Close Review History"
msgstr "Mdel amazray n ucegger"

msgid "Not validated."
msgstr "Ur yettwasentem ara."

msgid "Validate now."
msgstr "Se,tem tura."

msgid "Request Review"
msgstr "Suter aɛiwed n tɣuri"

msgid "Cancel Review Request"
msgstr "Sefsex tuttra n ucegger"

msgid "Loading Review History..."
msgstr "Asali n umazray n ucegger..."

msgid "We had a problem retrieving review notes"
msgstr "Teḍra-d tuccḍa deg awway n tezmilin n iceggiren"

msgid "Load older..."
msgstr "Sali-d akaram..."

msgid "Leave a reply"
msgstr "Eǧǧ tiririt"

msgid "Reply"
msgstr "Err"

msgid "Listing visibility"
msgstr ""

msgid "{label_open}Visible:{label_close} Visible to everyone on {site_url} and included in search results and listing pages."
msgstr ""

msgid ""
"{label_open}Invisible:{label_close} Won't be included in search results, and its listing page will indicate you disabled it. New version submissions for listing won't be accepted in this state."
msgstr ""

msgid "Listed versions"
msgstr "Ileqman yettwabedren"

msgid "Currently on AMO"
msgstr "Akka tura di AMO"

msgid "Status"
msgstr "Addad"

msgid "Validation"
msgstr "Asentem"

msgid "Delete/Disable"
msgstr "Kkes /Disable"

msgid "Next version of this add-on"
msgstr "Lqem d-iteddun n uzegrir-agi"

msgid "Other versions"
msgstr "Ileqman-nniḍen"

msgid "All versions"
msgstr "Akk ileqman"

msgid "Upload a New Version"
msgstr "Sali lqem amaynut"

msgid "Delete Version {version}"
msgstr "Kkes lqem-agi {version}"

msgid ""
"You are about to delete the current version of your add-on. This may cause your add-on status to change, or your listing to lose public visibility, if this is the only public version of your add-on."
msgstr ""

msgid "Deleting this version will permanently delete:"
msgstr "Tukksa n lqem-agi ad yekkes ilebda:"

msgid "<strong>Important:</strong> Once a version has been deleted, you may not upload a new version with the same version number."
msgstr ""

msgid "Are you sure you wish to delete this version?"
msgstr "Tebɣiḍ ad tekkseḍ lqem-agi?"

msgid "Delete Version"
msgstr "Kkes lqem"

msgid "Disable Version"
msgstr "Sens lqem"

msgid "Hide Add-on"
msgstr "Ffer lqem"

msgid "Hiding your add-on will prevent it from appearing anywhere in our gallery and will stop users from receiving automatic updates."
msgstr ""

msgid "The files awaiting review will be disabled and you will need to upload new versions."
msgstr ""

msgid "Are you sure you wish to hide your add-on?"
msgstr "Tebɣiḍ ad teffreḍ azegrir-agi?"

msgid "Canceling your review request will mark your add-on incomplete, and any versions awaiting review will be disabled."
msgstr ""

msgid "Are you sure you wish to cancel your review request?"
msgstr "Tebɣiḍ ad tesfesxeḍ tuttra n ucegger?"

<<<<<<< HEAD
#, fuzzy
=======
#: src/olympia/discovery/data.py
>>>>>>> 096903f2
msgid "Download media {start_sub_heading}with {addon_name}{end_sub_heading}"
msgstr "Sider tividyutin {start_sub_heading}s {addon_name}{end_sub_heading}"

msgid "Manage massive audio, video, and image downloads with this lightweight tool."
msgstr ""

msgid "Block ads {start_sub_heading}with {addon_name}{end_sub_heading}"
msgstr "Sewḥel adellel {start_sub_heading}s {addon_name}{end_sub_heading}"

msgid "A lightweight and effective ad blocker. uBlock Origin enforces thousands of content filters without chewing up a bunch of memory."
msgstr ""

msgid "Take screenshots {start_sub_heading}with {addon_name}{end_sub_heading}"
msgstr "Ṭṭef igdilen {start_sub_heading} s {addon_name} {end_sub_heading}"

msgid "More than just screenshots, Awesome Screenshot Plus lets you annotate images with text and graphics. Storing and sharing files is a breeze."
msgstr ""

msgid "Emoji expression {start_sub_heading}with {addon_name}{end_sub_heading}"
msgstr "Tanfalit Emoji {start_sub_heading}s {addon_name}{end_sub_heading}"

msgid "Dozens of amazing emojis for every occasion—always just one click away."
msgstr ""

msgid "Approved reviews"
msgstr "Iceggiren yettwasnetmen"

msgid "Deleted reviews"
msgstr "Iceggiren yettwaksen"

msgid "View entries between"
msgstr "Wali inekcumen gar"

msgid "and"
msgstr "akked"

msgid "Filter by type/action"
msgstr "Imzizdig s wanaw /action"

msgid "Passed automatic validation"
msgstr ""

msgid "Failed automatic validation"
msgstr "Aseɣbel awurman ur yeddi ara"

msgid "Filter by automatic validation"
msgstr "Imzizdig s usentem awurman"

msgid "containing"
msgstr "agbur"

msgid "start"
msgstr "tazwara"

msgid "end"
msgstr "tagara"

#. L10n: Description of what can be searched for
msgid "add-on, editor or comment"
msgstr "azegrir, amaẓrag neɣ awennit"

msgid "Search by add-on name / author email"
msgstr "Nadi s yisem n uzegrir / imayl n umeskar"

msgid "yes"
msgstr "ih"

msgid "no"
msgstr "ala"

msgid "Admin Flag"
msgstr "Tabzimt n unedbal"

msgid "Add-on Types"
msgstr "anawen n uzegrir"

msgid "Search by add-on name / author email / guid"
msgstr "Nadi s yisem n uzegrir / imayl n umeskar / guid"

msgid "Max. Version"
msgstr "Lqem afellay"

msgid "Comments:"
msgstr "Iwenniten:"

msgid "Operating systems:"
msgstr "Inagrawen n wammud:"

msgid "Applications:"
msgstr "Isnasen:"

msgid "Notify me the next time this add-on is updated. (Subsequent updates will not generate an email)"
msgstr ""

msgid "Clear Admin Review Flag"
msgstr ""

msgid "Clear more info requested flag"
msgstr "Kkes anamal n usuter n telɣut"

msgid "Choose a canned response..."
msgstr "Fren tiririt yettwakelsen..."

#. L10n: Description of what can be searched for.
msgid "theme name"
msgstr "isem n usentel"

msgid "Someone else is reviewing this theme."
msgstr "Yella win nniden yettceggiren asentel-agi."

#. L10n: Description of what can be searched for.
msgid "theme, reviewer, or comment"
msgstr "asentel, imcegger, neɣ awennit"

msgid "Keep review; remove flags"
msgstr ""

msgid "Skip for now"
msgstr ""

msgid "Delete review"
msgstr "Kkes acegger"

msgid "Rejected or Unreviewed"
msgstr "Yettwagi neɣ ur ittucegger ara"

#, python-format
msgid "[status:%s]"
msgstr "[addad:%s]"

msgid "New Add-on ({0})"
msgid_plural "New Add-ons ({0})"
msgstr[0] "Azegrir amaynut ({0})"
msgstr[1] "Izegrar imaynuten ({0})"

msgid "Update ({0})"
msgid_plural "Updates ({0})"
msgstr[0] "Lqem ({0})"
msgstr[1] "Ilqeman ({0})"

msgid "Moderated Review ({0})"
msgid_plural "Moderated Reviews ({0})"
msgstr[0] ""
msgstr[1] ""

<<<<<<< HEAD
#, fuzzy
=======
#: src/olympia/editors/helpers.py
>>>>>>> 096903f2
msgid "Auto Approved Add-on ({0})"
msgid_plural "Auto Approved Add-ons ({0})"
msgstr[0] "Qbel s wudem awurman azegrir ({0})"
msgstr[1] ""

msgid "All Unlisted Add-ons"
msgstr "Akk izegrar ur yettwabdren ara"

msgid "Type"
msgstr "Anaw"

msgid "Waiting Time"
msgstr "Akud n uṛaǧu"

msgid "Flags"
msgstr "Anayen"

msgid "moments ago"
msgstr "kra n wakud aya"

#. L10n: first argument is number of minutes
msgid "{0} minute"
msgid_plural "{0} minutes"
msgstr[0] "{0} tasdat"
msgstr[1] "{0} tisdatin"

#. L10n: first argument is number of hours
msgid "{0} hour"
msgid_plural "{0} hours"
msgstr[0] "{0} asrag"
msgstr[1] "{0} isragen"

#. L10n: first argument is number of days
msgid "{0} day"
msgid_plural "{0} days"
msgstr[0] "{0} ass"
msgstr[1] "{0} ussan"

msgid "Last Review"
msgstr "Acegger aneggaru"

msgid "Last Update"
msgstr "Aleqqem aneggaru"

msgid "No Reviews"
msgstr "Ulac iceggiren"

msgid "This will approve, sign, and publish this version. The comments will be sent to the developer."
msgstr "Tigawt-agi ad tessentem, ad tezmel, ad tessuffeɣ lqem-agi. Iwenniten ad ttwaznen i uneflay."

msgid "This will reject this version and remove it from the queue. The comments will be sent to the developer."
msgstr ""

<<<<<<< HEAD
#, fuzzy
msgid "Confirm Approval"
msgstr "Yettṛaǧu asentem"

msgid "The latest public version of this add-on was automatically approved. This records your confirmation of the approval, without notifying the developer."
msgstr ""

#, fuzzy
=======
#: src/olympia/editors/helpers.py
>>>>>>> 096903f2
msgid "Reviewer reply"
msgstr "Tiririt n umcegger"

msgid "This will send a message to the developer. You will be notified when they reply."
msgstr ""

msgid "Request super-review"
msgstr ""

msgid "If you have concerns about this add-on that an admin reviewer should look into, enter your comments in the area below. They will not be sent to the developer."
msgstr ""

msgid "Make a comment on this version. The developer won't be able to see this."
msgstr ""

msgid "Flagged"
msgstr "Yettwasezmel"

msgid "Updates"
msgstr "Ileqman"

msgid "Admin Review"
msgstr "Acegger n unedbal"

msgid "Jetpack Add-on"
msgstr "Azegrir Jetpack"

msgid "More Information Requested"
msgstr "Ugar n telɣut tettusuter"

msgid "Contains Reviewer Comment"
msgstr "Igber awennit n imcegger"

msgid "Sources provided"
msgstr "Iγbula d-ittunefken"

msgid "WebExtension"
msgstr "WebExtension"

msgid "Uses a custom CSP."
msgstr ""

msgid "Uses nativeMessaging permission."
msgstr ""

msgid "Uses a content script for all URLs."
msgstr ""

<<<<<<< HEAD
#, fuzzy
=======
#: src/olympia/editors/models.py
>>>>>>> 096903f2
msgid "Has too many daily users."
msgstr "Isεa aṭas n iseqdacen n yal ass."

msgid "Has too few consecutive human-approved updates."
msgstr ""

msgid "Has a pending info request."
msgstr ""

#, fuzzy
msgid "Is flagged for admin review."
msgstr "Yettwacreḍ i ucegger"

#, fuzzy
msgid "Is locked by a reviewer."
msgstr "azegrir-inu yettucegger sɣuṛ yiwen n imcegger."

msgid "Duplicate Submission"
msgstr "Tuzna snat n tikal"

msgid "Thanks for submitting your Theme"
msgstr "Tanemmirt ɣef tuzna n usentel"

msgid "A problem with your Theme submission"
msgstr "Ugur di tuzna n usentel inek"

msgid "Theme submission flagged for review"
msgstr "Tuzna n usentel tettwacreḍ i usezmel"

msgid "A question about your Theme submission"
msgstr "Asteqsi ɣef tuzna n usentel inek"

msgid "New Add-ons (Under 5 days)"
msgstr "Izegrar imaynuten (Daw n 5 n wussan)"

msgid "Passable (5 to 10 days)"
msgstr "Ilemmasen (5 ar 10 n wussan)"

msgid "Overdue (Over 10 days)"
msgstr "Iqbuṛen (Ugar n 10 n wussan)"

msgid "An unknown error occurred"
msgstr "Taḍra-d tuccda tarussint"

msgid "Self-reviews are not allowed."
msgstr ""

msgid "Review successfully processed."
msgstr "Acegger yemmed akken iwata."

msgid "Review lock limit reached"
msgstr ""

msgid "was approved"
msgstr "yettwaqbel"

msgid "given preliminary review"
msgstr ""

msgid "rejected"
msgstr "yettwagi"

msgctxt "editors_review_history_nominated_adminreview"
msgid "escalated"
msgstr ""

msgid "needs more information"
msgstr "yesra ugar n telɣut"

msgid "needs super review"
msgstr ""

msgid "commented"
msgstr "yettuwennet"

#, fuzzy
msgid "confirmed as approved"
msgstr "yettwaqbel"

msgid "{0} theme review successfully processed (+{1} points, {2} total)."
msgid_plural "{0} theme reviews successfully processed (+{1} points, {2} total)."
msgstr[0] ""
msgstr[1] ""

msgid "Your theme locks have successfully been released. Other reviewers may now review those released themes. You may have to refresh the page to see the changes reflected in the table below."
msgstr ""

msgid "{addon} :: Abuse Reports"
msgstr ""

msgid "Abuse Reports for {addon} and its developers ({num})"
msgstr ""

#. This refers to this version's compatible applications, such as Firefox 8.0
msgid "Works with"
msgstr "Iteddu s"

msgid "Visibility"
msgstr "Tametwalant"

msgid "Visible"
msgstr "Uman"

msgid "Average Daily Users"
msgstr "Talemmsat n iseqdacen n yal ass"

msgid "Abuse Reports"
msgstr "Assaγ n uẓekker"

msgid "View Privacy Policy"
msgstr "Wali tasertit n tbaḍnit"

msgid "EULA"
msgstr "EULA"

<<<<<<< HEAD
#, fuzzy
=======
#: src/olympia/editors/templates/editors/addon_details_box.html
>>>>>>> 096903f2
msgid "Last Approval Date"
msgstr "Azemz aneggaru n waqbal"

msgid "Approvals Since Last Automatic Review"
msgstr ""

#, fuzzy
msgid "Abuse Reports ({num})"
msgstr "Assaγ n uẓekker"

#, fuzzy
msgid "Bad User Reviews ({num})"
msgstr "Iceggiren n useqdac"

msgid "More about this add-on"
msgstr "Ugar γef uzegrir-agi"

msgid "Image Gallery"
msgstr "Timidelt n tugniwin"

msgid ""
"The Development Channel lets you test an experimental new version of this add-on before it's released to the general public. Once you install the development version, you will continue to get "
"updates from this channel."
msgstr "Abad n tneflit ad k-yeǧǧ ad tegeḍ asekyed n lqem armitan n uzegrir-agi send ad yettuzuzer i yak yiwen. Ticki lqem n tneflit yebded, tzemreḍ ad tkemleḍ awway n ileqman n ubadu-agi."

msgid "Install development version"
msgstr "Sebded lqem n tneflit"

msgid ""
"<strong>Caution:</strong> Development versions of this add-on have not been reviewed by Mozilla. Once you install a development version you will continue to receive development updates from this "
"developer. To stop receiving development updates, reinstall the default version from the link above."
msgstr ""
"<strong>Γur-k:</strong> Ileqman n tneflit n uzegrir-agi ur ttwasneden ra sγur Mozilla. Ticki lqem n tneflit yebded, Tzemreḍ ad d-remseḍ ileqman n tneflit seg uneflay-agi. Akken ad tesḥebseḍ, sebded "
"lqem amezwer n useγwen daw-a."

msgid "Nothing to see here!  The developer did not include any details."
msgstr "Ulac ayen ara twalid dagi!  Aneflay ur d-imudd ara talqayt."

msgid "Return to the Reviewer Tools homepage"
msgstr "Uɣal ar usebter agejdan n ifecka n imcegger"

msgid "Queues"
msgstr ""

msgid "New Add-ons"
msgstr "Izegrar imaynuten"

msgid "Moderated Reviews"
msgstr ""

<<<<<<< HEAD
#, fuzzy
=======
#: src/olympia/editors/templates/editors/base.html
>>>>>>> 096903f2
msgid "Auto Approved Add-ons"
msgstr "Qbel s wudem awurman izegrar"

msgid "Unlisted Queues"
msgstr ""

msgid "Logs"
msgstr "Iɣmisen"

msgid "Add-on Review Log"
msgstr "Aɣmis n ucegger n uzegrir"

msgid "Moderated Review Log"
msgstr ""

msgid "Signed Beta Files Log"
msgstr ""

msgid "Announcement"
msgstr ""

#. "Filter" is a button label (verb)
msgid "Filter"
msgstr "Imzizdig"

msgid "Date"
msgstr "Azemz"

msgid "Event"
msgstr "Tadyant"

msgid "More details."
msgstr "Ugar n telqayt"

msgid "No events found for this period."
msgstr "Ulac tidyanin yettwafen di twala-agi."

msgid "Log details"
msgstr "Talqayt n uɣmis"

<<<<<<< HEAD
#, fuzzy
=======
#: src/olympia/editors/templates/editors/eventlog_detail.html
>>>>>>> 096903f2
msgid "Review Author"
msgstr "Cegger amazray"

#, python-format
msgid "<dd>%(review_author)s</dd>"
msgstr ""

msgid "Add-on Title"
msgstr "Azwel n uzegrir"

msgid "Review Title"
msgstr "Azwel n ucegger"

msgid "Review Text"
msgstr "Aḍris n ucegger"

msgid "Review was flagged prior to deletion."
msgstr ""

msgid "Undelete"
msgstr "Sefsex tukksa"

msgid "New Add-on ({num})"
msgid_plural "New Add-ons ({num})"
msgstr[0] "Azegrir amaynut ({num})"
msgstr[1] "Izegrar imaynuten ({num})"

msgid "Update ({num})"
msgid_plural "Updates ({num})"
msgstr[0] "Lqem ({num})"
msgstr[1] "Ileqman ({num})"

msgid "Current waiting times:"
msgstr "Akkud n uraǧu anazzal:"

msgid "{0} add-on"
msgid_plural "{0} add-ons"
msgstr[0] "{0} azegrir"
msgstr[1] "{0} izegrar"

#, python-format
msgid "{0}%%"
msgstr "{0}%%"

msgid "Total Reviews"
msgstr "Amḍan amatu n iceggiren"

msgid "Reviews This Month"
msgstr "Iceggiren n waggur-agi"

msgid "New Reviewers"
msgstr "Imceggiren imaynuten"

msgid "You're #{0} with {1} reviews"
msgstr "aqlak d  #{0} akked {1} n iceggiren"

#. num = number of reviews in the queue
msgid "Moderated Review ({num})"
msgid_plural "Moderated Reviews ({num})"
msgstr[0] ""
msgstr[1] ""

msgid "Reviewer Leaderboard"
msgstr "Agzul n umaẓrag"

msgid "No review points awarded yet."
msgstr ""

msgid "Rank"
msgstr ""

msgid "Score"
msgstr "Agmuḍ"

msgid "Update message of the day"
msgstr "Snifel izen n wass"

msgid "Save"
msgstr "Sekles"

msgid "Add-on Reviewer Performance"
msgstr "Timellit n imcegger n uzegrir"

msgid "View statistics for user"
msgstr "Sken tidaddanin i useqdac"

msgid "Range"
msgstr "Azilal"

msgid "Your Reviews"
msgstr "Iceggiren inek"

msgid "By {user_name}"
msgstr "Sɣur {user_name}"

msgid "Active Contributors"
msgstr "Iceggiren inek"

msgid "This Month"
msgstr "Aggur-agi"

msgid "This Year"
msgstr "Aseggass-agi"

msgid "Monthly Performance"
msgstr "Timellit n waggur"

msgid "All-time Point Breakdown by Type"
msgstr ""

msgid "Total"
msgstr "Asemday"

msgid "Month"
msgstr "Aggur"

msgid "Year"
msgstr "Aseggwass"

msgid "All-Time"
msgstr "Yal tikelt"

msgid "Advanced Search"
msgstr "Anadi leqqayen"

msgid "clear search"
msgstr "sfeḍ anadi"

msgid "Process Reviews"
msgstr "Ddu ar ucegger"

msgid "Moderation actions:"
msgstr ""

#, python-format
msgid "by %(user)s on %(date)s %(stars)s (%(locale)s)"
msgstr "sɣuṛ %(user)s di %(date)s %(stars)s (%(locale)s)"

#, python-format
msgid "<strong>%(reason)s</strong> <span class=\"light\">Flagged by %(user)s on %(date)s</span>"
msgstr "<strong>%(reason)s</strong> <span class=\"light\">Yettwasezmel sɣuṛ %(user)s di %(date)s</span>"

msgid "All reviews have been moderated. Good work!"
msgstr ""

msgid "There are currently no add-ons of this type to review."
msgstr ""

msgid "Helpful Links:"
msgstr "Iseɣwan iwulmen:"

msgid "Add-on Policy"
msgstr "Tasertit n uzegrir"

msgid "Editors' Guide"
msgstr "Amnir n umaẓrag"

#. "Review [add-on name]"
msgid "Review {0}"
msgstr "Acegger {0}"

msgid "Add-on user change history"
msgstr ""

msgid "Add-on History"
msgstr "Amazray n uzegrir"

#, python-format
msgid "Version %(version)s &middot; %(created)s <span class=\"light\">&middot; %(version_status)s</span>"
msgstr "Lqem %(version)s &middot; %(created)s <span class=\"light\">&middot; %(version_status)s</span>"

msgid "Compatibility:"
msgstr "Amṣada:"

msgid "Additional sources:"
msgstr "Tiɣbula nniḍen:"

msgid "Download files"
msgstr "Sider ifuyla"

msgid "The developer has provided source code."
msgstr ""

#, fuzzy
msgid "Not Auto Approved Because"
msgstr "Izegrar Android"

msgid "Auto-Approval script has not run yet on this version."
msgstr ""

msgid "This version has not been reviewed."
msgstr ""

msgid "You can still submit this form, however only do so if you know it won't conflict."
msgstr ""

msgid "Insert canned response..."
msgstr ""

msgid "Files:"
msgstr "Ifuyla:"

msgid "Tested on:"
msgstr "Yettwasekyed di:"

msgid "<strong>Warning!</strong> Another user was viewing this page before you."
msgstr ""

msgid "The whiteboard is the place to exchange information relevant to this addon (whatever the version), between the developer and the editor. This is visible and editable by both."
msgstr ""

msgid "Update the whiteboard"
msgstr "Snifel tafelwit tamellalt"

msgid "(admin)"
msgstr "(anedbal)"

msgid "Admin Page"
msgstr "Asebter n unedbal"

msgid "Review This Add-on"
msgstr "Cegger azegrir-agi"

msgid "More Information"
msgstr "Ugar n telɣut"

msgid "Resolution"
msgstr ""

msgid "Reviewer"
msgstr "Amcegger"

msgid "Add-on has been deleted."
msgstr "Azegrir yettwakkes."

msgid "Show Comments"
msgstr "Sken iwenniten"

msgid "Hide Comments"
msgstr "Ffer iwenniten"

msgid "No reviews found for this period."
msgstr ""

#, python-format
msgid "%(user)s [%(ip_address)s] reported %(object)s on %(date)s"
msgstr ""

msgid "Dismiss this announcement"
msgstr ""

msgid "Files in this version:"
msgstr "Ifuyla di lqem-agi:"

msgid "Contents"
msgstr "Igburen"

msgid "Compare"
msgstr ""

#, fuzzy
msgid "Permissions:"
msgstr "Tisirag"

#, python-format
msgid "<div>By %(user)s on %(date)s</div>"
msgstr "<div>Sɛuṛ %(user)s di %(date)s</div>"

msgid "Older"
msgstr "Aqbuṛ"

msgid "Newer"
msgstr "Amaynut"

msgid "Recent Points"
msgstr ""

msgid "No points awarded yet."
msgstr ""

msgid "Top Reviewers (past 7 days)"
msgstr ""

msgid "No top reviewers yet."
msgstr ""

msgid "All Time"
msgstr "Yal tikelt"

#. {0} is a number, like "480".
msgid "You have <span>{0}</span> points."
msgstr "Ɣur-k <span> {0} </span> n tneqqiḍin."

#, python-format
msgid "%(user)s on %(date)s [%(ip_address)s]"
msgstr "%(user)s di %(date)s [%(ip_address)s]"

msgid "Date Deleted"
msgstr "Azemz yettwakkes"

msgid "No deleted themes found for this period."
msgstr "Ulac isentall yettwakksen i yettwafen deg akud-agi."

msgid "Theme Review History for {0}"
msgstr "Amazray n ucegger n uselten i {0}"

msgid "Review Date"
msgstr "Azemz n ucegger"

msgid "Action"
msgstr "Tigawt"

msgid "Reason"
msgstr "Acuɣer"

msgid "There are currently no reviews."
msgstr "Ulac akka tura iceggiren."

msgid "{num} Pending Theme Review"
msgid_plural "{num} Pending Theme Reviews"
msgstr[0] "{num} Asentel yettṛaǧun asentem"
msgstr[1] "{num} Isental yettṛaǧun asentem"

msgid "{num} Flagged Review"
msgid_plural "{num} Flagged Reviews"
msgstr[0] ""
msgstr[1] ""

msgid "{num} Update"
msgid_plural "{num} Updates"
msgstr[0] "{num} Lqem"
msgstr[1] "{num} Ileqman"

msgid "Flagged Themes"
msgstr "Isental yettwacegren"

msgid "Theme Review Queue"
msgstr ""

msgid "Review Options"
msgstr "Iɣewwaṛen n ucegger"

msgid "Auto-advance after review"
msgstr ""

msgid "Enable keyboard shortcuts"
msgstr "Rmed inegzumen n unasiw"

msgid "Keyboard Shortcuts"
msgstr "Inegzumen n unasiw"

msgid "Next Theme"
msgstr "Asentel d-iteddun"

msgid "Previous Theme"
msgstr "Asentel yezrin"

msgid "Your Review History"
msgstr "Amazray-inek n ucegger"

msgid "Commit Review"
msgstr ""

msgid "Commit Reviews"
msgstr ""

msgid "{0} out of {1} reviewed"
msgstr ""

msgid "There are currently no Themes to review."
msgstr ""

msgid "Clear Search"
msgstr "Sfeḍ Anadi"

msgid "Release My Theme Locks"
msgstr ""

msgid "Interactive Theme Queue"
msgstr ""

msgid "Reviewers' Guide"
msgstr ""

msgid "Theme Review for {0}"
msgstr "Acegger n usentel i {0}"

msgid "(Probable Duplicate Submission)"
msgstr ""

msgid "Past Review Notes"
msgstr ""

#. {previous review action taken on theme}: {comment about review action}
msgid "More Info Requested: {0}"
msgstr ""

msgid "Flagged: {0}"
msgstr "Yettwacreḍ: {0}"

msgid "Approve Theme"
msgstr "Qbel asentel"

msgid "Field required"
msgstr "Urti yettwasra"

msgid "Enter the ID or URL of the duplicate"
msgstr "Sekcem asumlay ID neɣ tansa URL n usilgen"

msgid "Select a reason for rejection"
msgstr "Fren acuɣer tugin"

msgid "Describe your reason for rejection"
msgstr "Mudd aglam n wacuqer tugin"

msgid "Ask a question to the artist"
msgstr "Steqsi anaẓuṛ"

msgid "Describe your reason for flagging"
msgstr "Ini-d acuɣer acraḍ"

msgid "Cannot diff a version against itself"
msgstr "Ur izmir ara ad isiḍen amgired gar sin ileqman yettemcabin"

#, python-format
msgid "File viewer is locked, extraction for %s could be in progress. Please try again in approximately 5 minutes."
msgstr ""

#, python-format
msgid "There was an error accessing file %s."
msgstr "Teḍra-d tuccḍa deg unekcum ar ufaylu %s."

msgid "That file no longer exists."
msgstr "Afayli nni ur yezgi yella."

#. L10n: {0} is the file size limit of the file viewer.
msgid "File size is over the limit of {0}."
msgstr "Teɣzi n ufaylu tɛedda talast n {0}."

msgid "Problems decoding {0}."
msgstr "Ugur deg ukestengel n {0}."

msgid "This file is not viewable online. Please download the file to view the contents."
msgstr ""

msgid "This file is a directory."
msgstr "Afaylu-agi d akaram."

msgid "Access your data for {name}"
msgstr "Kcem ar isefka-ik i {name}"

<<<<<<< HEAD
#, fuzzy
=======
#: src/olympia/files/models.py
>>>>>>> 096903f2
msgid "Access your data on the following websites:"
msgstr "Kcem ar yesmal-ik deg ismal-agi web:"

msgid "Access your data for all websites"
msgstr "Kcem ar yesmal-ik deg ismal web meṛṛa"

msgid "GUID is required for Firefox 47 and below."
msgstr "GUID yettwasra i Firefox 47 neɣ daw."

msgid "Cannot find min/max version. Maybe \"strict_min_version\" or \"strict_max_version\" contains an unsupported version?"
msgstr ""

#, fuzzy, python-format
msgid "Could not parse uploaded file, missing or empty <%s> element"
msgstr "Ur izmir ara ad isleḍ afaylu yulin."

msgid "Could not parse uploaded file."
msgstr "Ur izmir ara ad isleḍ afaylu yulin."

#. L10n: {0} is the name of the invalid file.
msgid "Invalid file name in archive: {0}"
msgstr "Isem n ufaylu mačči d ameɣtu deg uḥraz: {0}"

msgid "File exceeding size limit in archive: {0}"
msgstr ""

msgid "Invalid archive."
msgstr ""

msgid "Could not parse the manifest file."
msgstr "Ur izmir ara ad isleḍ afaylu ameskan."

msgid "Could not find an add-on ID."
msgstr "Ur izmir ara ad d-yaf asulay ID n uzegrir."

msgid "Add-on ID must be 64 characters or less."
msgstr "Asulay ID n uzegrir yessfk ad yili 64 n isekkilen neɣ daw."

#, python-format
msgid "The add-on ID in your manifest.json or install.rdf (%s) does not match the ID of your add-on on AMO (%s)"
msgstr ""

msgid "Duplicate add-on ID found."
msgstr "Asulay ID uslig n uzegrir yettwaf."

msgid "Version numbers should have fewer than 32 characters."
msgstr ""

msgid "Version numbers should only contain letters, numbers, and these punctuation characters: +*.-_."
msgstr ""

msgid "WebExtension theme uploads are currently not supported."
msgstr ""

#, python-format
msgid "<em:type> in your install.rdf (%s) does not match the type of your add-on on AMO (%s)"
msgstr ""

msgid "Back to review"
msgstr ""

msgid "Back to add-on"
msgstr "Uɣal ar uzegrir"

#, python-format
msgid "Version: %(version)s &bull; Size: %(size)s &bull; SHA256 hash: %(sha256)s &bull; Mimetype: %(mimetype)s"
msgstr ""

msgid "File Compare :: Reviewer tools"
msgstr ""

msgid "File Viewer :: Reviewer tools"
msgstr "Ameskan n ufaylu :: Ifecka n imcegger"

msgid "Validation failed:"
msgstr "Asentem ur yeddi ara:"

msgid "File content not supported for syntax highlighting"
msgstr ""

#, python-format
msgid "The output can be broken, please be careful and %(link_start)sreport an issue%(link_end)s immediately!"
msgstr ""

msgid "Add-on file being processed, please wait."
msgstr "Asesfer n ufaylu n uzegrir iteddu, ma ulac aɣilif, ṛǧu."

msgid "Fetching validation results..."
msgstr ""

msgid "Deleted files:"
msgstr "Kkes ifuyla:"

msgid "Hide known files"
msgstr "Ffer ifuyla yettwasnen"

msgid "Add-on SDK Version:"
msgstr "Lqem n SDK n uzegrir:"

msgid "Tab stops:"
msgstr ""

msgid "Up file"
msgstr "Sali afaylu"

msgid "Down file"
msgstr "Sider afaylu"

msgid "Previous diff"
msgstr "Amgired yezrin"

msgid "Previous note"
msgstr "Tazmilt n deffir"

msgid "Next diff"
msgstr "Amgired d-iteddun"

msgid "Next note"
msgstr "Tazmilt n zdat"

msgid "Expand all"
msgstr "Semɣeṛ akk"

msgid "Hide or unhide tree"
msgstr "Ffer neq sken aseklu"

msgid "Wrap or unwrap text"
msgstr ""

msgid "No files in the uploaded file."
msgstr "Ulac ifuyla deg ufaylu yulin."

msgid "Fetching file."
msgstr "Awway n ufaylu."

msgid "The API version, {0:.1f}, you are using is not valid. Please upgrade to the current version {1:.1f} API."
msgstr ""

msgid "Not implemented yet."
msgstr "Ur yettwasebded ara yakan."

msgid "Shopping Made Easy"
msgstr ""

msgid "Save on your favorite items from the comfort of your browser."
msgstr ""

msgid "Build the perfect website"
msgstr "Bnu asmel web igarrzen"

msgid "First time with Add-ons?"
msgstr "Tikelt tamezwarut akked izegrar?"

msgid "Not to worry, here are three to get started."
msgstr "Ur ttkikru ara, hata wamek."

msgid "Translate content on the web from and into over 40 languages."
msgstr "Suqel agbur ɣef usmel Web seg neɣ ar ugar n 40 n tutlayin."

msgid "Easily connect to your social networks, and share or comment on the page you're visiting."
msgstr ""

msgid "A quick view to compare prices when you shop online or search for flights."
msgstr ""

msgid "St. Patrick&rsquo;s Day Themes"
msgstr "Isental n St. Patrick"

msgid "Decorate your browser to celebrate St. Patrick&rsquo;s Day."
msgstr ""

msgid "Sit Back and Relax"
msgstr ""

msgid "Add-ons that help you on your travels!"
msgstr ""

msgid "Displays a country flag depicting the location of the current website's server and more."
msgstr ""

msgid "FoxClocks let you keep an eye on the time around the world."
msgstr ""

msgid "Automatically get the lowest price when you shop online or search for flights."
msgstr ""

msgid "A+ add-ons for School"
msgstr "Izegrar A+ i uɣerbaz"

msgid "Add-ons for teachers, parents, and students heading back to school."
msgstr "Izegrar i yiselmaden, imawlan, akked inelmaden yettuɣalen s aɣerbaz."

msgid "Would you like to know which websites you can trust?"
msgstr "Tebqiḍ ad tissined ismal web i yessefk ad tamneḍ?"

msgid "Xmarks is the #1 bookmarking add-on."
msgstr "Xmarks d azegrir n usefrek n tecreṭ n isebtar #1."

msgid "Web page and text translator, dictionary, and more!"
msgstr "Amsuqel n isebtar akked uḍris, amawal d wayen nniḍen!"

msgid "Love is in the Air"
msgstr "Tayri deg igenni"

msgid "Add some romance to your Firefox."
msgstr "Rnu kra n tayri i Firefox inek."

msgid "Get up and move!"
msgstr "Kker, sellek iman-ik!"

msgid "Install these fitness add-ons to keep you active and healthy."
msgstr ""

msgid "New &amp; Now"
msgstr "Amaynut &amp; Tura"

msgid "Get the latest, must-have add-ons of the moment."
msgstr ""

msgid "Worry-free browsing"
msgstr "Tunigin s war tugdi"

msgid "Protect your privacy online with the add-ons in this collection."
msgstr "Mmesten tabaḍnit inek srid s useqdec n izegrar n tagrumma-agi."

msgid "Great add-ons for work, fun, privacy, productivity&hellip; just about anything!"
msgstr ""

msgid "Games!"
msgstr "Uraren!"

msgid "Add more fun to your Firefox. Play dozens of games right from your browser—puzzles, classic arcade, action games, and more!"
msgstr "Zhu cwiṭ akked Firefox. Urar s deqs n wuraren srid deg iminig inek — Timsaɛrad, uraren n tɣuṛi, n tigawt d wayen nniḍen!"

msgid "Must-Have Media"
msgstr ""

msgid "Take better screenshots, improve your online video experience, finally learn how to make a GIF, and other great media tools."
msgstr ""

msgid "Discover Add-ons"
msgstr ""

msgid "What are Add-ons?"
msgstr "D acu-ten izegrar?"

#, python-format
msgid "Add-ons are applications that let you personalize %(app)s with extra functionality or style. Try a time-saving sidebar, a weather notifier, or a themed look to make %(app)s your own."
msgstr ""

msgid "Learn More"
msgstr "Issin ugar"

msgid "Learn More About Add-ons"
msgstr "Issin ugar ɣef izegrar"

msgid "See all"
msgstr "Wali akk"

msgid "More ways to customize"
msgstr "Rnu ugar u waggan"

msgid "Browse all add-ons"
msgstr "Snirem akk izegrar"

msgid "See all complete themes"
msgstr "Wali akk isental yemden"

msgid "Close Video"
msgstr "Mdel tavidyut"

msgid "While the video plays, the add-ons being mentioned will appear here."
msgstr ""

#. {0} is the user's login name.
msgid "Hi, {0}"
msgstr "Azul, {0}"

#, python-format
msgid "Thanks for using %(app)s and supporting <a href=\"%(url)s\">Mozilla's mission</a>!"
msgstr ""

msgid "Add-ons downloaded:"
msgstr "Izegrar yettwasidren:"

msgid "Active Users"
msgstr "Iseqdacen urmiden"

msgid "Last Updated"
msgstr "Asnifel aneggaru"

msgid "Cancel Installation"
msgstr "Sefsex asebded"

msgid "Mozilla&rsquo;s Pick of the Month!"
msgstr "Afran n waggur n Mozilla &rsquo;!"

msgid "Become a Test Pilot"
msgstr "Uɣal d Test Pilot"

msgid "Unlock early access to experimental browser features."
msgstr "Rnu anekcum uzwir ar tmahilin tirmitantin n iminig."

msgid "Get Started"
msgstr "Bdu"

msgid "United Arab Emirates Dirham"
msgstr "Adirḥam n Imaṛat taɛṛabin yedduklen"

msgid "Afghanistan Afghani"
msgstr "Afgani n afganistan"

msgid "Albania Lek"
msgstr "Albanya Lek"

msgid "Armenia Dram"
msgstr "Dṛam n arminya"

msgid "Netherlands Antilles Guilder"
msgstr "Aflorin n Antiy Tahulandit"

msgid "Angola Kwanza"
msgstr "Angola Kwanza"

msgid "Argentina Peso"
msgstr "Peso n Aṛjuntin"

msgid "Australia Dollar"
msgstr "Adollaṛ n Ustralya"

msgid "Aruba Guilder"
msgstr "Florin n Aruba"

msgid "Azerbaijan New Manat"
msgstr "Manat n Azeṛbiǧan"

msgid "Bosnia and Herzegovina Convertible Marka"
msgstr "Mark n Bosnie-Herzégovine"

msgid "Barbados Dollar"
msgstr "Dollar n Baṛbados"

msgid "Bangladesh Taka"
msgstr "Ataka n Bengladic"

msgid "Bulgaria Lev"
msgstr "Bulgarya Lev"

msgid "Bahrain Dinar"
msgstr "Adinaṛ n Baḥrayn"

msgid "Burundi Franc"
msgstr "Burundi Franc"

msgid "Bermuda Dollar"
msgstr "Adular n Birmud"

msgid "Brunei Darussalam Dollar"
msgstr "Adulaṛ n Brunay Daṛsalam"

msgid "Bolivia Boliviano"
msgstr "Bolivya Boliviano"

msgid "Brazil Real"
msgstr "Ariyal n Brazil"

msgid "Bahamas Dollar"
msgstr "Adular n Bahamas"

msgid "Bhutan Ngultrum"
msgstr "Angultrum n Butan"

msgid "Botswana Pula"
msgstr "Apula n Butswana"

msgid "Belarus Ruble"
msgstr "Arubel n Bilarus"

msgid "Belize Dollar"
msgstr "Adulaṛ n Belize"

msgid "Canada Dollar"
msgstr "Adulaṛ n Kanada"

msgid "Congo/Kinshasa Franc"
msgstr "Afrank n Kungu /Kinshasa"

msgid "Switzerland Franc"
msgstr "Afṛank n Swis"

msgid "Chile Peso"
msgstr "Apizu n Cili"

msgid "China Yuan Renminbi"
msgstr ""

msgid "Colombia Peso"
msgstr "Apisu n Kulumbya"

msgid "Costa Rica Colon"
msgstr "Akulun n Kosta Rika"

msgid "Cuba Convertible Peso"
msgstr "Apizu yettwaselkaten n Kuba"

msgid "Cuba Peso"
msgstr "Apizu n Kuba"

msgid "Cape Verde Escudo"
msgstr "Askudu n Kap Vir"

msgid "Czech Republic Koruna"
msgstr "Akurun n Čik"

msgid "Djibouti Franc"
msgstr "Afrank n Ǧibuti"

msgid "Denmark Krone"
msgstr "Akurun n Danmaṛk"

msgid "Dominican Republic Peso"
msgstr "Apisu n Duminik"

msgid "Algeria Dinar"
msgstr "Ẓzeyer Dinaṛ"

msgid "Egypt Pound"
msgstr "Apawnd n Maseṛ"

msgid "Eritrea Nakfa"
msgstr "Anafka n Iritirya"

msgid "Ethiopia Birr"
msgstr "Abir n Ityupya"

msgid "Euro Member Countries"
msgstr ""

msgid "Fiji Dollar"
msgstr "Adular n Fiji"

msgid "Falkland Islands (Malvinas) Pound"
msgstr ""

msgid "United Kingdom Pound"
msgstr ""

msgid "Georgia Lari"
msgstr "Alari n Jyurjya"

msgid "Guernsey Pound"
msgstr "Apawnd n Girnizi"

msgid "Ghana Cedi"
msgstr "Asidi n Gana"

msgid "Gibraltar Pound"
msgstr "Apawnd n Jibraltar"

msgid "Gambia Dalasi"
msgstr "Adalsi n Gambya"

msgid "Guinea Franc"
msgstr "Afrank n Ɣinya"

msgid "Guatemala Quetzal"
msgstr ""

msgid "Guyana Dollar"
msgstr ""

msgid "Hong Kong Dollar"
msgstr ""

msgid "Honduras Lempira"
msgstr ""

msgid "Croatia Kuna"
msgstr ""

msgid "Haiti Gourde"
msgstr ""

msgid "Hungary Forint"
msgstr ""

msgid "Indonesia Rupiah"
msgstr ""

msgid "Israel Shekel"
msgstr "Shekel n Israel "

msgid "Isle of Man Pound"
msgstr "Adiṛham n Meṛṛuk"

msgid "India Rupee"
msgstr ""

msgid "Iraq Dinar"
msgstr "Adinaṛ n Ɛiraq"

msgid "Iran Rial"
msgstr "Ariyal n Iran"

msgid "Iceland Krona"
msgstr "Akurun n Island"

msgid "Jersey Pound"
msgstr "apawnd n Jirzay"

msgid "Jamaica Dollar"
msgstr "Adulaṛ n Jamayik"

msgid "Jordan Dinar"
msgstr "Adinaṛ n Juṛdan"

msgid "Japan Yen"
msgstr "Ayen n Japun"

msgid "Kenya Shilling"
msgstr "Aciling n Kinya"

msgid "Kyrgyzstan Som"
msgstr ""

msgid "Cambodia Riel"
msgstr ""

msgid "Comoros Franc"
msgstr "Afrank n Kumur"

msgid "Korea (North) Won"
msgstr ""

msgid "Korea (South) Won"
msgstr ""

msgid "Kuwait Dinar"
msgstr ""

msgid "Cayman Islands Dollar"
msgstr ""

msgid "Kazakhstan Tenge"
msgstr ""

msgid "Laos Kip"
msgstr ""

msgid "Lebanon Pound"
msgstr ""

msgid "Sri Lanka Rupee"
msgstr ""

msgid "Liberia Dollar"
msgstr "Adulaṛ n Libirya"

msgid "Lesotho Loti"
msgstr "Aluṭi n Lesotho"

msgid "Lithuania Litas"
msgstr ""

msgid "Latvia Lat"
msgstr ""

msgid "Libya Dinar"
msgstr "Adinaṛ n Libya"

msgid "Morocco Dirham"
msgstr "Adiṛham n Meṛṛuk"

msgid "Moldova Leu"
msgstr ""

msgid "Madagascar Ariary"
msgstr ""

msgid "Macedonia Denar"
msgstr ""

msgid "Myanmar (Burma) Kyat"
msgstr ""

msgid "Mongolia Tughrik"
msgstr ""

msgid "Macau Pataca"
msgstr ""

msgid "Mauritania Ouguiya"
msgstr ""

msgid "Mauritius Rupee"
msgstr ""

msgid "Maldives (Maldive Islands) Rufiyaa"
msgstr ""

msgid "Malawi Kwacha"
msgstr ""

msgid "Mexico Peso"
msgstr ""

msgid "Malaysia Ringgit"
msgstr ""

msgid "Mozambique Metical"
msgstr ""

msgid "Namibia Dollar"
msgstr ""

msgid "Nigeria Naira"
msgstr ""

msgid "Nicaragua Cordoba"
msgstr ""

msgid "Norway Krone"
msgstr ""

msgid "Nepal Rupee"
msgstr ""

msgid "New Zealand Dollar"
msgstr ""

msgid "Oman Rial"
msgstr ""

msgid "Panama Balboa"
msgstr ""

msgid "Peru Nuevo Sol"
msgstr ""

msgid "Papua New Guinea Kina"
msgstr ""

msgid "Philippines Peso"
msgstr ""

msgid "Pakistan Rupee"
msgstr ""

msgid "Poland Zloty"
msgstr ""

msgid "Paraguay Guarani"
msgstr ""

msgid "Qatar Riyal"
msgstr ""

msgid "Romania New Leu"
msgstr ""

msgid "Serbia Dinar"
msgstr ""

msgid "Russia Ruble"
msgstr ""

msgid "Rwanda Franc"
msgstr ""

msgid "Saudi Arabia Riyal"
msgstr ""

msgid "Solomon Islands Dollar"
msgstr ""

msgid "Seychelles Rupee"
msgstr ""

msgid "Sudan Pound"
msgstr ""

msgid "Sweden Krona"
msgstr ""

msgid "Singapore Dollar"
msgstr ""

msgid "Saint Helena Pound"
msgstr ""

msgid "Sierra Leone Leone"
msgstr ""

msgid "Somalia Shilling"
msgstr ""

msgid "Seborga Luigino"
msgstr ""

msgid "Suriname Dollar"
msgstr ""

msgid "São Tomé and Príncipe Dobra"
msgstr ""

msgid "El Salvador Colon"
msgstr ""

msgid "Syria Pound"
msgstr ""

msgid "Swaziland Lilangeni"
msgstr ""

msgid "Thailand Baht"
msgstr ""

msgid "Tajikistan Somoni"
msgstr ""

msgid "Turkmenistan Manat"
msgstr ""

msgid "Tunisia Dinar"
msgstr ""

msgid "Tonga Pa'anga"
msgstr ""

msgid "Turkey Lira"
msgstr ""

msgid "Trinidad and Tobago Dollar"
msgstr ""

msgid "Tuvalu Dollar"
msgstr ""

msgid "Taiwan New Dollar"
msgstr ""

msgid "Tanzania Shilling"
msgstr ""

msgid "Ukraine Hryvna"
msgstr ""

msgid "Uganda Shilling"
msgstr ""

msgid "United States Dollar"
msgstr ""

msgid "Uruguay Peso"
msgstr ""

msgid "Uzbekistan Som"
msgstr ""

msgid "Venezuela Bolivar"
msgstr ""

msgid "Viet Nam Dong"
msgstr ""

msgid "Vanuatu Vatu"
msgstr ""

msgid "Samoa Tala"
msgstr ""

msgid "Communauté Financière Africaine (BEAC) CFA Franc BEAC"
msgstr ""

msgid "East Caribbean Dollar"
msgstr ""

msgid "International Monetary Fund (IMF) Special Drawing Rights"
msgstr ""

msgid "Communauté Financière Africaine (BCEAO) Franc"
msgstr ""

msgid "Comptoirs Français du Pacifique (CFP) Franc"
msgstr ""

msgid "Yemen Rial"
msgstr ""

msgid "South Africa Rand"
msgstr ""

msgid "Zambia Kwacha"
msgstr ""

msgid "Zimbabwe Dollar"
msgstr "Dolla n Zimbabwi"

msgid "About Mozilla Add-ons"
msgstr "Ɣef izegrar n Mozilla"

msgid "What is this website?"
msgstr "D acu-t usmel-agi Web?"

msgid ""
"addons.mozilla.org, commonly known as \"AMO\", is Mozilla's official site for add-ons to Mozilla software, such as Firefox, Thunderbird, and SeaMonkey. Add-ons let you add new features and change "
"the way your browser or application works. Take a look around and explore the thousands of ways to customize the way you do things online."
msgstr ""
"addons.mozilla.org, yettwasnen s yisem n \"AMO\", d asmel unṣib n Mozilla i yizegrar yellan i yiseɣẓanen am Firefox, Thunderbird akked SeaMonkey. Izegrar sirigen timerna n tmahilin timaynutin a "
"yesniflen tarrayt n tiddin n iminig inek neɣ asnas inek. Ger tiṭ udiɣ snirem akk tazmert d-ittunefken."

msgid "Who creates these add-ons?"
msgstr "Anwa i d-yesnulfan izegrar-agi?"

msgid ""
"The add-ons listed here have been created by thousands of developers from our community, ranging from individual hobbyists to large corporations. All publicly listed add-ons are reviewed by a team "
"of editors before being released. Add-ons marked as Experimental have not been reviewed and should only be installed with caution."
msgstr ""
"Izegrar i d-yettwaseknen dagi rnan-ten ineflayen n tmezdagnut ama d imdanen yeffe q lḥir neɣ tikebbaniyin. Akk izegrar yellan s wudem azayez sneqden-ten trebbaɛ n imaẓragen seld ad d-ffɣen. Izegrar "
"irmitanen ur ttwasenqden ara ihi ɣur-k ticki ad ten-tesbeddeḍ."

msgid "How do I keep up with what's happening at AMO?"
msgstr "Amek ara qqimeɣ deg umaynut ɣef ayen iḍerrun di AMO ?"

msgid "There are several ways to find out the latest news from the world of add-ons:"
msgstr "Deqs n iberdan i yellan akken ad teqqqimeḍ deg umaynut n isallen ineggura n umaḍal n izegrar:"

#, python-format
msgid "Our <a href=\"%(url)s\">Add-ons Blog</a> is regularly updated with information for both add-on enthusiasts and developers."
msgstr "<a href=\"%(url)s\">Ablug n izegrar</a>-nneɣ yettwalqam yal tikelt s telɣut i wid iḥemlen tatiknulujit neɣ ineflayen."

#, python-format
msgid "We often post news, tips, and tricks to our Twitter account, <a href=\"%(url)s\">mozamo</a>"
msgstr "Nettazen-d yal tikelt isallen imaynuten, tixbula deg umiḍan-nneɣ Twitter, <a href=\"%(url)s\">mozamo</a>"

#, python-format
msgid "Our <a href=\"%(url)s\">forums</a> are a good place to interact with the add-ons community and discuss upcoming changes to AMO."
msgstr "<a href=\"%(url)s\">Inmagaren-nneɣ</a> d adigen igarrzen akken ad tmeslayeḍ akked tmezdagnut n izegrar udiɣ ad sqerdceḍ timsal ɣef usnifel di AMO."

msgid "This sounds great! How can I get involved?"
msgstr "Ayagi yettban igarrez! Amek ara ttekkiɣ?"

msgid "There are plenty of ways to get involved. If you're on the technical side:"
msgstr "Deqs n tarrayin n uttekki i yellan. Ma seg idis atiknikan hata wamek:"

#, python-format
msgid "<a href=\"%(url)s\">Make your own add-on</a>. We provide free hosting and update services and can help you reach a large audience of users."
msgstr "<a href=\"%(url)s\">Snefli azegrir-inek</a>. Nettmuddu amezlu n tnezduɣt akked uleqqem baṭel udiɣ nezmer ak-d-nefk tallalt akken ad tawḍeḍ deqs n yemdanen."

#, python-format
msgid ""
"If you have add-on development experience, <a href=\"%(url)s\"> become an Add-on Reviewer</a>! Our reviewers are add-on fans with a technical background who review add-ons for code quality and "
"stability."
msgstr ""
"Ma ɣur-k tarmit di tneflit n izegrar, <a href=\"%(url)s\">uɣal d imcegger n izegrar</a> ! Imceggiren-nneɣ ḥelmen aṭas izegrar s tmsussni tatiknikant leqqayen akken ad sneqden taɣara n tengalt akked "
"urkad."

#, python-format
msgid "Help improve this website. It's open source, and you can file bugs and submit patches. <a href=\"%(url)s\"> GitHub</a> contains all of our current bugs, legacy bugs can still be found in Bugzilla."
msgstr ""
"Tzemreḍ ad tmuddeḍ tallalt i usnerni n usmel-agi. Ayagi d aɣbalu yeldin, tzemreḍ ad tezneḍ ibugen neɣ ad d-sumreḍ aseɣti. <a href=\"%(url)s\">GitHub</a> tabdart n ibugen imiranen, Bugzilla "
"yegberibugen imazrayen."

msgid "If you're interested in add-ons but not quite as technical, there are still ways to help:"
msgstr "Ma tḥemled ayagi acu kan ur tessineḍ ara tatiknikt, tzemreḍ aɣ-d-muddeḍ afus:"

msgid "Tell your friends! Let people know which add-ons you use."
msgstr "Siweḍ awal ! Meslay ɣef izegrar i tesseqdaceḍ."

#, python-format
msgid "Participate in our <a href=\"%(url)s\">forums</a>."
msgstr "Ttekki deg <a href=\"%(url)s\">inmagaren</a>-nneɣ."

msgid "Review add-ons on the site. Add-on authors are more likely to improve their add-ons and write new ones when they know people appreciate their work."
msgstr "Sekyed izegrar ɣef usmel web. Imsekyaden zemren ad snernin azegrir udiɣ ad arun imaynuten ticki ẓran d akken axeddim-nsen yettwasra."

msgid "I have a question"
msgstr "Ɣur-i asteqsi"

#, python-format
msgid "A good place to start is our <a href=\"%(faq_url)s\"><abbr title=\"Frequently Asked Questions\">FAQ</abbr></a>. If you don't find an answer there, you can <a href=\"%(forum_url)s\"> ask on our forums</a>."
msgstr ""
"Amḍiq ifazen akken ad tebduḍ d <a href=\"%(faq_url)s\"><abbr title=\"Isteqsiyen yettwasnen aṭas\">FAQ</abbr></a>-nneɣ. Ma yella ur tufiḍ-d ara tiririt din-a, tzemreḍ<a href=\"%(forum_url)s\"> "
"adtessiqsiḍ deg unmager-nneɣ</a>."

#, python-format
msgid "If you really need to contact someone from the Mozilla team, please see our <a href=\"%(url)s\"> contact information</a> page."
msgstr "Ma tesriḍ ad tnermseḍ yiwen si terbaɛt n Mozilla, tanemmirt ma teddiḍ ar usebter-nneɣ <a href=\"%(url)s\">inermisen</a>."

msgid "Who works on this website?"
msgstr "Anwa i yexedmen deg usmel-agi?"

#, python-format
msgid ""
"Over the years, many people have contributed to this website, including both volunteers from the community and a dedicated AMO team. A list of significant contributors can be found on our <a "
"href=\"%(url)s\"> Site Credits</a> page."
msgstr ""
"Iseggasen yezrin, deqs n yemdanen ttekkan deg usmel-agi, d iwiziwen n tmezdagnut neɣ d tirebbaɛ n Mozilla. AMO Tabdart n imttekkiyen ifazen tella deg usebter-nneɣ web <a "
"href=\"%(url)s\">ismaden</a>."

msgid "Add-on Compatibility Reporter"
msgstr ""

msgid "Add-on Compatibility Reporter has been installed"
msgstr ""

msgid "It’s easy to help us make sure add-ons are updated in time for the release of the next version of Firefox."
msgstr ""

msgid "Here’s how to get started reporting add-on compatibility:"
msgstr ""

msgid ""
"As you start browsing and using your add-ons, take careful note of anything that seems different from when you last used the extension. This might be a display glitch, such as a menu item missing, "
"or something more serious, like the add-on not working at all or showing errors."
msgstr ""

msgid ""
"Once you know whether a particular add-on works properly or has problems, open the Add-ons Manager and click Compatibility next to the add-on to let Mozilla know what you found in your testing. "
"Submitting a report will help us tell the add-on developer whether their add-on is working properly in this version or might need some fixes."
msgstr ""

#, python-format
msgid ""
"If you upgrade to a new version of Firefox or update your add-ons, your reports for the old versions will be hidden to allow you to test the new version. If you have any questions, please ask in <a "
"href=\"%(url)s\">our forums</a>."
msgstr ""

msgid ""
"Thousands of add-ons are made by our community every year, and your assistance with compatibility testing helps us make sure these add-ons stay useful as we strive to provide a great user "
"experience."
msgstr ""

msgid "Thank you!"
msgstr "Tanemmirt!"

msgid "Site Credits"
msgstr "Ismaden n usmel"

msgid "Mozilla would like to thank the following people for their contributions to the addons.mozilla.org project over the years:"
msgstr "Mozilla tebă ad tesnemmer imdanen-agi ɣef uttekki-nsen deg usenfaṛ addons.mozilla.org deg iseggasen-agi:"

msgid "Developers &amp; Administrators"
msgstr "Ineflayen &amp; inedbalen"

msgid "Localizers"
msgstr "Imsidag"

msgid "Reviewers"
msgstr "Imceggiren"

#. {0} is a number (e.g. 1000).
msgid "More than {0} add-on reviews"
msgstr "Ugar n {0} n iceggiren n uzegrir"

msgid "Other Contributors"
msgstr "Imttekkiyen nniḍen"

msgid "Past Developers &amp; Administrators"
msgstr "Ineflayen &amp; inedbalen iqbuṛen"

msgid "Software and Images"
msgstr "Aseɣẓan akked tugniwin"

msgid ""
"Some icons used are from the <a href=\"http://www.famfamfam.com/lab/icons/silk/\">famfamfam Silk Icon Set</a>, licensed under a <a href=\"http://creativecommons.org/licenses/by/2.5/\">Creative "
"Commons Attribution 2.5 License</a>."
msgstr ""
"Kra n tignitin yettwasqedcen kkant-d si <a href=\"http://www.famfamfam.com/lab/icons/silk/\"> tagrumma n tignitin famfamfam Silk</a>, daw n turagt <a "
"href=\"http://creativecommons.org/licenses/by/2.5/\">Creative Commons Attribution 2.5 License</a>."

msgid ""
"Some icons used are from the <a href=\"http://www.fatcow.com/free-icons/\">FatCow Farm-Fresh Web Icons Set</a>, licensed under a <a href=\"http://creativecommons.org/licenses/by/3.0/us/\">Creative "
"Commons Attribution 3.0 License</a>."
msgstr ""
"Kra n tignitin yettwasqedcen kkant-d si <a href=\"http://www.fatcow.com/free-icons/\">Tagrumma n tignitin Web FatCow Farm-Fresh</a>, Daw turagt n <a "
"href=\"http://creativecommons.org/licenses/by/3.0/us/\">Creative Commons Attribution 3.0 License</a>."

msgid ""
"Some pages use elements of <a href=\"http://shop.highsoft.com/highcharts.html\">Highcharts</a> (non-commercial), licensed under a <a href=\"http://creativecommons.org/licenses/by-nc/3.0/\">Creative "
"Commons Attribution-NonCommercial 3.0 License</a>."
msgstr ""
"Kra nisebtar seqdacen iferdisen n <a href=\"http://shop.highsoft.com/highcharts.html\">Highcharts</a> (non-commercial), daw n turagt <a href=\"http://creativecommons.org/licenses/by-"
"nc/3.0/\">Creative Commons Attribution-NonCommercial 3.0 License</a>."

#, python-format
msgid "For information on contributing, please see our <a href=\"%(url)s\">wiki page</a>."
msgstr "I telɣut ɣef uttekki, ma ulac aɣilif ddu ar <a href=\"%(url)s\">usebter wiki</a>-nneɣ."

msgid "Developer FAQ"
msgstr "Isteqsiyen FAQ n uneflay"

msgid "Sections"
msgstr "Tigezmiyin"

msgid "Developing an Add-on"
msgstr "Taneflit n uzegrir"

#. Heading for a list of resources for developers
msgid "Support Resources"
msgstr "Tiɣbula i tallalt"

msgid "Contributing your Add-on"
msgstr ""

msgid "Add-on Review Process"
msgstr "Akala n ucegger n izegrar"

msgid "Managing Your Add-on"
msgstr "Sefrek azegrir inek"

msgid "References for Open Source Licenses"
msgstr "Timsiɣal ɣef turagin n uɣbalu yeldin"

msgid "Add-on Developer FAQ"
msgstr "Iseteqsiyen FAQ n uneflay n izegrar"

#, python-format
msgid "<h3>How do I build an Add-on?</h3> <p> Mozilla provides documentation on how to build an add-on via the <a href=\"%(url)s\">Mozilla Developer Network</a>. </p>"
msgstr ""

msgid "Other resources include:"
msgstr "Tiɣbula nniḍen gebrent:"

msgid "\"How to develop a Firefox extension\" post in the Add-ons Blog"
msgstr ""

msgid "Mozilla Add-ons Blog"
msgstr "Ablug n izegrar n Mozilla"

msgid "What tools do I need to be able to build an Add-on?"
msgstr "Anwa ifecka i sriɣ akken ad izmireq ad snefliɣ azegrir?"

msgid ""
"You will need to have a version of the Mozilla software that you're building the add-on for and a code editor of your choice. Add-ons can be built for almost all Mozilla software but are primarily "
"targeted for:"
msgstr ""

msgid "Popular code editors include:"
msgstr "Imaẓragen n tengalt yettwasnen yegber:"

#. This is a list of popular code editors.  Feel free to adjust as you like.
msgid ""
"<li><a href=\"http://komodoide.com/komodo-edit/\">Komodo Edit</a></li> <li><a href=\"http://macromates.com/\">TextMate</a></li> <li><a href=\"http://notepad-plus-plus.org/\">Notepad++</a></li> "
"<li><a href=\"http://www.eclipse.org/\">Eclipse IDE</a></li>"
msgstr ""
"<li><a href=\"http://komodoide.com/komodo-edit/\">Komodo Edit</a></li> <li><a href=\"http://macromates.com/\">TextMate</a></li> <li><a href=\"http://notepad-plus-plus.org/\">Notepad++</a></li> "
"<li><a href=\"http://www.eclipse.org/\">Eclipse IDE</a></li>"

#, python-format
msgid "You can also learn more about setting up your development environment via the MDN article <a href=\"%(url)s\">Setting up extension development environment</a>"
msgstr ""

msgid "What is a \".xpi\" file?"
msgstr "D acu-t ufaylu \".xpi\"?"

msgid "Extensions are packaged and distributed in ZIP files or Bundles, with the XPI (pronounced \"zippy\") file extension."
msgstr ""

msgid "What is XUL?"
msgstr "D acu-t XUL ?"

msgid ""
"XUL (XML User Interface Language) is Mozilla's XML-based language that lets you build feature-rich cross platform applications. It provides user interface widgets like buttons, menus, toolbars, "
"trees, etc that can be used to enhance add-ons by modifying parts of the browser UI."
msgstr ""
"XUL (XML User Interface Language) d tutlayt yebnan ɣef XML n Mozilla ara k-yeǧǧen ad tesneflif̣ isnasen ɣef deqs n inagrawen. Yettmuddu-d iferdisen n ugrudem n useqdac am tqeffalin, umuɣen, "
"ifeggagen n ifecka, isekla, atg izemren ad ttwasqedcen deg usnerni n izegrar s usnifel n yeḥricen n ugrudem n useqdac UI n iminig."

msgid "What is the \"install.rdf\" file used for?"
msgstr "Imumi yettuseqdac ufaylu \"install.rdf\" ?"

#, python-format
msgid ""
"This file, called an <a href=\"%(url)s\">Install Manifest</a>, is used by Add-on Manager-enabled XUL applications to determine information about an add-on as it is being installed. It contains "
"metadata identifying the add-on, providing information about who created it, where more information can be found about it, which versions of what applications it is compatible with, how it should be"
" updated, and so on. The format of the Install Manifest is RDF/XML."
msgstr ""

msgid "What does \"maxVersion\" mean?"
msgstr "D acu-t unamek n  \"maxVersion\" ?"

msgid "This determines the maximum version of Firefox you're saying this extension will work with. Set this to be no newer than the newest currently available version!"
msgstr ""

msgid "Can my add-on contain binary components?"
msgstr "Yezmer uzegrir inu ad yegber isuddas imsinen?"

#, python-format
msgid ""
"Yes. You can use Mozilla's <a href=\"%(url)s\">XPCOM component object model</a> to enhance your add-ons. XPCOM components be used and implemented in JavaScript, Java, and Python in addition to C++."
msgstr ""

msgid "Can I use a JavaScript library like jQuery, MooTools or Prototype to build my add-on?"
msgstr ""

msgid ""
"Yes. It's possible, but some of the functionality provided by these libraries are available through XPCOM, XUL, and JavaScript. In addition, authors should take care if libraries modify primitive "
"object prototypes (String.prototype, Date.prototype, etc.) and/or define global functions (eg. the $ function). These are prone to cause conflict with other add-ons, in particular if different add-"
"ons use different versions of libraries and so on. Developers need to be very, very careful with using them. Mozilla does not offer documentation on using them to build add-ons."
msgstr ""

msgid "How do I debug my add-on?"
msgstr "Amek ara seɣtiɣ azegrir inu?"

#, python-format
msgid "You can use the <a href=\"%(url)s\">Add-on Debugger</a>."
msgstr "Tzemred ad tesqedceḍ <a href=\"%(url)s\"> Tamseɣtayt n izegrar</a>."

msgid "How do I test for compatibility with the latest version of Mozilla software?"
msgstr "Ames ara skeydeɣ azegrir inu ma yemṣada akked lqem aneggaru n useɣẓan n Mozilla?"

msgid ""
"To ensure compatibility with the latest Mozilla software, it's important to download updates as they become available and test your add-on to ensure that it is still functioning as expected. In many"
" cases, the latest version of Mozilla software may be a beta release. Since these releases at times introduce architectural changes that may impact the functionality of your add-on, it's important "
"to be actively involved in the beta process to ensure that your add-on users are not negatively impacted upon final release of Mozilla software."
msgstr ""

msgid "How to improve the performance of my add-on?"
msgstr "Amek ara snerniq timellit n uzegrir inu?"

#, python-format
msgid ""
"Poorly written extensions can have a severe impact on the browsing experience, including on the overall performance of Firefox itself. The following page contains many good <a "
"href=\"%(url)s\">guides</a> that help you improve performance, whether you're developing core Mozilla code or an add-on."
msgstr ""

msgid "Can my add-on support multiple locales?"
msgstr "Yezmer azegrir inu ad isefrek deqs n tutlayin?"

#, python-format
msgid ""
"Yes. Details on localizing your add-on can be found in the the <a href=\"%(l10n_url)s\">Mozilla Developer Network Localization page</a>. <a href=\"%(bz_url)s\">The BabelZilla project</a> is also a "
"great resource for learning about localization and volunteering to help translate add-ons."
msgstr ""

msgid "I need some advice building my add-on. Where can I find help?"
msgstr "Sriɣ kra n uweṣṣi ɣef tneflit n uzegrir-inu. Anda ara yefeɣ afus?"

#. #extdev is the name of the IRC channel.  do not change.
msgid "#extdev (for add-on development discussions)"
msgstr ""

#. #amo is the name of the IRC channel.  do not change.
msgid "#amo (for support relating to hosting your add-on on AMO)"
msgstr "#amo (i tallelt icudden ar tnezduɣt n uzegri-ik di AMO)"

#. #jetpack is the name of the IRC channel.  do not change.
msgid "#jetpack (for discussions about the Add-ons SDK and cfx/jpm - formerly known as Jetpack)"
msgstr ""

#. Label for a link to the extension developers mailing list
msgid "Mailing List"
msgstr "Tabdart n tnezwit"

#. Label for a link to the extension developers newsgroup
msgid "Newsgroup"
msgstr "Agraw n isallen"

#. Label for a link to the extension developers Google Group
msgid "Google Group"
msgstr "Agraw Google"

msgid "Add-ons forum"
msgstr "Anmager n izegrar"

msgid "Stack Overflow"
msgstr "Stack Overflow"

msgid "Does Mozilla offer development services?"
msgstr "Mozilla ɣurr-s imeẓla n tneflit?"

msgid "No."
msgstr "Ala."

msgid "Are there 3rd party developers that I can hire to build my add-on?"
msgstr ""

#, python-format
msgid ""
"Yes. You may find 3rd party developers via the <a href=\"%(forum_url)s\">Add-ons forum</a>, <a href=\"%(list_url)s\">mozilla.jobs list</a>, <a href=\"%(mz_url)s\">mozillaZine forums</a> or <a "
"href=\"%(wiki_url)s\">the Mozilla Wiki</a>. Please note that Mozilla does not offer developer recommendations."
msgstr ""
"Ih. Tzemreḍ ad tafeḍ ineflayen wis kraḍ deg <a href=\"%(forum_url)s\">unmager n izegrar</a>, <a href=\"%(list_url)s\">tabdart n tnezwit mozilla.jobs</a>, <a href=\"%(mz_url)s\">inmagaren "
"mozillaZine</a> neɣ di <a href=\"%(wiki_url)s\">wiki Mozilla</a>. Tamawt: Mozilla ur tettweṣṣi ara ɣef ineflayen ibanen."

msgid "Can I host my own add-on?"
msgstr "Zemreɣ ad muddeɣ tanezduɣt i uzegrir inu?"

#, python-format
msgid ""
"Yes. Many developers choose to host their own add-ons. Choosing to host your add-on on <a href=\"%(amo_url)s\">Mozilla's add-on site</a>, though, allows for much greater exposure to your add-on due "
"to the large volume of visitors to the site. <a href=\"%(md_url)s\">mozdev.org</a> offers free project hosting for Mozilla applications and extensions providing developers with tools to help manage "
"source code, version control, bug tracking and documentation."
msgstr ""

msgid "Can Mozilla host my add-on?"
msgstr "Tezmer Mozilla ad tmudd tanezduɣt i uzegrir inu?"

#, python-format
msgid "Yes. You can host your add-on on <a href=\"%(url)s\">Mozilla's add-on website</a>."
msgstr ""

msgid "What is AMO?"
msgstr "D acu-t AMO?"

msgid ""
"Mozilla's AMO (<a href=\"https://addons.mozilla.org\">https://addons.mozilla.org</a>) is the incubator that helps developers build, distribute, and support fantastic consumer products powered by "
"Mozilla. It provides you the tools and infrastructure necessary to manage, host and expose your add-on to a massive base of Mozilla users."
msgstr ""

msgid "Does Mozilla keep my account information private?"
msgstr "Mozilla ad tegber talɣut n umiḍan inu d tusligt?"

#, python-format
msgid "Yes. Our <a href=\"%(url)s\">Privacy Policy</a> describes how your information is managed by Mozilla."
msgstr ""

msgid "What are the \"developer tools\" listed on AMO?"
msgstr "Anda d-ttwabedren \"ifecka n tneflit\" di AMO?"

msgid ""
"The \"Developer Tools\" dashboard is the area that provides you the tools to successfully manage your add-ons. It provides the functionality necessary to submit your add-ons to AMO, manage add-on "
"information, and review statistics."
msgstr ""

msgid "Does Mozilla have a policy in place as to what is an acceptable submission?"
msgstr ""

#, python-format
msgid ""
"Yes. Mozilla's <a href=\"%(p_url)s\">Add-on Policy</a> describes what is an acceptable submission. This policy is subject to change without notice. In addition, the Add-on Reviewer Team uses the <a "
"href=\"%(g_url)s\">Add-on Review Guide</a> to ensure that your add-on meets specific guidelines for functionality and security."
msgstr ""

msgid "How do I submit my add-on for review?"
msgstr "Amek ara yazneɣ azegrir inu i ucegger?"

#, python-format
msgid ""
"The Developer Tools dashboard will allow you to upload and submit add-ons to AMO. You must be a registered AMO users before you can submit an add-on. Before submitting your add-on be sure to you "
"have read the <a href=\"%(url)s\">Add-on Review Guide</a> to ensure that your add-on has met the guidelines used by reviewers."
msgstr ""

msgid "What operating system do I choose for my add-on?"
msgstr "Anwa anagraw n wammud ara ferneɣ i uzegrir-inu?"

msgid "You must choose the operating systems on which your add-on will successfully function."
msgstr ""

msgid "What category do I choose for my add-on?"
msgstr "Anta taggayt ara ferneɣ i uzegrir-inu?"

msgid ""
"The choice of category is dependent on what type of audience you are targeting and the functionality of your add-on. If you're unsure of which category your add-on falls into, please choose "
"\"Other\". The AMO team may re-categorize your add-on if it's determined that it's better suited in a different category."
msgstr ""

msgid "Can I specify a license agreement for using my add-on?"
msgstr ""

msgid "Yes. You can specify a license agreement when submitting your add-on. You can also add or update a license agreement via the Developer Tools dashboard after your add-on has been submitted."
msgstr ""

msgid "Can I include a privacy policy for my add-on?"
msgstr "Zemreɣ ad sedduɣ tasertit tabadnit i uzegrir inu?"

msgid "Yes. You can specify a privacy policy when submitting your add-on. You can also add or update a privacy policy via the Developer Tools dashboard after your add-on has been submitted."
msgstr ""

msgid "Why must my add-on be reviewed?"
msgstr ""

#, python-format
msgid ""
"All add-ons submitted, whether new or updated, are reviewed to ensure that Mozilla users have a stable and safe experience. All add-ons submissions are reviewed using the guidelines outlined in the "
"<a href=\"%(url)s\">Add-on Review Guide</a>."
msgstr ""

msgid "Who reviews my add-on?"
msgstr "Anwa ara cegren azegrir-inu?"

#, python-format
msgid ""
"Add-ons are reviewed by the Add-on Reviewers, a group of talented developers that volunteer to help the Mozilla project by reviewing add-ons to ensure a stable and safe experience for Mozilla users."
" When communicating with reviewer, please be courteous, patient and respectful as they are working hard to ensure that your add-on is set up correctly and follows the guidelines outlined in the <a "
"href=\"%(url)s\">Add-on Review Guide</a>."
msgstr ""

msgid "What are the guidelines used to review my add-on?"
msgstr ""

#, python-format
msgid ""
"The Add-on Reviewer Team follows the <a href=\"%(url)s\">Add-on Review Guide</a> when testing an add-on for acceptance onto AMO. It is important that add-on developers review this guide to ensure "
"that common problem areas are addressed prior to submitting their add-on for review. This will greatly assist in expediting the review process."
msgstr ""

msgid "How long will it take for my add-on to be reviewed?"
msgstr ""

msgid "We cannot give a time estimate as to how long it will take before an add-on is reviewed. Many factors affect the time including the:"
msgstr ""

#. part of a list (<li>)
msgid "number of add-on submissions"
msgstr "amḍan n tuzniwin n izigrar"

#. part of a list (<li>)
msgid "complexity of an add-on’s code"
msgstr ""

#. part of a list (<li>)
msgid "number of problem areas discovered"
msgstr ""

#, python-format
msgid ""
"This is why it's very important to read the <a href=\"%(g_url)s\">Add-on Review Guide</a> to ensure that your add-on is setup as expected. It's also a good idea to read the blog post, <a "
"href=\"%(blog_url)s\">Successfully Getting your Add-on Reviewed</a> which provides excellent insight into ensuring a smooth review of your add-on."
msgstr ""

msgid "How can I see how many times my add-on has been downloaded?"
msgstr ""

msgid "The Statistics Dashboard found in the Developer Tools dashboard provides information that can help you determine your add-on downloads since you've submitted it to AMO."
msgstr ""

msgid "How can I see how many active users are using my add-on?"
msgstr ""

msgid ""
"The Statistics Dashboard found in the Developer Tools dashboard provides information that can help you determine how many users have been actively using your add-on since you've submitted it to AMO."
msgstr ""

msgid "How do I submit an update for my add-on?"
msgstr "Amek ara yazneɣ lqem i uzegrir inu?"

msgid "You can submit an update for your add-on via the Developer Tools dashboard by choosing the option \"Upload a new version\" and uploading a new .xpi file for your add-on."
msgstr ""

msgid "Does my update need to be reviewed by reviewers?"
msgstr ""

msgid ""
"That depends. If you are simply changing a description of your add-on or updating a \"maxVersion\" to ensure compatibility with a new Mozilla software update, then your add-on does not need to be "
"reviewed again. If, however, you submit a new updated file, then your add-on update will need to be reviewed by an Add-on Reviewer."
msgstr ""

msgid "How do I reply to a user who has posted a negative review of my add-on?"
msgstr ""

msgid "A developer may reply to any review posted to their add-on as long as they are logged into AMO. In addition, any user can flag a review as:"
msgstr ""

#. part of a list (<li>)
msgid "Spam or otherwise non-review content"
msgstr ""

#. part of a list (<li>)
msgid "Inappropriate language/dialog"
msgstr "Yir tutlayt /amsawal"

#. part of a list (<li>)
msgid "Misplaced bug report or support request"
msgstr ""

#. part of a list (<li>)
msgid "Other (provides a pop-up prompt for information)"
msgstr ""

msgid "Currently, AMO does not provide a mechanism to directly communicate with a reviewer but this feature is being investigated and considered for a future update."
msgstr ""

msgid "Can I request that a review be removed if the review is negative?"
msgstr ""

msgid "No. We do not remove negative reviews from add-ons unless they are found to be false."
msgstr ""

msgid "Can I request that a review be removed if the review is inaccurate?"
msgstr ""

msgid "If an author contacts us and asks for a review containing false or inaccurate information to be removed, we will review the post and consider removing it."
msgstr ""

msgid ""
"Do you need more information about the various open source licenses? Are you confused as to which license you should select? What rights does a specific license grant? While nothing replaces reading"
" the full terms of a license, below are some sites that contain information about some of the key open source licenses that may help you sort out the differences between them. These sites are being "
"provided solely for your convenience and as a reference for your personal use. These resources do not constitute legal advice nor should they be used in lieu of such advice. Mozilla neither "
"guarantees nor is responsible for the content of these sites or your reliance on such content."
msgstr ""

msgid ""
"In addition to the full text of the Mozilla Public License(\"MPL\"), this also provides an annotated version of the MPL and an <abbr title=\"Frequently Asked Questions\">FAQ</abbr> to help you if "
"you want to use or distribute code licensed under it."
msgstr ""

msgid "A table summarizing and comparing how some of the key open source licenses treat distributions, proprietary software linking, and redistribution of code with changes."
msgstr ""

msgid ""
"Free Software Foundation provides short summaries of the key open source licenses, including whether the license qualifies as a free software license or a copyleft license. Also includes a "
"discussion of what constitutes a free software license or a copyleft license (e.g., a Copyleft license is a general method for making a program or other work free, and requiring all modified and "
"extended versions of the program to be free as well.)"
msgstr ""

msgid "Open Source Initiative provides the terms of some of the key open source licenses."
msgstr ""

msgid "A comparison of known open source licenses on Wikipedia."
msgstr ""

msgid "A site to provide non-judgmental guidance on choosing a license for your open source project."
msgstr ""

msgid "Frequently Asked Questions"
msgstr "Isteqsiyen itezzin aṭas"

msgid "Using Add-ons"
msgstr "Aseqdec n izegrar"

msgid "What is an add-on?"
msgstr "D acu-t uzegrir?"

#, python-format
msgid ""
"Add-ons are small pieces of software that add new features or functionality to your installation of %(app_name)s. Add-ons can augment %(app_name)s with new features, foreign language dictionaries, "
"or change its visual appearance. Through add-ons, you can customize %(app_name)s to meet your needs and tastes. <a href=\"%(learnmore_url)s\">Learn more about customization</a>"
msgstr ""
"Izegrar d ticeqqufin meẓẓiyen n iseɣzanen irennun timahilin timaynutin deg usebded n %(app_name)s. Izegrar zemren ad snernin %(app_name)s s usumer n tmahilin timaynutin, imawalen n tutlayin "
"tibeṛṛaniyin neɣ asnifel n wudem. S useqdec n izegrar, tzemreḍ ad tmuddeḍ udem i %(app_name)s akken tebɣiḍ. <a href=\"%(learnmore_url)s\">Issin ugar ɣef waggan</a>"

msgid "Will add-ons work with my web browser or application?"
msgstr "Izegrar ad ddun akked iminig inu neɣ asnas inu?"

#, python-format
msgid ""
"Add-ons listed in this gallery only work with Mozilla-based applications, such as <a href=\"%(getfirefox_url)s\">Firefox</a>, <a href=\"%(getmobile_url)s\">Firefox Mobile</a>, <a "
"href=\"%(getseamonkey_url)s\">SeaMonkey</a>, and <a href=\"%(getthunderbird_url)s\">Thunderbird</a>. However, not all add-ons work with each of those applications or every version of those "
"applications. Each add-on specifies which applications and versions it works with, such as Firefox 2.0 - 3.6.*. For Firefox add-ons, the install buttons will indicate whether the add-on is "
"compatible or not."
msgstr ""
"Izegrar i d-yettwabedren di tmidelt teddun kan akked yesnasen yebnan ɣef  Mozilla, am <a href=\"%(getfirefox_url)s\">Firefox</a>, <a href=\"%(getmobile_url)s\">Firefox Mobile</a>, <a "
"href=\"%(getseamonkey_url)s\">SeaMonkey</a>, akked <a href=\"%(getthunderbird_url)s\">Thunderbird</a>. Acukan, mačči akk izegrar teddun deg iwet n tikelt fell-asen neɣ yal lqem deg-sen. Yal azegrir "
"yemmal-d anwa isnasen neq ileqman anida iteddu, am Firefox 2.0 - 3.6.*. deg izegrar n Firefox, tiqeffalin n usebded mmalent-d ma yella azegrir yemṣada neɣ ala."

msgid "What are the different types of add-ons?"
msgstr "Acu-ten wanawen izergrar?"

#, python-format
msgid "There are several kinds of add-ons that customize %(app_name)s in different ways:"
msgstr "Deqs n wanawen n izegrar i yellal akken ad mudden udem i %(app_name)s s deqs n tarrayin :"

#, python-format
msgid ""
"<strong><a href=\"%(browse_url)s\">Extensions</a></strong> add new features to %(app_name)s or modify existing functionality. There are extensions that allow you to block advertisements, download "
"videos from websites, integrate more closely with social websites, and add features you see in other applications."
msgstr ""
"<strong><a href=\"%(browse_url)s\">Isiɣzaf</a></strong> Rennun timahinlin timaynutin i %(app_name)s neɣ snifilen tamahilt yellan yakan. Deqs isiɣzaf sirigen asewḥel n udellel, asider n tvidyutin seg"
" ismal web, aslaɣ akked yesmal web n tmetti, akked timerna n tmahilin i tettwalid deg isnasen nniḍen."

#, python-format
msgid "<strong><a href=\"%(browse_url)s\">Complete Themes</a></strong> change the entire appearance of %(app_name)s, usually including icons, colors, dialogs, and other visual styles."
msgstr "<strong><a href=\"%(browse_url)s\">Isental ummiden</a></strong> akken ad tesnifleḍ akk udem n  %(app_name)s, ama d tignitin, initen neɣ iferdisen nniḍen."

#, python-format
msgid "<strong><a href=\"%(browse_url)s\">Themes</a></strong> are lightweight themes that use background images to customize your %(app_name)s toolbars."
msgstr "<strong><a href=\"%(browse_url)s\">Isental</a></strong> d isental fessusen ittuseqdacen deg tugniwin n ugilal i waggan n ifeggagen ine n ifecka %(app_name)s."

#, python-format
msgid "<strong><a href=\"%(browse_url)s\">Search Providers</a> </strong> add additional choices to the search box dropdown. These providers allow you to quickly search any website."
msgstr "<strong><a href=\"%(browse_url)s\">Imseddayen n unadi</a> </strong> akken ad ternuḍ afran amaynut n imseddayen n unadi. Imsedddayen-agi ak-eǧǧen ad tnadiḍ s wudem fessusen yal asmel."

#, python-format
msgid "<strong><a href=\"%(browse_url)s\">Dictionaries & Language Packs</a></strong> add support for additional languages to %(app_name)s."
msgstr "<strong><a href=\"%(browse_url)s\">Imawalen & Ikemmusen utlayanen</a></strong> akken ad ternuḍ tutlayin-nniḍen ar %(app_name)s."

#, python-format
msgid "<strong><a href=\"%(browse_url)s\">Plugins</a></strong> help %(app_name)s display or understand different types of media, such as Adobe Flash or Apple Quicktime."
msgstr "<strong><a href=\"%(browse_url)s\">Imenṭaḍen</a></strong> ad mudden afus i %(app_name)s ad d-yesken neɣ ad yegzu deqs n wanawen n wallalen n teɣwalt am Adobe Flash neɣ Apple Quicktime."

msgid "How do I install, manage, or remove an add-on?"
msgstr "Amek ara sbeddeɣ, ad sferkeɣ, neɣ ad kkseɣ azegrir?"

#, python-format
msgid ""
"In most cases, add-ons can be installed by simply clicking the install button provided. Add-ons can be managed, disabled, or uninstalled from the Add-ons Manager in %(app_name)s. For more detailed "
"instructions, read <a href=\"%(extension_url)s\">this article on extensions</a> or <a href=\"%(theme_url)s\">this one for Themes and Complete Themes</a>. If you have difficulty installing add-ons, "
"see <a href=\"%(troubleshooting_url)s\">Troubleshooting Extensions and Themes</a>."
msgstr ""
"Tugett n wakud, izegrar zemren ad bedden s usiti ɣef tqeffalt sebdedd-ittunefken. Izegrar zemren ad ttwasferken, ad ttwasensen, neɣ ad ttwakksen seg umsefrak n izegrardi %(app_name)s. Ugar n "
"tinadin, ɣeṛ <a href=\"%(extension_url)s\">amarad-agi ɣef isiɣzaf</a> neɣ <a href=\"%(theme_url)s\">wagi ɣef  isental neɣ isental ummiden</a>. Ma qur-k uguren deg usebded n uzegrir-agi, Wali <a "
"href=\"%(troubleshooting_url)s\">Ferru n wuguren n isiɣzaf neɣ isental</a>."

msgid "How do I install add-ons without restarting Firefox?"
msgstr "Amek ara kkseɣ azegrir war ma snekreɣ Firefox tikelt-nniḍen?"

#, python-format
msgid ""
"In Firefox, add-ons marked with \"No restart required\" can be installed without restarting. These add-ons have been created using the <a href=\"%(sdk_url)s\">Add-on SDK</a> or <a "
"href=\"%(bootstrap_url)s\">bootstrapping</a>. Other add-ons will still require a restart before you can use them."
msgstr ""
"Di Firefox, izegrar yettwacerḍen s \"Asneker ur yettwasri ara\" zemrend ad ttwasbedden war ma tessenkreḍ Firefox. Izegrar-agi ttwarnan s suseqdec n <a href=\"%(sdk_url)s\">SDK n izegrar</a> neɣ <a "
"href=\"%(bootstrap_url)s\">bootstrapping</a>. Izegrar nniḍen sran asenker send aseqdec-nsen."

msgid "How do I keep add-ons up-to-date?"
msgstr "Amek ara eǧǧeɣ izegrar-iw ttwaleqmen?"

#, python-format
msgid ""
"Add-ons, unlike plugins, are automatically checked for updates once every day. In Firefox, updates are automatically installed by default. Versions of Firefox prior to 4 (and other applications) "
"will alert you that updates to your add-ons are available. <a href=\"%(plugin_url)s\">Plugins</a> are not currently automatically checked for updates, so be sure to regularly visit the <a "
"href=\"%(plugincheck_url)s\">Plugin Check</a> page to stay up-to-date."
msgstr ""
"Izegrar, mačči akken llan imenṭaḍen, ttwaleqmen s wudem awurman yal ass. Di Firefox, ileqman ttasebdaden s wudem awurman. Ileqman n Firefox daw n 4 (akked yesnasen) ad d-lɣun ticki heggan i "
"yizegrar.  <a href=\"%(plugin_url)s\">Imenṭaḍen</a> ur ttwaleqmen ara s wudem awurman ihi yessefk ad terzuḍ yal tikelt ar usebter <a href=\"%(plugincheck_url)s\">Senqed amenṭaḍ</a> akken ad teqqimeḍ"
" deg uleqqem.."

msgid "Are add-ons safe to install?"
msgstr "Izegrar d iɣelsanen i usebded?"

#, python-format
msgid ""
"Unless clearly marked otherwise, add-ons available from this gallery have been checked and approved by Mozilla's team of editors and are safe to install. We recommend that you only install approved "
"add-ons. If you wish to install unapproved add-ons or add-ons from third-party websites, use caution as these add-ons may harm your computer or violate your privacy. <a "
"href=\"%(learnmore_url)s\">Learn more about our approval process</a>"
msgstr ""
"Arama kan yettwammel akken nniden, izegrar yellan di tmidelt-agi ttwasneqden udiɣ ttwaqeblen sɣuṛ tarbaɛt  n imaẓragen n Mozilla udiɣ zemren ad ttwasbeddens war akukru. Ak-nweṣṣi akken ur tsebdadeḍ "
"ara ala izegrar yettwaqeblen. Ma yella tebɣiḍ asebded n izegrar ur yettwaqeblen arai d-yekkan seg ismal-nniḍen,ɣur-k acku izegrar-agi zemren ad sexṣren tawila neɣ ad aznen talɣut inek tudmawant. <a "
"href=\"%(learnmore_url)s\">Issin ugar ɣef ukala n usentem</a>"

#, python-format
msgid "Can add-ons make %(app_name)s slower?"
msgstr "Zemren izegrar-iw ad erren %(app_name)s ẓẓay?"

#, python-format
msgid ""
"Most add-ons do not cause a perceivable performance decrease in %(app_name)s, though installing an excessive number may have adverse effects. If you suspect an add-on is causing %(app_name)s to be "
"slow, try disabling it."
msgstr ""
"Tugett n izegrar ur senɣaṣen ara timellit s waṭas di %(app_name)s. Acu kan, asebded n deqs n izegrar yezmer ad d-yeglu s wayen ur nelhi ara. Ma tɣliḍ d akken azegrir ad yer %(app_name)s, ẓẓay ɛreḍ "
"ad tesenseḍ."

#, python-format
msgid "%(app_name)s told me an add-on isn't compatible. Is there a way I can still use it?"
msgstr "%(app_name)s yemmal-d d akken azgrir ur imṣada ara. Tella tifrat akken ad kemleɣ ad tesqedceɣ?"

#, python-format
msgid ""
"If an add-on isn't compatible with your version of %(app_name)s, it is usually either because your version of %(app_name)s is outdated or the add-on author has not yet updated the add-on to be "
"compatible with a newer version you are using. Mozilla does not recommend trying to circumvent these compatibility checks, as they can lead to browser instability or in some cases loss of data. For "
"users who are testing out alpha or beta versions of Firefox, we offer the <a href=\"%(acr_url)s\">Add-on Compatibility Reporter</a> to help add-on developers update their compatibility."
msgstr ""
"Ma yella azegrir ur imṣada ara akked lqem inek n %(app_name)s, di tugett n wakud acku lqem inek n %(app_name)s ur yettwalqem ara neɣ ahat ameskar n uzegrir ur t-ileqqem ara akken ad imṣada akked "
"lqem inek amaynut. Mozilla ur tettweṣṣi ara akken ad ɛerḍeḍ  asekyed n umṣada, imi ayagi yezmer ad d-yeglu s usexṣer neɣ di kra n tikwal ad ṛuḥen isefka. Iseqdacen isekyaden ileman alpha neɣ bêta n "
"Firefox, ad sen-nsumer <a href=\"%(acr_url)s\">Amazan n umṣada n uzegrir</a> akken ad d-nmudd afus i yineflayen n uzegrir ad leqmen amṣada-nsen."

msgid "What if I have problems with an add-on?"
msgstr "Amek limer ɣur-i uguren akked uzegrir?"

#, python-format
msgid ""
"Add-ons are usually created by third-party developers from around the world, so the best way to get help with an add-on is to look for support links on the add-on's homepage or contact the "
"developer. If you are having issues with %(app_name)s that you suspect are related to add-ons you have installed, <a href=\"%(troubleshooting_url)s\">visit this support article</a> for "
"troubleshooting tips."
msgstr ""
"Tugett n izegrar rennun-ten ineflayen wis kraḍ seg umaḍal meṛṛa, tarrayt ifazen akken ad tnadiḍ tallat, wali ar iseɣwan n tallalt ɣef usebter agejdan n uzegrir neɣ nermes aneflay. Ma tɣileḍ yella "
"wugur akked %(app_name)s i tcukeḍ icudd ar izegrar i tesbeddeḍ, <a href=\"%(troubleshooting_url)s\">Ddu ar umagrad -agi n tallalt</a> i kra n texbula n ferru."

msgid "Add-on Gallery"
msgstr "Timidelt n izegrar"

msgid "How do I choose between add-ons that seem to do the same thing?"
msgstr "Amek ara ferneɣ gar izegrar yettbanen gebren timahilin yiwen-nsent?"

msgid ""
"There are often several add-ons that have similar features. To figure out which is right for you, read the entire description of the add-on and view its screenshots. If there are still several in "
"the running, read through the add-on's ratings, user reviews, and statistics to see which is most liked by other users. Remember that you can also just try out both and see which you like better."
msgstr ""
"Deqs n izegrar ɣuṛ-sen timahilin yettemcabin. Akken ad tafeḍ anwa deg-sen i yelaqen, ɣeṛ aglam ummid n yal azegrir sakin wali tuṭṭfiwin n ugdil. Ma llan deqs n izegrar i k-iɛeǧǧben, ɣeṛ iwenniten n "
"iseqdacen, tizmilin-nsen, akked tidaddanin akken ad twaliḍ win ḥemlen tugett n iseqdacen. Mekti-d kan daɣen d akken ur tezmireḍ ara ad ten-tɛeṛḍeḍ akk udiq wali anwa iqeṛben ara wayen tesriḍ."

msgid "What if I can't find an add-on I'm looking for?"
msgstr "Ma yella ur uffiɣ ara azegrir i ttnadiɣ?"

#, python-format
msgid ""
"With thousands of add-ons available, there's something for everyone. But if you're looking for a particular add-on and can't find it, you might try searching on other sites or posting about it in "
"our <a href=\"%(forum_url)s\">Add-ons </a>forum."
msgstr "Agimen n izegrar llan, yella yak i wayen tesriḍ. Ma tebɣid ad tnadiḍ azegrir ur tufiḍ ara, nadi deg ismal nniḍen neɣ aru-d izen deg <a href=\"%(forum_url)s\">unmager n izegrar</a>."

msgid "What does it mean if an add-on is \"experimental\"?"
msgstr "D acu d anamek ma yella azegrir d \"armitan\"?"

#, python-format
msgid ""
"Experimental add-ons have been marked by their developers as not suitable for a wide audience.  They have been checked by our editors to make sure they don't have security problems, but they may "
"still have bugs or not work properly. Use caution when installing experimental add-ons and uninstall the add-on immediately if you notice problems. <a href=\"%(url)s\">Learn more about our review "
"process</a></dd>"
msgstr ""
"Izegrar irmitanen ttwaceṛḍen sɣuṛ ineflayen nsen ur ttagen ara i tugett n yemdanen. Ur ttwasneqdecn ara sɣuṛ imazragen-nneɣ akken ad walin ma ulac deg-sen uguren n tɣellist, acu kan zemren ad gebren"
" tuccḍiwin neq ahat ur teddun ara akken iwata. Ɣur-k ticki tessebdadeḍ izegrar irmitanen udiɣ kkes-iten ma tufid-d ugur. <a href=\"%(url)s\">Issin ugar ɣef ukala n ucegger</a></dd>"

msgid "What does it mean if an add-on is \"not reviewed\"?"
msgstr "D acu d anamek ma yella azegrir \"ur ittwacegger ara\"?"

#, python-format
msgid ""
"While all add-ons publicly available in our gallery are reviewed by an editor, you may receive a direct link to an add-on that hasn't yet been reviewed. Use caution when installing these add-ons, as"
" they could harm your computer or violate your privacy. We recommend that you only install reviewed add-ons. <a href=\"%(url)s\">Learn more about our review process</a></dd>"
msgstr ""
"Ma yella akk izegrar ttbanen di tmidelt-nneɣ ttwasneqden sɣuṛ amaẓrag, tzemreḍ ad d-remseḍ aseɣwen srid ar uzegrir ur yettwasneqden ara. Ɣur-k ticki tessebdadeḍ izegrar-agi, acku zemren ad sexṣṛen "
"tawila neɣ ur ttqadaṛen ara tudert inek tusligt. Ihi ur sebdad ala izegrar yettwasneqden.<a href=\"%(url)s\">Issin ugar ɣef ukala n ucegger</a></dd>"

msgid "How much do add-ons cost to purchase?"
msgstr "Acḥal yeswa uzegrir i tiɣin?"

msgid "Add-ons hosted in our gallery are free unless clearly marked otherwise."
msgstr "Izegrar izedɣen di tmidelt-nneɣ baṭel, ara kan ttwaceṛḍen akken-nniḍen."

msgid "What does it mean when an add-on asks for contributions?"
msgstr "D acu i d anamek ticki azegri yessutur attekki?"

msgid ""
"Some add-on authors request users who enjoy an add-on to contribute to its development by making a monetary contribution. These contributions go directly to the developer unless a third party is "
"indicated, such as the non-profit Mozilla Foundation."
msgstr ""
"Kra n imeskaren n uzegrir suturen ma yella iseqdacen iḥemlen azegrir ttekkin di tneflit s umuddu n tewsa. Attekki-agi ad iṛuḥ srid i uneflay aram kan yella wis kraḍ i d-yettwamlen, am tesbeddit "
"Mozilla."

msgid "What are beta add-ons?"
msgstr "D acuten izegrar beta?"

msgid ""
"Beta add-ons are unreviewed versions which represent the latest work of an add-on author. While different authors have different standards for beta code quality, you should assume that these add-ons"
" are less stable than the general add-on releases."
msgstr ""
"Ileqman beta d ileqman ur yettwaskeyden araicudden ar tneflit leqqayen n uneflayn uzegrir. Ɛas akken imeskaren ɣur-sen isebdaden n tɣara n tengalt beta, tzemreḍ ad tawiḍ izegrar-agi amzun rekdenugar"
" n ileqman i d-yeffɣen."

msgid ""
"Please note that when you install an add-on from the \"Beta Version\" section of an add-on's listing, you will continue to receive updates for that add-on as they become available. Like the initial "
"version you installed, all beta releases are unreviewed by Mozilla and may harm your computer."
msgstr ""
"Ma ulac aɣilif, wali ticki tsebdadeḍ azegrir si tgezmi \"lqem beta\" n uzegrir, ad tkemleḍ armas n ileman n uzegrir-agi. S tarrayt n lqem amezwaru ara tesbeddeḍ, akk ileqman beta ur ttwaskeyden ara "
"sɣuṛ Mozilla udiq zemren ad sexsren tawila inek."

msgid "What does it mean when an add-on is flagged as slow?"
msgstr "D acu d anamek ma yella azegrir yettwacraḍ d akken ẓẓay?"

msgid "Most add-ons load code and resources at the same time Firefox is starting up. In most cases the impact in start-up time is minimal, but some add-ons can cause a noticeable slowdown."
msgstr "Tugett n izegrar salayen-d tangalt akked iɣbula ilaqen di tnekra n Firefox. tugett n wakud, asemdu ɣef usenker drus aṭas acu kan kra n izegrar zemren ad sneɣṣen amecwaṛ-agi s waṭas."

msgid "How do I report an inappropriate or spam user review?"
msgstr "Amek ara ad d-mleɣ d akken awennit ur ilaq ara neɣ d aspam?"

msgid ""
"To report a user review of an add-on, log in with your account and visit the add-on's reviews page. Find the review you wish to report, click \"Report this review\" and select a reason. Our "
"editorial team will investigate the review and take appropriate action."
msgstr ""
"Akken ad tazneḍ acegger n useqdac n uzgrir, kcem s imiḍan inek sakin rzu ar usebter n ucegger n uzegrir. Af-d acegger tebɣiḍ ad tazneḍ, Sit ɣer \"Azen acegger-agi\" sakin fren acuɣeṛ. Tarbaɛt-nneɣ n"
" teẓrigt ad tessenqed acegger sakin ad twali acu ara texdem."

msgid "How do I report a bug or contact the Mozilla Add-ons team?"
msgstr "Amek ara d-azneɣ abug neɣ ad nermseɣ tarbaɛt n Mozilla?"

#, python-format
msgid "Please visit our <a href=\"%(contact_url)s\">Contact page</a>."
msgstr "MA ulac aɣilif, rzu ar <a href=\"%(contact_url)s\">Usebter n unermes</a>."

msgid "What is a Source Code License?"
msgstr "D acu-tt turagt n tengalt aɣbalu?"

#, python-format
msgid ""
"The source code used to create an add-on is an exclusive copyright of the add-on author, unless otherwise declared in a source code license. Many add-ons on this site have <a href=\"%(url)s\" "
"lang=\"en\">open source licenses</a> that make the source code publicly available for copy and reuse under conditions determined by the author. Most authors choose widely known open source licenses "
"like the GPL or BSD licenses instead of making up their own."
msgstr ""
"Tangalt aɣbalu yettwasqedcen i tmerna n uzegrir yella daw n copyright (izerfan yettwaḥerzen n umeskar), arama kan yettwammel akken nniḍen di turagt n tengalt aɣbalu. Deqs n izegrar ɣef usmel-agi "
"ɣur-sen  <a href=\"%(url)s\" lang=\"en\"> turagt tilellit</a> yettarran tangalt taqbalut d tazayezt i unɣal akked useqdec s tewtilin i d-imudd umeskar. Tugett n imeskaren seqdacen turagin tilelliyin"
" yettwasnen am GPL neɣ BSD, deg umḍiq n tmerna n turagt-nsen."

#, python-format
msgid "Firefox and other Mozilla software are <a href=\"%(url)s\">open source</a>."
msgstr "Firefox akked iseɣẓanen nniḍen n Mozilla d <a href=\"%(url)s\">iseɣẓanen illeliyen</a>."

msgid "Collections and Favorites"
msgstr "Tigrummiwin akked inuraf"

msgid "What is a collection?"
msgstr "D acu-tt tagrumma?"

msgid "Collections are groups of related add-ons created by users to share."
msgstr "Tigrummiwin d igrawen n izegrar yemcudden gar-asen yettwarnan sɣur iseqdacen akken ad ttwabḍun."

msgid "What is the My Favorites collection?"
msgstr "D acu-t Tagrumma-inu tanurift?"

msgid "Favorite add-ons are add-ons that you have bookmarked to easily get back to later. You can add an add-on to your favorites collection by clicking \"Add to favorites\" on its details page."
msgstr "Izgrar inuraf d izegrar anda d ḥerzet lǧeṛṛa akken ad d-uɣaleḍ ɣur-sen s wudem fessusen. Tzemreḍ ad ternuḍ azegrir ar tagrumma tanirift s usiti ɣef \"Rnu ar inurifen\" deg usebter n telqayt."

msgid "Mobile Add-ons"
msgstr "Izegrar izirazen"

msgid "What are mobile add-ons?"
msgstr "D acu-ten izegrar izirazen?"

#, python-format
msgid ""
"Mobile add-ons work with <a href=\"%(mobile_url)s\">Firefox for Mobile</a> and add or modify functionality just like desktop add-ons. You can find add-ons that work with Firefox for Mobile in our <a"
" href=\"%(gallery_url)s\">gallery</a>."
msgstr ""
"Izegrar izirazen teddun akked <a href=\"%(mobile_url)s\">Firefox i uziraz</a> udiɣ rennun neɣ snifilen tamahilt  am izegrar n Firefox i uselkim. Tzemreḍ ad d-afeḍ izegrar iteddun di Firefox i Uziraz"
" di <a href=\"%(gallery_url)s\">timidelt</a>-nneɣ."

msgid "Developer Topics"
msgstr "Isental n uneflay"

#, python-format
msgid "Please see our <a href=\"%(faq_url)s\">Developer FAQ</a> and <a href=\"%(hub_url)s\">Developer Hub</a> for answers to add-on developer-related questions."
msgstr "Ma ulac aɣilif wali <a href=\"%(faq_url)s\">Istenqsiyen FAQ n uneflay</a> akked <a href=\"%(hub_url)s\">Ammas n uneflay</a> i tririt ɣef isteqsiyen icudden ar tneflit n izegrar."

msgid "Still have questions?"
msgstr "Ɣur-k yakan isteqsiyen?"

#, python-format
msgid "For general Firefox support, visit our <a href=\"%(sumo_url)s\">support website</a>. For general add-on and website questions, visit our <a href=\"%(forum_url)s\">forum</a>."
msgstr "I tallalt tamatut, rzu ar <a href=\"%(sumo_url)s\">usmel-neɣ n tallalt</a>. i yesteqsiyen ɣef izegrar akked usmel web, rzu ar <a href=\"%(forum_url)s\">unmager</a>-nneɣ."

msgid "Some tips for writing a great review"
msgstr ""

msgid "Frequently Asked Questions about Reviews"
msgstr "Isteqsiyen d-ittuɣalen s waṭas ɣef iceggiren"

msgid ""
"Add-on reviews are a way for you to share your opinions about the add-ons you’ve installed and used. Our review moderation team reserves the right to refuse or remove any review that does not comply"
" with these guidelines."
msgstr ""

msgid "Do:"
msgstr "Eg:"

msgid "Write like you are telling a friend about your experience with the add-on."
msgstr ""

msgid "Keep reviews concise and easy to understand."
msgstr ""

msgid "Give specific and helpful details. For example:"
msgstr ""

msgid "Did the add-on work as you expected it to?"
msgstr ""

msgid "What features did you like or dislike?"
msgstr "Anta timihailin i tḥemled neɣ i tkerheḍ?"

msgid "Was it useful?"
msgstr "D acu iwulmen?"

msgid "Was it easy to use?"
msgstr "Fessus i useqdac?"

msgid "Will you continue to use this add-on?"
msgstr "Ad tettekkiḍ deg useqdec n uzegrir-agi?"

msgid "Take a moment to read your review before submitting it to minimize typos."
msgstr ""

msgid "Don’t:"
msgstr "Ur teg ara:"

msgid "Submit one-word reviews such as \"Great!\", \"wonderful,\" or \"bad.\""
msgstr ""

msgid ""
"Post technical issues, support requests, or feature suggestions. Use the available support options for each add-on, if available. You can find them in the side column next to the About this Add-on "
"section."
msgstr ""

msgid "Write reviews for add-ons which you have not personally used."
msgstr ""

msgid "Use profanity, sexual language or language that can be construed as hateful."
msgstr ""

msgid "Include HTML, links, source code or code snippets. Reviews are meant to be text only."
msgstr "Tzemred ad tessedduḍ HTML, iseɣwan, tangalt aɣbalu neq kran n yeḥricen n tengalt. Iwenniten ttwasnen d akken d aḍris kan."

msgid "Make false statements, disparage add-on authors or personally insult them."
msgstr ""

msgid "Include your own or anyone else’s email, phone number, or other personal details."
msgstr "Mmel-d tansa yin-k imayl neɣ tin n win nniḍen, uṭṭun n tiliɣri neq talɣut nniḍen tudmawant."

msgid "Post reviews for an add-on you or your organization wrote or represent."
msgstr ""

msgid ""
"Criticize an add-on for something it’s intended to do. For example, leaving a negative review of an add-on for displaying ads or requiring data gathering, when that is the intended purpose of the "
"add-on, or the add-on requires gathering data to function."
msgstr ""

msgid "How can I report a problematic review?"
msgstr "Amek ara d-mleɣ acegger ur nemɛin ara?"

msgid ""
"Please report or flag any questionable reviews by clicking the \"Report this review\" and it will be submitted to the site for moderation. Our moderation team will use the Review Guidelines to "
"evaluate whether or not to delete the review or restore it back to the site."
msgstr ""

msgid "I’m an add-on author, can I respond to reviews?"
msgstr "Nek d ameskar n uzegrir, zemreɣ ad erreɣ i ucegger?"

#, python-format
msgid "Yes, add-on authors can provide a single response to a review. You can set up a discussion topic in our <a href=\"%(forum_url)s\">forum</a> to engage in additional discussion or follow-up."
msgstr ""

msgid "I’m an add-on author, can I delete unfavorable reviews or ratings?"
msgstr "Nek d ameskar n uzegrir, zemreɣ ad kkseɣ iwenniten neɣ tizmilin ur yeddan ara akked uzegrir?"

msgid ""
"In general, no. But if the review did not meet the review guidelines outlined above, you can click \"Report this review\" and have it moderated. If a review included a complaint that is no longer "
"valid due to a new release of your add-on, we may consider deleting the review."
msgstr ""

msgid "Start Now"
msgstr ""

msgid "Mozilla wants to figure out the best way to keep our users safe if they choose to use third-party software such as plugins. Participating in this study will help us find out!"
msgstr ""

msgid "What will happen next"
msgstr ""

#, fuzzy
msgid "<strong>If you agree</strong> to participate:"
msgstr "<strong>Talemmast</strong> (%(total)s)"

msgid "We may add security and plugin control features to Firefox to help with online security and performance."
msgstr ""

msgid "Continue using Firefox as you normally would. Depending on how you use the Web, you may not notice any changes."
msgstr ""

msgid "After a few weeks, the study will end on its own. Your Firefox will go back to normal."
msgstr ""

msgid "We will ask you to fill out a quick optional survey to tell us about your experience. The survey should take less than 5 minutes to complete."
msgstr ""

msgid "Leaving the study"
msgstr ""

msgid "The study will expire on its own in a few weeks. You may leave the study early. To do so, follow these steps:"
msgstr ""

msgid "Type about:addons into the location bar, and press enter."
msgstr ""

msgid "Find Plugin Safety in the addons list."
msgstr ""

msgid "Click the remove button."
msgstr ""

msgid "If you opt out of the study early we will ask you to fill out a survey. We’re interested in hearing about your experience, even if you didn’t participate in the entire study."
msgstr ""

msgid "Opting out of a study does not prevent you from participating in future studies."
msgstr ""

<<<<<<< HEAD
#, fuzzy
=======
#: src/olympia/pages/templates/pages/shield_study_11.html
>>>>>>> 096903f2
msgid "Your privacy"
msgstr "Tabaḍnit inek"

msgid "All Shield Studies"
msgstr ""

msgid "Every Shield Study collects data about important study events, such as install, uninstall, daily usage, and end of study. Studies also include an optional survey."
msgstr ""

#, python-format
msgid "This data is associated with <a href=\"%(url)s\">Firefox Telemetry collection</a>."
msgstr ""

msgid "This particular Study"
msgstr ""

msgid "In addition to the data collected by all Shield Studies, Mozilla will collect information about:"
msgstr ""

msgid "Websites you visit that try to use plugins, and what content on the site requires the plugin;"
msgstr ""

msgid "How you interact with plugin content on those sites, including whether and how you choose to allow the plugin to run."
msgstr ""

msgid "Mozilla will keep this information private; any data will only be shared in aggregate or anonymized form."
msgstr ""

#, python-format
msgid "You can learn more about the data collection for this study <a href=\"%(url)s\">here</a>."
msgstr ""

msgid "You Help Make Firefox Better"
msgstr ""

msgid ""
"At Mozilla, we pride ourselves on building products for you, the user! That’s why we need your help. By participating in this study, you will help us to make better decisions on your behalf and "
"directly shape the future of Firefox!"
msgstr ""

msgid "Brought to you by:"
msgstr ""

msgid "Sunbird has retired"
msgstr "Sunbird yeḥbes"

msgid ""
"Development on the Sunbird project has halted and its final release was on March 30, 2010. We've been proud to host Sunbird add-ons on this site but as the project is no longer maintained we have "
"disabled our support for the add-ons."
msgstr ""

#, python-format
msgid "We recommend upgrading to <a href=\"%(tb_url)s\">Thunderbird</a> and <a href=\"%(lightning_url)s\">Lightning</a>."
msgstr ""

msgid "Read more about Sunbird"
msgstr "Ɣeṛ ugar ɣef Sunbird"

msgid "There was an error communicating with PayPal. Please try again later."
msgstr "Teḍra-d tuccḍa di teɣwalt akked PayPal. Ma ulac aɣilif, ɛreḍ tikelt nniḍen."

msgid "There was an error with this currency."
msgstr "Tella tuccḍa kked tedrimt-agi."

msgid "The amount is too small for conversion into the receiver's currency."
msgstr ""

msgid "The buyer and seller must have different PayPal accounts."
msgstr ""

#. L10n: {0} is the currency.
#, python-format
msgid "The seller does not accept payments in %s."
msgstr ""

#, python-format
msgid "Reviews for %s"
msgstr ""

msgid "Review History for this Addon"
msgstr ""

#. L10n: This describes the number of stars given out of 5
#, python-format
msgid "Rated %d out of 5 stars"
msgstr ""

msgid "A short explanation must be provided when selecting \"Other\" as a flag reason."
msgstr ""

msgid "Other (please specify)"
msgstr "Ayen nniḍen (ini-d)"

msgid "This field is required."
msgstr "Urti agi yettwasra."

msgid "You can't change the add-on of a review once it has been created."
msgstr "Ur tezmireḍ ara ad tesnifleḍ azegrir n ucegger ticki yettwarna."

msgid "You can't reply to a review that is already a reply."
msgstr ""

msgid "You can't change the version of the add-on reviewed once the review has been created."
msgstr ""

msgid "This version of the add-on doesn't exist or isn't public."
msgstr ""

msgid "You can't leave a review on your own add-on."
msgstr "UR tezmireḍ ara ad ternud acegger i uzegrir-inek."

msgid "You can't leave more than one review for the same version of an add-on."
msgstr "Ur tezmireḍ ara ad ternuḍ ugar n yiwen n ucegger i yiwen n lqem n uzegrir."

msgid "Thanks; this review has been flagged for editor approval."
msgstr ""

msgid "Add a review for {0}"
msgstr "Rnu acegger i {0}"

#, python-format
msgid ""
"<h2>Keep these tips in mind:</h2> <ul> <li> Write like you're telling a friend about your experience with the add-on. Give specifics and helpful details, such as what features you liked and/or "
"disliked, how easy to use it is, and any disadvantages it has. Avoid generic language such as calling it \"Great\" or \"Bad\" unless you can give reasons why you believe this is so. </li> <li> "
"Please do not post bug reports here. We do not make your email address available to add-on developers, so they can't contact you to resolve your issue. See this add-on's <a "
"href=\"%(support)s\">support section</a> to find out if assistance is available. You can also try asking the <a href=\"https://discourse.mozilla-community.org/c/add-ons/add-on-support\">add-on "
"community</a> for help. </li> <li>Please keep reviews clean, avoid the use of improper language and do not post any personal information. </li> </ul> <p>Please read the <a href=\"%(guide)s\">Review "
"Guidelines</a> for more detail about user add-on reviews.</p>"
msgstr ""

msgid "Reply to review by {0}"
msgstr "Tiririt i ucegger sɣuṛ {0}"

msgid "Write a Reply"
msgstr "Aru tiririt"

msgid "Submit"
msgstr "Azen"

#. this string is following a <button>.
#, python-format
msgid "or <a href=\"%(url)s\">Cancel</a>"
msgstr "neɣ <a href=\"%(url)s\">Sefsex</a>"

msgid "Please select a reason:"
msgstr "Ma ulac aɣilif ini-d acuɣeṛ:"

#, python-format
msgid "by %(user)s <b>(Developer)</b> on %(date)s"
msgstr "sɣuṛ %(user)s <b>(Aneflay)</b> di %(date)s"

#. {0} is a version number (like 1.01)
msgid "This review is for a previous version of the add-on ({0})."
msgstr ""

#, python-format
msgid "This user has a <a href=\"%(user_review_url)s\">previous review</a> of this add-on."
msgid_plural "This user has <a href=\"%(user_review_url)s\">%(cnt)s previous reviews</a> of this add-on."
msgstr[0] "Aseqdac-agi ɣur-s <a href=\"%(user_review_url)s\">acegger yezrin</a> n uzegrir-agi."
msgstr[1] "Aseqdac-agi ɣur-s <a href=\"%(user_review_url)s\"> %(cnt)s iceggiren yezrin</a> n uzegriz-agi."

#, python-format
msgid "This user has <a href=\"%(user_review_url)s\">other reviews</a> of this add-on."
msgstr "Aseqdac-agi ɣur-s <a href=\"%(user_review_url)s\">iceggiren nniḍen</a> n uzegriz-agi."

msgid "Flagged for review"
msgstr "Yettwacreḍ i ucegger"

msgid "Report this review"
msgstr "Mmel acegger-agi"

msgid "Reply to review"
msgstr "Err i ucegger-agi"

msgid "Edit reply"
msgstr "Ẓreg tiririt"

msgid "Edit review"
msgstr "Ẓreg acegger"

msgid "Delete reply"
msgstr "Kkes tiririt"

#. {0} is an add-on name.
msgid "{0} :: Reviews"
msgstr "{0} :: Iceggiren"

msgid "Reviews for {0}"
msgstr "Iceggiren n {0}"

#. {0} is a number.
msgid "<b>{0}</b> review for this add-on"
msgid_plural "<b>{0}</b> reviews for this add-on"
msgstr[0] "<b>{0}</b> acegger n uzegrir-agi"
msgstr[1] "<b>{0}</b> iceggiren n uzegrir-agi"

#. {0} is a developer's name.
msgid "Developer reply by {0}"
msgstr "Tririt n uneflay s par {0}"

#, python-format
msgid "Review for %(addon)s by %(user)s"
msgid_plural "Reviews for %(addon)s by %(user)s"
msgstr[0] "Acegger n %(addon)s sɣuṛ %(user)s"
msgstr[1] "Iceggiren n %(addon)s sɣuṛ %(user)s"

msgid "No reviews found."
msgstr "Ulac iceggiren."

#, python-format
msgid "<strong>Average</strong> (%(total)s)"
msgstr "<strong>Talemmast</strong> (%(total)s)"

msgid "Write a New Review"
msgstr "Aru acegger amaynut"

msgid "Be the first to write a review."
msgstr "Ili-k d amezwaru ara yarun acegger."

msgid "{num} review"
msgid_plural "{num} reviews"
msgstr[0] "{num} acegger"
msgstr[1] "{num} iceggiren"

msgid "Rated {0} out of 5 stars"
msgstr "Yettwasezmel {0} ɣef 5 n yetran"

#, python-format
msgid "Rated %(rating)s out of 5 stars"
msgstr "Yettwasezmel %(rating)s ɣef 5 n yetran"

msgid "Most popular this week"
msgstr "Ttwasnen aṭas ddurt-agi"

msgid "Most popular this month"
msgstr "Ttwasnen aṭas aggur-agi"

msgid "Most popular all time"
msgstr "Ttwasnen aṭas yal akud"

msgid "Highest Rated"
msgstr "Tazmilt tameqqrant"

msgid "search for add-ons"
msgstr "nadi izegrar"

msgid "search for collections"
msgstr "nadi tigrummiwin"

msgid "search for themes"
msgstr "nadi isental"

msgid "search for apps"
msgstr "nadi isnasen"

msgid "Sort By"
msgstr "Asmizzwer s"

msgid "Relevance"
msgstr ""

msgid "Showing {0} - {1} of {2} results for <strong>{3}</strong>"
msgstr "Askan {0} - {1} si {2} igmaḍ i <strong>{3}</strong>"

msgid "Showing {0} - {1} of {2} results"
msgstr "Askan {0} - {1} n {2} n igmaḍ"

msgid "All Add-ons"
msgstr "Akk izegrar"

msgid "Any {0}"
msgstr "Yiwen si {0}"

#. L10n: "All Systems" means show everything regardless of platform.
msgid "All Systems"
msgstr "Akk inagrawen"

msgid "All Tags"
msgstr "Akk tibzimin"

#. {0} is the string the user was searching for
msgid "Collection Search Results for {0}"
msgstr "Igmaḍ n unadi n tegrummiwin i {0}"

msgid "Collection Search Results"
msgstr "Igmaḍ n unadi n tegrummiwin"

msgid "Search Unavailable"
msgstr "Ulac anadi"

msgid "Search is temporarily unavailable. Please try again in a few minutes."
msgstr ""

#. {0} is the string the user was searching for
msgid "Themes Search Results for {0}"
msgstr "Igmaḍ n unadi n isental i {0}"

msgid "Themes Search Results"
msgstr "Igmaḍ n unadi n isental"

#. {0} is a tag, such as jetpack.
msgid "{0} :: Tag"
msgstr "{0} :: Tabzimt"

#. {0} is a tag, such as jetpack.
msgid "Search Results for tag \"{0}\""
msgstr "Igmaḍ n unadi ,n tebzimin i \"{0}\""

msgid "<b>{0}</b> matching result"
msgid_plural "<b>{0}</b> matching results"
msgstr[0] ""
msgstr[1] ""

msgid "Filter Results"
msgstr "Igmaḍ n imzizdig"

msgid "Category"
msgstr "Taggayt"

msgid "Tag"
msgstr "Tabzimt"

msgid "Some features are temporarily disabled while we perform website maintenance. We'll be back to full capacity shortly."
msgstr ""

msgid "Could not find add-on with id \"{}\"."
msgstr ""

msgid "You do not own this addon."
msgstr "Azegrir-agi mačči yinek."

msgid "Missing \"upload\" key in multipart file data."
msgstr ""

#, python-format
msgid "You cannot add versions to an addon that has status: %s."
msgstr "Ur temirzḍ ar ad ternuḍ ileqman i uzegrir yelllan deg addad: %s."

msgid "Version does not match the manifest file."
msgstr ""

msgid "Version already exists."
msgstr "Lqem yella yakan."

msgid "Only WebExtensions are allowed to omit the GUID"
msgstr ""

msgid "Invalid GUID in URL"
msgstr "GUID arameɣu di URL"

msgid "You cannot add a listed version to this addon via the API due to missing metadata. Please submit via the website"
msgstr ""

msgid "No uploaded file for that addon and version."
msgstr "Ulac afaylu yulin i uzegrir neɣ lqem-nni."

msgid "Thanks for contributing to {addon_name}"
msgstr "Tanemmirt ɣef uttekki di {addon_name}"

msgid "Overview"
msgstr "Tazwart"

msgid "by Source"
msgstr "s uɣbalu"

msgid "by Add-on Version"
msgstr "s lqem n uzegrir"

msgid "by Application"
msgstr "s usnas"

msgid "by Language"
msgstr "s tutlayt"

msgid "by Platform"
msgstr "s Twennaṭ"

msgid "by Add-on Status"
msgstr "s waddad n uzegrir"

msgid "Subscribers"
msgstr "Imeltaɣen"

msgid "Ratings"
msgstr "Tizmilin"

msgid "Add-on Statistics"
msgstr "Tiddadanin n uzegrir"

msgid "Add-ons in Use"
msgstr "Izegrar ittuseqdacen"

msgid "Add-ons Created"
msgstr "Izegrar ttwarnan"

msgid "Add-ons Downloaded"
msgstr "Izegrar ttwasiren-d"

msgid "Add-ons Updated"
msgstr "Izegrar yettwaleqmen"

msgid "Collections Created"
msgstr "Tagrumma tettwarna"

msgid "Reviews Written"
msgstr "Tizmilin ttunefkent"

msgid "User Signups"
msgstr "Tuqqniwin n useqdac"

msgid "Archived Data"
msgstr "Isefka ttwaḥerzen"

msgid "Custom Date Range"
msgstr "Azilal n isefka udmawan"

msgid "From"
msgstr "Si"

msgid "To"
msgstr "Ar"

msgid "Update"
msgstr "Leqqem"

msgid "Export"
msgstr "Sifed"

#. {0} is an add-on name, {1} is an app name (like Firefox)
msgid "{0} :: Statistics Dashboard :: Add-ons for {1}"
msgstr "{0} :: Tafelwit n usenqed n tdaddanin:: Izegrar i {1}"

msgid "{0} :: Statistics Dashboard"
msgstr "{0} :: Tafelwit n usenqed n tdaddanin"

msgid "Statistics Dashboard :: Add-ons for {0}"
msgstr "Tafelwit n usenqed n tdaddanin:: Izegrar i {0}"

#. {0} is an add-on name
msgid "Statistics for {0}"
msgstr "Tidaddanin i {0}"

msgid "Statistics Dashboard"
msgstr "Wali tafelwit n usenqed n tidaddanin"

msgid "Controls:"
msgstr ""

msgid "reset zoom"
msgstr ""

msgid "Group by:"
msgstr "Sdukel s:"

msgid "day"
msgstr "ass"

msgid "week"
msgstr "dduṛt"

msgid "month"
msgstr "aggur"

msgid "For last:"
msgstr ""

msgid "7 days"
msgstr "7 wussan"

msgid "30 days"
msgstr "30 wussan"

msgid "90 days"
msgstr "90 wussan"

msgid "365 days"
msgstr "365 ussan"

msgid "Custom..."
msgstr "Udmawan..."

msgid "Statistics processing is currently disabled, so recent data is unavailable. The statistics are still being collected and this page will be updated soon with the missing data."
msgstr ""

msgid "Loading the latest data&hellip;"
msgstr "Asali n isefka ineggura &hellip;"

msgid "No data available."
msgstr "Ulac isefka."

msgid "This dashboard is currently <b>public</b>."
msgstr "Tafelwit-agi n usenqded akka tura d <b>tazayezt</b>."

msgid "Contribution stats are currently <b>private</b>."
msgstr ""

msgid "This dashboard is currently <b>private</b>."
msgstr ""

msgid "Change settings."
msgstr "Iɣewwaṛen n usnifel."

msgid "Add-ons Created by Date"
msgstr "Izegrar yettwarnan s wazemz"

msgid "Add-ons Downloaded by Date"
msgstr "Izegrar yettwasidren s wazemz"

msgid "Add-ons in Use by Date"
msgstr "Izegrar ittuseqdacen s wazemz"

msgid "Add-ons Updated by Date"
msgstr "Izegrar yettusniflen s wazemz"

msgid "Application usage by Date"
msgstr "Aseqdec n usnas s wazemz"

msgid "Collections Created by Date"
msgstr "Tigrummiwin yettwarnan s wazemz"

msgid "Contributions by Date"
msgstr "Attekki s wazemz"

msgid "Downloaded by Date"
msgstr "Isidar s wazemz"

msgid "How are downloads counted?"
msgstr "Amek ttwasiḍnen isidar?"

msgid ""
"<h2>How are downloads counted?</h2> <p> Download counts are updated every evening and only include original add-on downloads, not updates. Downloads can be broken down by the specific source "
"referring the download. </p>"
msgstr ""

msgid "User languages by Date"
msgstr "Tutlayin n useqdac s wazemz"

msgid "Platform usage by Date"
msgstr "Aseqdec n twennadin s wazemz"

msgid "<b>{0}</b> Downloads"
msgstr "<b>{0}</b> Isidar"

msgid "Loading..."
msgstr "Asali..."

msgid "<b>{0}</b> Average Daily Users"
msgstr ""

msgid "Top Applications"
msgstr "Isnasen ifazen"

msgid "See more applications&hellip;"
msgstr "Wali ugar n yesnasen &hellip;"

msgid "Top Languages"
msgstr "Tutlayin ifazen"

msgid "See more languages&hellip;"
msgstr "Wali ugar n tutlayin &hellip;"

msgid "Top Platforms"
msgstr "Tiwennadin timezwura"

msgid "See more platforms&hellip;"
msgstr "Wali ugar n twannadin&hellip;"

msgid "Ratings by Date"
msgstr "Tizmilin s wazemz"

msgid "Reviews Created by Date"
msgstr ""

msgid "Download sources by Date"
msgstr "Iɣbula n usider s wazemz"

msgid "About tracking external sources..."
msgstr ""

#, python-format
msgid ""
"<h2>Tracking external sources</h2> <p> If you link to your add-on's details page or directly to its file from an external site, such as your blog or website, you can append a parameter to be tracked"
" as an additional download source on this page. For example, the following links would appear as sourced by your blog: <dl> <dt>Add-on Details Page</dt> "
"<dd>https://addons.mozilla.org/addon/%(slug)s?src=<b>external-blog</b></dd> <dt>Direct File Link</dt> <dd>https://addons.mozilla.org/downloads/latest/%(id)s/addon-%(id)s-latest.xpi?src=<b>external-"
"blog</b></dd> </dl> <p> Only src parameters that begin with \"external-\" will be tracked, up to 61 additional characters. Any text after \"external-\" can be used to describe the source, such as "
"\"external-blog\", \"external-sidebar\", \"external-campaign225\", etc. The following URL-safe characters are allowed: <code>a-z A-Z - . _ ~ %% +</code>"
msgstr ""

msgid "Add-on Status by Date"
msgstr "Addad n uzegrir s wazemz"

msgid "Subscribers by Date"
msgstr ""

msgid "Daily Users by Date"
msgstr "Iseqdacen n yal ass s wazemz"

msgid "What are daily users?"
msgstr "D acu d iseqdacen n yal ass?"

msgid ""
"<h2>What are daily users?</h2> <p> Themes installed from this site check for updates once per day. The total number of these update pings is known as Active Daily Users, or the total number of "
"people using your theme by day. </p>"
msgstr ""

msgid ""
"<h2>What are daily users?</h2> <p> Add-ons downloaded from this site check for updates once per day. The total number of these update pings is known as Active Daily Users. Daily users can be broken "
"down by add-on version, operating system, add-on status, application, and locale. </p>"
msgstr ""

msgid "User Signups by Date"
msgstr ""

msgid "Application versions by Date"
msgstr "Ileqman n usnas s wazemz"

msgid "Mozilla Add-ons"
msgstr "Izegrar n Mozilla"

msgid "Find add-ons for other applications"
msgstr "Af-d izegrar i yesnasen nniḍen"

msgid "Other Applications"
msgstr "Isnasen nniḍen"

msgid "To create your own collections, you must have a Mozilla Add-ons account."
msgstr "Akken ad ternuḍ tigrummiwin inek, yessefk ad yili ɣur-k umiḍan n izegrar Mozilla."

msgid "Footer logo"
msgstr "Alugu n uḍaṛ"

msgid "Choose a category"
msgstr "Fren taggayt"

msgid "View Mobile Site"
msgstr "Sken asmel aziraz"

msgid "Report a bug"
msgstr "Azen-d abug"

msgid ""
"Except where otherwise <a href=\"https://www.mozilla.org/about/legal/\">noted</a>, content on this site is licensed under the <br /> <a href=\"https://creativecommons.org/licenses/by-sa/3.0/\"> "
"Creative Commons Attribution Share-Alike License v3.0 </a> or any later version."
msgstr ""
"Arama kan ur yeddi ara akked <a href=\"https://www.mozilla.org/about/legal/\">tizmilin tusdifin</a>, agbur n usmel-agi yella daw n turagt<br /> <a href=\"https://creativecommons.org/licenses/by-"
"sa/3.0/\">Creative Commons Attribution Share-Alike v3.0</a> neɣ ileqman imaynuten."

msgid "get to know <b>add-ons</b>"
msgstr "wali <b>izegrar</b>"

msgid "Other languages"
msgstr "Tutlayin nniḍen"

msgid "Return to the {0} Add-ons homepage"
msgstr "Uɣal ar usebter n uzegrir n {0}"

msgid "<img alt=\"Firefox\" src=\"{0}\"> Add-ons"
msgstr "<img alt=\"Firefox\" src=\"{0}\"> Izegrar"

msgid "<img alt=\"Thunderbird\" src=\"{0}\"> Add-ons"
msgstr "<img alt=\"Thunderbird\" src=\"{0}\"> Izegrar"

msgid "<img alt=\"SeaMonkey\" src=\"{0}\"> Add-ons"
msgstr "<img alt=\"SeaMonkey\" src=\"{0}\"> Izegrar"

msgid "<img alt=\"\" src=\"{0}\"> Add-ons"
msgstr "<img alt=\"\" src=\"{0}\"> Izegrar"

msgid "My Account"
msgstr "Amiḍan-iw"

msgid "Welcome, {0}"
msgstr "Anṣuf, {0}"

#, python-format
msgid "<a href=\"%(reg)s\">Register</a> or <a href=\"%(login)s\">Log in</a>"
msgstr "<a href=\"%(reg)s\">Jerred</a> neɣ <a href=\"%(login)s\">Kcem</a>"

#, python-format
msgid "To try the thousands of add-ons available here, download <a href=\"%(url)s\">Mozilla Firefox</a>, a fast, free way to surf the Web!"
msgstr "I usekyed n wagimen n izegrar yellan dagi, sider <a href=\"%(url)s\">Mozilla Firefox</a>, abrid aruradabrid n baṭel i tunigin di Web!"

#. {0} is an application, such as Firefox.
msgid "Welcome to {0} Add-ons."
msgstr "Anṣuf ar {0} n izegrar."

msgid "Choose from thousands of extra features and styles to make Firefox your own."
msgstr "Fren seg agimen n tmahilin akked iɣunab nniḍen akken ad terreḍ Firefox d ayla-k."

#, python-format
msgid "Add extra features and styles to make %(app)s your own."
msgstr "Rnu timahilin neɣ iɣunab nniḍen akken ad terreḍ %(app)s d ayla-k."

msgid "On the go?"
msgstr "D ayen ara tawiḍ?"

msgid "Check out our <a class=\"mobile-link\" href=\"#\">Mobile Add-ons site</a>."
msgstr "Ddu ad twaliḍ <a class=\"mobile-link\" href=\"#\">Asmel-neɣ n izegrar izirazen</a>."

msgid "Android Add-ons"
msgstr "Izegrar Android"

msgid "required"
msgstr "yettwasra"

msgid "Required fields"
msgstr "Urtan yettwasran"

#. {0} is a language name, like 'French'
#, python-format
msgid "Localize for: <a id=\"change-locale\" href=\"#\">%(dl)s</a>"
msgstr "Suqel ar: <a id=\"change-locale\" href=\"#\">%(dl)s</a>"

#, python-format
msgid "%(title)s <em>&middot; %(lang)s</em>"
msgstr "%(title)s <em>&middot; %(lang)s</em>"

msgid "Existing Locales"
msgstr "Tutlayin yellan"

msgid "New Locales"
msgstr "Tutlayin timaynutin"

#. {0} is a language name, like 'French'
msgid "You have unsaved changes in the <b>{0}</b> locale. Would you like to save your changes before switching locales?"
msgstr ""

msgid "Discard Changes"
msgstr "Sefsex asinifel"

#. {0} is a language name, like 'French'
msgid "Are you sure you want to remove all <b>{0}</b> translations? This cannot be undone."
msgstr "Tebɣiḍ ad tekkseḍ akk <b>{0}</b> n tsuqilin? Ur tezmireḍ ara ad ten-id-erreḍ."

msgid "Delete Locale"
msgstr "Kkes tutlayt"

msgid "Email must be {email}."
msgstr "Yessefk imayl ad yili {email}."

msgid "Display Name"
msgstr "Isem ara d-sekneḍ"

msgid "Location"
msgstr "Adig"

msgid "Occupation"
msgstr "Axeddim"

msgid "Firefox Accounts users cannot currently change their email address."
msgstr "Iseqdacen n imiḍanen Firefox ur zmiren ara ad sniflen akka tura tansa-nsen imayl."

msgid "Profile Photo"
msgstr "Tawlaft n umaɣnu"

msgid "This URL has an invalid format. Valid URLs look like http://example.com/my_page."
msgstr ""

msgid "To anonymize, enter a reason for the change but do not change any other field."
msgstr ""

msgid "Please enter at least one name to be denied."
msgstr "Ma ulac aɣilif, sekcem ɣarsum isem imumi ara tgedleḍ anekcum."

msgctxt "user_list_others"
msgid "others"
msgstr "wiyaḍ"

msgid "No user with that email."
msgstr "Ulac aseqdac s yimayl-agi."

#. L10n: {id} will be something like "13ad6a", just a random number
#. to differentiate this user from other anonymous users.
msgid "Anonymous user {id}"
msgstr "Aseqdac udrig {id}"

msgid "My Mobile Add-ons"
msgstr "Izegrarèiw izirazen"

msgid "an add-on developer thanks me for a contribution"
msgstr "aneflay n uzegrir yesnemmer-iyi ɣef uttekki"

msgid "an add-on developer replies to my review"
msgstr "aneflay n uzegrir yerra-d i ucegger inu"

msgid "new add-ons or Firefox features are available"
msgstr "izegrar neɣ timahilin timaynutin n Firefox llant"

msgid "my add-on's compatibility is upgraded successfully"
msgstr "amṣda n uzegrir-inu yettwalqem akken iwata"

msgid "my sdk-based add-on is upgraded successfully"
msgstr "amṣada n uzegrir inu s useqdec n sdk yettwalqem akken iwata"

msgid "someone writes a review of my add-on"
msgstr "yella win yuran acegger ɣef uzegrir inu"

msgid "add-on contests or events are announced"
msgstr "amsizzwer neɣ tidyanin n uzegrir ad ttwamlen"

msgid "my add-on's compatibility cannot be upgraded"
msgstr "amṣada n uzegrir-inu ur yettwalqem ara"

msgid "my sdk-based add-on cannot be upgraded"
msgstr "amṣada n uzegrir inu s useqdec n sdk ur yettwalqem ara"

msgid "my add-on is reviewed by a reviewer"
msgstr "azegrir-inu yettucegger sɣuṛ yiwen n imcegger."

msgid "Mozilla needs to contact me about my individual add-on"
msgstr "Mozilla yesra a yid-inermes ɣef uzegrir inu udmawan"

msgid "User Notifications"
msgstr "Alɣu n useqdac"

msgid "An email address is required."
msgstr "Tansa imayl tettwasra."

msgid "A user with that email address does not exist."
msgstr "Aseqdac s yimayl-agi ulac-it."

msgid "Profile Deleted"
msgstr "Amaɣnu yettwakkes"

msgid "Photo Deleted"
msgstr "Tawlaft tettwakkes"

msgid "Profile Updated"
msgstr "Amaɣnu yettusnifel"

msgid "Errors Found"
msgstr "Tattwaf-d tuccḍa"

msgid "There were errors in the changes you made. Please correct them and resubmit."
msgstr "Ḍrant-d tuccḍiwin deg usnifel yettwage. Ma ulac aɣlif̣ seɣti-tent daw-a sakin azen-d."

msgid "User reported."
msgstr "Aseqdac yettwammel."

msgid "new"
msgstr "amaynut"

msgid "Delete User Account"
msgstr "Kkes amiḍan n iuseqdac"

#, python-format
msgid ""
"You cannot delete your account if you are listed as an <a href=\"%(link)s\"> author of any add-ons</a>. To delete your account, please have another person in your development group delete you from "
"the list of authors for your add-ons. Afterwards you will be able to delete your account here."
msgstr ""

msgid "By clicking \"delete\" your account is going to be <strong>permanently removed</strong>. That means:"
msgstr ""

#, python-format
msgid "You will not be able to log into %(site)s anymore."
msgstr ""

msgid "Your reviews and ratings will not be deleted, but they will no longer be associated with you."
msgstr ""

msgid "Confirm account deletion"
msgstr "Sentem tukksa n umiḍan"

msgid "I understand this step cannot be undone."
msgstr "Gziɣ d akken ulac tuɣalin ar deffir."

msgid "Delete my user account now"
msgstr "Kkes amiḍan inu n useqdac tura"

msgid "Delete User Photo"
msgstr "Kkes tawlaft n useqdac"

msgid "Delete my user picture now"
msgstr "Kkes tawlaft inu n useqdac tura"

msgid "Please set your display name"
msgstr "Ma ulac aɣilif fren isem ara d-sekneḍ"

msgid "Please set your display name or username to complete the registration process."
msgstr ""

msgid "Manage basic account information, such as your username and Firefox Accounts settings."
msgstr "Sefrek talɣut tatzadurt n umiḍan, am yisem inek n useqdac akked iɣewwaṛen n imiḍanen Firefox."

msgid "Username"
msgstr "Isem n useqdac"

msgid "Email Address"
msgstr "Tansa imayl"

msgid "Manage Firefox Account..."
msgstr "Seqdec amiḍan Firefox..."

msgid "Profile"
msgstr "Amaɣnu"

msgid "Give us a bit more information about yourself. All these fields are optional, but they'll help other users get to know you better."
msgstr "Meslay-aɣ-d cwiṭ fell-ak. Akk urtan d ifrayanen acu kan ad mlen i yiseqdacen nniḍen ayen tebɣiḍ akken ad k-issinen ugar."

msgid "This URL will only be visible if you are a developer."
msgstr "Tansa-agi URL ad d-ban kan ma d aneflay i telliḍ."

msgid "Choose Photo&hellip;"
msgstr "Fran tawlaft &hellip;"

msgid "Delete current photo"
msgstr "Kkes tawlaft tamirant"

msgid "Introduce yourself to the community, if you like! This text will appear publicly on your user info page."
msgstr "Mmeslay-d ɣef yiman-ik i yemdanen, ma tebɣiḍ! Aḍris-agi ad d-iban s wudem azayez."

msgid "Allowed HTML: {0}. Links are forbidden."
msgstr ""

msgid "Decide what collections should be shown in your profile."
msgstr "Ini-d anta tigrummiwin i tebɣiḍ ad d-banent deg umaɣnu inek."

msgid "Display the collections I have created"
msgstr "Sken tigrummiwin i rniɣ"

msgid "Display collections I'm following"
msgstr "Sken tigrummiwin i ṭafareɣ"

msgid "Notifications"
msgstr "Alɣu"

msgid "From time to time, Mozilla may send you email about upcoming releases and add-on events. Please select the topics you are interested in."
msgstr "Si sya ar da, Mozilla tezmer ak-d-azen imayl ɣef tuffɣiwin d-iteddun neɣ tidyanin ɣef izegrar. Tanemmirt ma temlid-d isental i tḥemleḍ."

msgid "Mozilla reserves the right to contact you individually about specific concerns with your hosted add-ons."
msgstr "Mozilla ad k-id-inermes ɣef uguren icudden ar izegrar inek izedɣen ɣur-s."

msgid "Admin"
msgstr "Anebdal"

msgid "Delete Account"
msgstr "Kkes amiḍan"

msgid "Update Account"
msgstr "Leqqem amiḍan"

msgid "none"
msgstr "ulac"

msgid "all"
msgstr "akk"

msgid "Mozilla Add-ons has transitioned to Firefox Accounts for login. Continue to complete the simple login process."
msgstr "Asmel n izegrar n Mozilla iseqdac akka tura imiḍanen Firefox di tuqqna. Kemmel akken ad fakeḍ akala n uleqqem."

msgid "User Login"
msgstr "Tuqqna n useqdac"

msgid "Log in with Firefox Accounts"
msgstr "Qqen s umiḍan Firefox"

msgid "Password Reset"
msgstr "Awal uffir ittuwennez"

msgid "User Info for {0}"
msgstr "Talɣut n useqdac i {0}"

msgid "Edit profile"
msgstr "Ẓreg amaɣnu"

msgid "Manage user"
msgstr "Sefrerk aseqdac"

msgid "Report user"
msgstr "Sefrek aseqdac"

msgid "Add-ons Developer"
msgstr "Aneflay n izegrar"

msgid "Themes Artist"
msgstr "Anaẓuṛ n usentel"

msgid "About me"
msgstr "Fell-i"

msgid "In a little more detail..."
msgstr "S talqayt..."

msgid "Add-ons I've created"
msgstr "Izegrar i rniɣ"

msgid "My Most Popular Themes"
msgstr "Isental-iw yettwasnen aṭas"

msgid "Themes I've created"
msgstr "Isental i rniɣ"

msgid "Followed by Me"
msgstr "Ṭafareɣ-ten"

msgid "Created by Me"
msgstr "Rniɣ-ten"

msgid "My Reviews"
msgstr "Iceggiren-iw"

msgid "No add-on reviews yet."
msgstr "Ulac iceggiren n izegrar akka tura."

msgid "Report User"
msgstr ""

msgid "Please describe why you are reporting this user, such as for spam or an inappropriate picture."
msgstr ""

msgid "Report user {0}"
msgstr ""

msgid "Unsubscribe"
msgstr "Ffeɣ seg ujerred"

msgid "You are successfully unsubscribed!"
msgstr ""

#, python-format
msgid "The email address <strong>%(email)s</strong> will no longer get messages when:"
msgstr ""

msgid "More Actions:"
msgstr "Ugar n tigawin:"

msgid "edit your notification settings"
msgstr ""

msgid "edit your profile"
msgstr "Ẓreg amaɣnu inek"

msgid "We could not unsubscribe you"
msgstr ""

#, python-format
msgid "Unfortunately, we weren't able to unsubscribe you. The link you clicked is invalid. However, you can still unsubscribe on your <a href=\"%(edit_url)s\">edit profile page</a>."
msgstr ""

msgid "Developer Information"
msgstr ""

msgid "User since"
msgstr "D aseqdac si"

msgid "Time of last login"
msgstr "Akud n tuqqna taneggarut"

msgid "IP address of last login"
msgstr "Tansa IP n tuqqna taneggarut"

msgid "Number of add-ons developed"
msgstr "Amḍan n izegrar yuttusneflin"

msgid "{0} add-ons"
msgstr "{0} izegrar"

#, python-format
msgid "%(num)s theme"
msgid_plural "%(num)s themes"
msgstr[0] "%(num)s asentel"
msgstr[1] "%(num)s isental"

#, python-format
msgid "%(num)s add-on"
msgid_plural "%(num)s add-ons"
msgstr[0] "%(num)s azegrir"
msgstr[1] "%(num)s izegrar"

msgid "Average rating of developer's add-ons"
msgstr "Talemmast n tezmilin n izegrar n uneflay"

#, python-format
msgid "%s Version History"
msgstr "Amazray n lqem %s"

msgid "Version History with Changelogs"
msgstr ""

msgid "Add-on uses binary components."
msgstr ""

msgid "Add-on has opted into strict compatibility checking."
msgstr ""

msgid "{app} {min} and later"
msgstr "{app} {min} neɣ ugar"

msgid "Permanent link to this version"
msgstr ""

#. {0} is a timestamp, such as September 28, 2011.
msgid "Released {0}"
msgstr ""

#, python-format
msgid "Source code released under <a href=\"%(url)s\">%(name)s</a>"
msgstr ""

msgid "View the source"
msgstr "Sken aɣbalu"

#. {0} is an add-on name.
msgid "{0} Version History"
msgstr "{0} Amazray n lqem"

#. {0} is a number.
msgid "<b>{0}</b> version"
msgid_plural "<b>{0}</b> versions"
msgstr[0] "<b>{0}</b> lqem"
msgstr[1] "<b>{0}</b> ileqman"

msgid "Be careful with old versions!"
msgstr ""

#, python-format
msgid "These versions are displayed for reference and testing purposes. You should always use the <a href=\"%(url)s\">latest version</a> of an add-on."
msgstr ""

msgid "Current Max. Version"
msgstr ""

msgid "Target Version"
msgstr ""

msgid "Email when finished"
msgstr ""

msgid "Log emails instead of sending"
msgstr ""

msgid "Deleted versions can`t be changed."
msgstr ""

msgid "Binary"
msgstr "Imisin"

msgid "Non-binary"
msgstr ""

msgid "Message ID"
msgstr "Asulay ID n yizen"

msgid "Message"
msgstr "Izen"

msgid "Compat Type"
msgstr ""

msgid "Addons Affected"
msgstr "Izegrar ittuḥazen"

msgid "Addon"
msgstr "Azegrir"

msgid "Validation Result"
msgstr ""<|MERGE_RESOLUTION|>--- conflicted
+++ resolved
@@ -4,13 +4,8 @@
 msgstr ""
 "Project-Id-Version: PROJECT 1.0\n"
 "Report-Msgid-Bugs-To: EMAIL@ADDRESS\n"
-<<<<<<< HEAD
 "POT-Creation-Date: 2017-05-17 11:23+0000\n"
-"PO-Revision-Date: 2017-04-03 06:19+0000\n"
-=======
-"POT-Creation-Date: 2017-05-02 11:20+0000\n"
 "PO-Revision-Date: 2017-05-18 08:35+0000\n"
->>>>>>> 096903f2
 "Last-Translator: Slimane Amiri <slimane.amiri@gmail.com>\n"
 "Language-Team: LANGUAGE <LL@li.org>\n"
 "Language: kab\n"
@@ -2759,19 +2754,11 @@
 msgid "Version doesn't match"
 msgstr "Lqem ur imṣada ara"
 
-<<<<<<< HEAD
 #, fuzzy
-=======
-#: src/olympia/devhub/forms.py
->>>>>>> 096903f2
 msgid "Version {version} was uploaded before and deleted."
 msgstr "Lqem {version} yella yakan, neɣ yuli-d yakan."
 
-<<<<<<< HEAD
 #, fuzzy
-=======
-#: src/olympia/devhub/forms.py
->>>>>>> 096903f2
 msgid "Version {version} already exists."
 msgstr "Lqem {version} yella yakan."
 
@@ -2800,13 +2787,8 @@
 "Asekrek deg usmel. <span class=\"helptext\">Asumer inek ad yeffeɣ ɣef usmel-agi  akked umsefrak n izegrar n  Firefox  i yefḍan n iseqdacen, ticki yettwag ucegger n tengakt. Ileqman iwurmanen ad "
 "ttwasferken deg usmel-agi. Azegrir-agi ad tt-awi-t Mozillaakken ad tesnerni-t neq ad tger-it deg temzizliyin. Azuzer udmawan n ifuyal yzmer daɣen a yili..</span>"
 
-<<<<<<< HEAD
 msgid ""
 "On your own. <span class=\"helptext\">Your submission will be immediately signed for self-distribution. Updates should be handled by you via an updateURL or external application updates.</span>"
-=======
-#: src/olympia/devhub/forms.py
-msgid "On your own. <span class=\"helptext\">Your submission will be immediately signed for self-distribution. Updates should be handled by you via an updateURL or external application updates.</span>"
->>>>>>> 096903f2
 msgstr ""
 "Asekrek udmawan. <span class=\"helptext\">Tuzna yinek ad tettwazmel imiren kan deg uzuzer udmawan. D kečč ara yesferken ileqman s useqdec n tensa updateURL neɣ ileqman n yesnasen izɣarayen.</span>"
 
@@ -4073,13 +4055,8 @@
 msgid "What's New"
 msgstr "D acu yellan d amaynut"
 
-<<<<<<< HEAD
 msgid ""
 "Migrating your legacy add-on to WebExtensions? Get more personalized help during Office Hours, or email <a href=\"mailto:webextensions-support@mozilla.org\">webextensions-support@mozilla.org</a>."
-=======
-#: src/olympia/devhub/templates/devhub/new-landing/components/my-addons.html
-msgid "Migrating your legacy add-on to WebExtensions? Get more personalized help during Office Hours, or email <a href=\"mailto:webextensions-support@mozilla.org\">webextensions-support@mozilla.org</a>."
->>>>>>> 096903f2
 msgstr ""
 
 msgid "See Schedule"
@@ -4597,11 +4574,7 @@
 msgid "Are you sure you wish to cancel your review request?"
 msgstr "Tebɣiḍ ad tesfesxeḍ tuttra n ucegger?"
 
-<<<<<<< HEAD
 #, fuzzy
-=======
-#: src/olympia/discovery/data.py
->>>>>>> 096903f2
 msgid "Download media {start_sub_heading}with {addon_name}{end_sub_heading}"
 msgstr "Sider tividyutin {start_sub_heading}s {addon_name}{end_sub_heading}"
 
@@ -4747,11 +4720,7 @@
 msgstr[0] ""
 msgstr[1] ""
 
-<<<<<<< HEAD
 #, fuzzy
-=======
-#: src/olympia/editors/helpers.py
->>>>>>> 096903f2
 msgid "Auto Approved Add-on ({0})"
 msgid_plural "Auto Approved Add-ons ({0})"
 msgstr[0] "Qbel s wudem awurman azegrir ({0})"
@@ -4805,7 +4774,6 @@
 msgid "This will reject this version and remove it from the queue. The comments will be sent to the developer."
 msgstr ""
 
-<<<<<<< HEAD
 #, fuzzy
 msgid "Confirm Approval"
 msgstr "Yettṛaǧu asentem"
@@ -4814,9 +4782,6 @@
 msgstr ""
 
 #, fuzzy
-=======
-#: src/olympia/editors/helpers.py
->>>>>>> 096903f2
 msgid "Reviewer reply"
 msgstr "Tiririt n umcegger"
 
@@ -4865,11 +4830,7 @@
 msgid "Uses a content script for all URLs."
 msgstr ""
 
-<<<<<<< HEAD
 #, fuzzy
-=======
-#: src/olympia/editors/models.py
->>>>>>> 096903f2
 msgid "Has too many daily users."
 msgstr "Isεa aṭas n iseqdacen n yal ass."
 
@@ -4985,11 +4946,7 @@
 msgid "EULA"
 msgstr "EULA"
 
-<<<<<<< HEAD
 #, fuzzy
-=======
-#: src/olympia/editors/templates/editors/addon_details_box.html
->>>>>>> 096903f2
 msgid "Last Approval Date"
 msgstr "Azemz aneggaru n waqbal"
 
@@ -5040,11 +4997,7 @@
 msgid "Moderated Reviews"
 msgstr ""
 
-<<<<<<< HEAD
 #, fuzzy
-=======
-#: src/olympia/editors/templates/editors/base.html
->>>>>>> 096903f2
 msgid "Auto Approved Add-ons"
 msgstr "Qbel s wudem awurman izegrar"
 
@@ -5085,11 +5038,7 @@
 msgid "Log details"
 msgstr "Talqayt n uɣmis"
 
-<<<<<<< HEAD
 #, fuzzy
-=======
-#: src/olympia/editors/templates/editors/eventlog_detail.html
->>>>>>> 096903f2
 msgid "Review Author"
 msgstr "Cegger amazray"
 
@@ -5541,11 +5490,7 @@
 msgid "Access your data for {name}"
 msgstr "Kcem ar isefka-ik i {name}"
 
-<<<<<<< HEAD
 #, fuzzy
-=======
-#: src/olympia/files/models.py
->>>>>>> 096903f2
 msgid "Access your data on the following websites:"
 msgstr "Kcem ar yesmal-ik deg ismal-agi web:"
 
@@ -7421,11 +7366,7 @@
 msgid "Opting out of a study does not prevent you from participating in future studies."
 msgstr ""
 
-<<<<<<< HEAD
 #, fuzzy
-=======
-#: src/olympia/pages/templates/pages/shield_study_11.html
->>>>>>> 096903f2
 msgid "Your privacy"
 msgstr "Tabaḍnit inek"
 
