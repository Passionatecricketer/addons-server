# Language pl-PL translations for addons.mozilla.org package.
# Copyright (C) 2009 THE addons.mozilla.org'S COPYRIGHT HOLDER
# This file is distributed under the same license as the addons.mozilla.org package.
# Automatically generated, 2009.
# Zbigniew Braniecki <zbraniecki+amo@aviary.pl>, 2007.
# Hubert Gajewski <hubert@hubertgajewski.com>, 2007.
# Marek Stępień <mstepien@aviary.pl>, 2007.
# Wojciech Szczęsny <wszczesny@aviary.pl>, 2008-2009.
# Leszek Życzkowski <lzyczkowski@aviary.pl>, 2008-2011, 2012, 2013, 2015.
msgid ""
msgstr ""
"Project-Id-Version: addons\n"
"Report-Msgid-Bugs-To: EMAIL@ADDRESS\n"
"POT-Creation-Date: 2018-08-09 07:45+0000\n"
"PO-Revision-Date: 2018-08-07 20:23+0000\n"
"Last-Translator: Matjaž Horvat <matjaz.horvat@gmail.com>\n"
"Language-Team: Polish <kde-i18n-doc@kde.org>\n"
"Language: pl\n"
"MIME-Version: 1.0\n"
"Content-Type: text/plain; charset=UTF-8\n"
"Content-Transfer-Encoding: 8bit\n"
"Plural-Forms: nplurals=3; plural=(n==1 ? 0 : n%10>=2 && n%10<=4 && (n%100<10 || n%100>=20) ? 1 : 2);\n"
"Generated-By: Babel 2.2.0\n"
"X-Generator: Pontoon\n"

msgid "No links are allowed."
msgstr "Odnośniki są niedozwolone."

msgid "This display name cannot be used."
msgstr "Nie można użyć tej nazwy."

msgid "Usernames cannot contain only digits."
msgstr "Nazwy użytkowników nie mogą zawierać samych cyfr."

msgid "Enter a valid username consisting of letters, numbers, underscores or hyphens."
msgstr "Podaj poprawną nazwę użytkownika składającą się z liter, cyfr, podkreślników lub myślników."

msgid "This username cannot be used."
msgstr "Ta nazwa użytkownika nie może być użyta."

msgid "This username is already in use."
msgstr "Ta nazwa użytkownika jest już używana."

msgid "Images must be either PNG or JPG."
msgstr "Obrazki muszą być w formacie PNG lub JPG."

msgid "Images cannot be animated."
msgstr "Nie można używać animowanych obrazków."

#, python-format
msgid "Please use images smaller than %dMB."
msgstr "Proszę użyć obrazków mniejszych niż %dMB."

msgid "You are already logged in."
msgstr "Już się zalogowano."

msgid "Your login attempt could not be parsed. Please try again."
msgstr "Nie można przetworzyć próby logowania. Spróbuj ponownie."

msgid "Your Firefox Account could not be found. Please try again."
msgstr "Nie można znaleźć Twojego konta Firefoksa. Spróbuj ponownie."

msgid "You could not be logged in. Please try again."
msgstr "Nie można się zalogować. Spróbuj ponownie."

msgid "Need help?"
msgstr "Potrzebujesz pomocy?"

msgid "Developers of add-ons or themes cannot delete their account. You must delete all add-ons and themes linked to this account, or transfer them to other users."
msgstr "Twórcy dodatków i motywów nie mogą usunąć swojego konta. Należy usunąć wszystkie dodatki i motywy powiązane z tym kontem lub przenieść je do innych użytkowników."

msgid "Review"
msgstr "Opinia"

msgid "Version {0}"
msgstr "Wersja {0}"

msgid "Review note"
msgstr "Uwaga do opinii"

msgid "Only latest versions of addons can have notes added."
msgstr "Uwagi można dodawać tylko do najnowszych wersji dodatków."

msgid "Status"
msgstr "Status"

msgid "- Add-on not on AMO -"
msgstr "- Dodatek nie znajduje się na AMO -"

msgid "Download Now"
msgstr "Pobierz"

msgid "Download"
msgstr "Pobierz"

msgid "Featured"
msgstr "Polecane"

msgctxt "install_button"
msgid "Not Reviewed"
msgstr "Niesprawdzony"

msgctxt "install_button"
msgid "Experimental"
msgstr "Eksperymentalny"

msgid "Add to {0}"
msgstr "Zainstaluj"

msgid "This slug is already in use. Please choose another."
msgstr "Ten ciąg słów jest już używany. Wybierz inny."

#, python-format
msgid "The slug cannot be \"%(slug)s\". Please choose another."
msgstr "Ciąg słów nie może mieć formy \"%(slug)s\". Wybierz inny."

#. L10n: {0} is a single tag or a comma-separated list of tags.
msgid "Invalid tag: {0}"
msgid_plural "Invalid tags: {0}"
msgstr[0] "Nieprawidłowa etykieta: {0}"
msgstr[1] "Nieprawidłowe etykiety: {0}"
msgstr[2] ""

#. L10n: {0} is a single tag or a comma-separated list of tags.
msgid "\"{0}\" is a reserved tag and cannot be used."
msgid_plural "\"{0}\" are reserved tags and cannot be used."
msgstr[0] "Etykieta „{0}” jest zarezerwowana i nie może zostać użyta."
msgstr[1] "Etykiety „{0}” są zarezerwowane i nie mogą zostać użyte."
msgstr[2] ""

msgid "You have {0} too many tags."
msgid_plural "You have {0} too many tags."
msgstr[0] "Masz zbyt dużo etykiet o {0}."
msgstr[1] "Masz zbyt dużo etykiet o {0}."
msgstr[2] "Masz zbyt dużo etykiet o {0}."

#, python-format
msgid "All tags must be %s characters or less after invalid characters are removed."
msgstr "Etykiety muszą mieć nie więcej niż %s znaków. Wszystkie pozostałe znaki zostaną usunięte."

msgid "All tags must be at least {0} character."
msgid_plural "All tags must be at least {0} characters."
msgstr[0] "Każda etykieta musi mieć przynajmniej {0} znak."
msgstr[1] "Każda etykieta musi mieć przynajmniej {0} znaki."
msgstr[2] ""

#, python-format
msgid "URL domain must be one of [%s], or a subdomain."
msgstr "Domena adresu URL musi być typu [%s] lub być poddomeną."

msgid "Categories cannot be changed while your add-on is featured for this application."
msgstr "Nie można zmieniać kategorii, gdy dodatek jest polecany dla tego programu."

#. L10n: {0} is the number of categories.
msgid "You can have only {0} category."
msgid_plural "You can have only {0} categories."
msgstr[0] "Można wybrać tylko {0} kategorię."
msgstr[1] "Można wybrać tylko {0} kategorie."
msgstr[2] ""

msgid "The miscellaneous category cannot be combined with additional categories."
msgstr "Kategoria „Ogólne” nie może być łączona z innymi kategoriami."

#, python-format
msgid "Before changing your default locale you must have a name, summary, and description in that locale. You are missing %s."
msgstr "Zanim zmienisz domyślną lokalizację na inną, musi być dla nowej lokalizacji podana nazwa, skrócony oraz pełny opis. Brakuje: %s."

msgid "A license must be selected."
msgstr "Licencja musi być określona."

msgid "Give Your Theme a Name."
msgstr "Podaj nazwę swojego motywu"

msgid "Describe your Theme."
msgstr "Opisz swój motyw."

msgid "Enter a new author's email address"
msgstr "Wprowadź nowy adres e-mail autora"

# Column name in a table.
msgid "Listed"
msgstr "Wyświetlanie"

msgid "Addon and collection paths need to end with \"/\""
msgstr "Ścieżki do dodatku i kolekcji muszą kończyć się znakiem \"/\""

msgid "Add-on names cannot contain the Mozilla or Firefox trademarks."
msgstr "Nazwy dodatków nie mogą zawierać znaków towarowych Mozilli lub Firefoksa."

msgid "Abuse reported."
msgstr "Zgłoszono naruszenie zasad."

msgid "My add-on doesn't fit into any of the categories"
msgstr "Mój dodatek nie pasuje do żadnej z kategorii"

msgid "No compatible versions"
msgstr "Nie ma kompatybilnych wersji"

#. {0} is a platform name like Windows or Mac OS X.
msgid "for {0}"
msgstr "dla {0}"

msgid "View privacy policy"
msgstr "Zasady ochrony prywatności"

msgid "View End-User License Agreement"
msgstr "Zobacz licencję użytkownika"

msgid "This add-on has not been reviewed by Mozilla."
msgstr "Ten dodatek nie został jeszcze sprawdzony przez Mozillę."

msgid "This add-on has been marked as experimental by its developers."
msgstr "Ten dodatek został oznaczony jako eksperymentalny przez jego autorów."

#. {0} is the name of the add-on.
#. {0} is the name of the add-on
msgid "End-User License Agreement for {0}"
msgstr "Licencja użytkownika dla {0}"

msgid "End-User License Agreement"
msgstr "Licencja użytkownika"

#, python-format
msgid "%(addon_name)s requires that you accept the following End-User License Agreement before installation can proceed:"
msgstr "Przed kontynuowaniem instalacji dodatku %(addon_name)s wymagane jest zaakceptowanie warunków poniższej licencji użytkownika (EULA)."

msgid "Back to {0}…"
msgstr "Wróć do {0}…"

# {0} is the application the user is browsing.  Examples:  Thunderbird, Firefox,
# Sunbird
msgid "Add-ons for {0}"
msgstr "Dodatki dla programu {0}"

msgid "Featured Extensions"
msgstr "Polecane rozszerzenia"

msgid "Popular Extensions"
msgstr "Popularne rozszerzenia"

msgid "Most Popular"
msgstr "Najpopularniejsze"

msgid "All »"
msgstr "Wszystkie »"

msgid "See all »"
msgstr "Wszystkie »"

msgid "Up &amp; Coming Extensions"
msgstr "Najczęściej używane rozszerzenia"

msgid "Featured Themes"
msgstr "Polecane motywy"

msgid "Featured Collections"
msgstr "Polecane kolekcje"

msgid "Sort by:"
msgstr "Sortuj wg:"

#. {0} is a date.
#. {0} is a date
msgid "Updated {0}"
msgstr "Zaktualizowano {0}"

#. {0} is a date.
msgid "Added {0}"
msgstr "Dodano {0}"

#, python-format
msgid "%(num)s weekly download"
msgid_plural "%(num)s weekly downloads"
msgstr[0] "%(num)s pobranie tygodniowo"
msgstr[1] "%(num)s pobrania tygodniowo"
msgstr[2] "%(num)s pobrania tygodniowo"

#, python-format
msgid "%(num)s user"
msgid_plural "%(num)s users"
msgstr[0] "%(num)s użytkownik"
msgstr[1] "%(num)s użytkowników"
msgstr[2] "%(num)s użytkowników"

msgid "Requires Restart"
msgstr "Wymagane ponowne uruchomienie"

msgid "This add-on is built with new technology that is compatible with Firefox 57 and beyond."
msgstr "Ten dodatek został utworzony przy użyciu nowej technologii, która jest kompatybilna z przeglądarką Firefox 57 lub nowszą."

msgid "Compatible with Firefox 57+"
msgstr "Kompatybilność z przeglądarką Firefox 57 lub nowszą"

#. {0} is the number of downloads.
msgid "{0} weekly download"
msgid_plural "{0} weekly downloads"
msgstr[0] "{0} pobranie tygodniowo"
msgstr[1] "{0} pobrania tygodniowo"
msgstr[2] ""

#. {0} is the number of users.
msgid "{0} user"
msgid_plural "{0} users"
msgstr[0] "{0} użytkownik"
msgstr[1] "{0} użytkowników"
msgstr[2] ""

msgid "by"
msgstr "Autor:"

#. {0} is a category name, such as Nature
msgid "More {0} Themes"
msgstr "Więcej motywów {0}"

#. {0} is a category name, such as Nature
msgid "See all {0} Themes"
msgstr "Zobacz wszystkie motywy {0}"

msgid "More by this Artist"
msgstr "Inne minimotywy tego autora"

msgid "See all Themes by this Artist"
msgstr "Zobacz wszystkie motywy tego autora"

msgid "Categories"
msgstr "Kategorie"

msgid "Updated"
msgstr "Aktualizacja"

msgid "Artist"
msgstr "Twórca"

msgid "Rating"
msgstr "Oceny"

msgid "Daily Users"
msgstr "Dzienni użytkownicy"

msgid "License"
msgstr "Licencja"

msgid "Awaiting Review"
msgstr "Oczekujące sprawdzenie"

msgid "Rejected"
msgstr "Odrzucono"

msgid "Approved"
msgstr "Zatwierdzone"

#. {0} is the number of users.
msgid "<strong>{0}</strong> user"
msgid_plural "<strong>{0}</strong> users"
msgstr[0] "<strong>{0}</strong> użytkownik"
msgstr[1] "<strong>{0}</strong> użytkowników"
msgstr[2] ""

msgid "Hover to Preview"
msgstr "Wskaż, by zobaczyć podgląd"

msgid "Add"
msgstr "Dodaj"

msgid "Edit"
msgstr "Edytuj"

#. For datetime formatting, see the table on
#. http://docs.python.org/library/datetime.html#strftime-and-strptime-behavior
msgid "by {0} on {1}"
msgstr "zamieszczony przez {0} – {1}"

msgid "Not yet rated"
msgstr "Brak ocen"

msgid "<b>{0}</b> users"
msgstr "<b>{0}</b> użytkowników"

#. {0} is the number of users.
#, fuzzy
msgid "{0} Daily User"
msgid_plural "{0} Daily Users"
msgstr[0] "Dzienni użytkownicy"
msgstr[1] "Dzienni użytkownicy"
msgstr[2] ""

#. {0} is the name of the add-on.
msgid "Privacy Policy for {0}"
msgstr "Zasady ochrony prywatności dla {0}"

#. The Privacy Policy for this add-on.
msgid "Privacy Policy"
msgstr "Polityka prywatności"

msgid "Report Abuse"
msgstr "Zgłoś nadużycie"

#, python-format
msgid ""
"If you suspect this add-on violates %(amo_policy_link_open)sour policies%(link_close)s or has security or privacy issues, please use the form below to describe your concerns. Please do not use this "
"form for any other reason."
msgstr ""
"Jeśli podejrzewasz, że ten dodatek narusza %(amo_policy_link_open)snasze zasady%(link_close)s, ma problemy z bezpieczeństwem lub zachowaniem prywatności, użyj poniższego formularza, by opisać swoje "
"obawy. Nie używaj tego formularza z innych powodów."

msgid "Send Report"
msgstr "Wyślij zgłoszenie"

# This is a separator between the graphical [contribute] button and the
# graphical [download now] button
msgid "or"
msgstr "lub"

msgid "Cancel"
msgstr "Anuluj"

msgid "What do you think?"
msgstr "Co sądzisz o tym dodatku?"

#, python-format
msgid "Please <a href=\"%(login)s\">log in</a> to submit a review"
msgstr "Aby wysłać opinię, musisz się <a href=\"%(login)s\">zalogować</a>,"

msgid "Review:"
msgstr "Opinia:"

msgid "Rating:"
msgstr "Ocena:"

msgid "Submit review"
msgstr "Prześlij opinię"

msgid "Please do not post bug reports here. We do not make your email address available to add-on developers, so they can't contact you to resolve your issue."
msgstr "Nie publikuj tutaj zgłoszeń błędów. Nie udostępniamy Twojego adresu e-mail twórcom dodatków, więc nie będą mogli skontaktować się z Tobą w celu rozwiązania problemu."

#, python-format
msgid ""
"See this add-on's <a href=\"%(support)s\">support section</a> to find out if assistance is available. You can also try asking the <a href=\"https://discourse.mozilla-community.org/c/add-ons/add-on-"
"support\">add-on community</a> for help."
msgstr ""
"Zobacz <a href=\"%(support)s\">sekcję pomocy</a> tego dodatku, aby ustalić, czy dostępna jest pomoc. Możesz także poprosić o pomoc <a href=\"https://discourse.mozilla-community.org/c/add-ons/add-on-"
"support\">społeczność poświęconą dodatkom</a>."

msgid "Review Guidelines"
msgstr "Wytyczne dla autorów opinii"

msgid "Reviews"
msgstr "Opinie"

#, python-format
msgid "by %(user)s on %(date)s"
msgstr "autor: %(user)s wystawiona: %(date)s"

msgid "Show the developer's reply to this review"
msgstr "Wyświetl odpowiedź autora"

#, python-format
msgid "See all reviews of this add-on"
msgid_plural "See all %(cnt)s reviews of this add-on"
msgstr[0] "Wszystkie opinie o tym dodatku"
msgstr[1] "Wszystkie %(cnt)s opinie o tym dodatku"
msgstr[2] "Wszystkie %(cnt)s opinie o tym dodatku"

msgid "Tags"
msgstr "Etykiety"

msgid "Icon for {0}"
msgstr "Ikona dla {0}"

#, python-format
msgid "by %(users)s"
msgstr "autor: %(users)s"

msgid "Download Anyway"
msgstr "Pobierz mimo wszystko"

msgid "[Warning]"
msgstr "[Ostrzeżenie"

msgid "Permissions"
msgstr "Uprawnienia"

msgid "This add-on has been marked as experimental by its developers"
msgstr "Ten dodatek został oznaczony jako eksperymentalny przez jego autorów"

msgid "This add-on requires the following add-ons to work properly:"
msgstr "Do prawidłowego działania tego dodatku wymagana jest obecność następujących dodatków:"

msgid "Average"
msgstr "Średnia"

msgid "Write a review"
msgstr "Napisz opinię"

msgid "Related Categories"
msgstr "Powiązane kategorie"

msgid "Part of these Collections"
msgstr "Wchodzi w skład poniższych kolekcji"

#, fuzzy, python-format
msgid "Other add-ons by %(author)s"
msgid_plural "Other add-ons by these authors"
msgstr[0] "Inne dodatki autorstwa %(author)s"
msgstr[1] "Inne dodatki tych autorów"
msgstr[2] ""

#, python-format
msgid "<span itemprop=\"ratingCount\">%(num)s</span> user review"
msgid_plural "<span itemprop=\"ratingCount\">%(num)s</span> user reviews"
msgstr[0] "<span itemprop=\"ratingCount\">%(num)s</span> opinia użytkownika"
msgstr[1] "<span itemprop=\"ratingCount\">%(num)s</span> opinie użytkowników"
msgstr[2] "<span itemprop=\"ratingCount\">%(num)s</span> opinie użytkowników"

msgid "View statistics"
msgstr "Zobacz statystyki"

msgid "Manage"
msgstr "Zarządzaj"

msgid "Add-on Review"
msgstr "Sprawdzenie dodatku"

msgid "Admin Manage"
msgstr "Zarządzanie przez administratora"

#. {0} is an add-on name.
msgid "Icon of {0}"
msgstr "Ikona {0}"

msgid "Contribute"
msgstr "Przekaż dotację"

msgid "Enjoy this add-on?"
msgstr "Lubisz ten dodatek?"

msgid "The developer of this add-on asks that you help support its continued development by making a small contribution."
msgstr "Autor prosi cię o niewielką dotację, która pomoże mu kontynuować dalszy rozwój tego dodatku."

#. {0} is an index.
msgid "Add-on screenshot #{0}"
msgstr "Obrazek dodatku #{0}"

msgid "Add-on home page"
msgstr "Strona domowa"

msgid "Support site"
msgstr "Pomoc"

msgid "Support E-mail"
msgstr "E-mail pomocy"

msgid "Info"
msgstr "Informacje"

#. {0} is a date. dennis-ignore: E201,E202,W202
msgid "Last Updated:"
msgstr "Ostatnia aktualizacja:"

#, python-format
msgid "Released under <a href=\"%(url)s\">%(name)s</a>"
msgstr "Wydany na licencji <a href=\"%(url)s\">%(name)s</a>"

msgid "Custom License"
msgstr "Własna licencja"

msgid "About this Add-on"
msgstr "Więcej o tym dodatku"

msgid "Developer’s Comments"
msgstr "Komentarze autora"

msgid "Version Information"
msgstr "Informacje o wersji"

msgid "See complete version history"
msgstr "Zobacz całą historię wersji"

msgid "close"
msgstr "zamknij"

msgid "Some add-ons ask for permission to perform certain functions (example: a tab management add-on will ask permission to access your browser’s tab system)."
msgstr "Niektóre dodatki proszą o uprawnienie do wykonywania określonych funkcji (przykład: dodatek do zarządzania kartami poprosi o dostęp do systemu kart przeglądarki)."

msgid ""
"Since you’re in control of your Firefox, the choice to grant or deny these requests is yours. Accepting permissions does not inherently compromise your browser’s performance or security, but in "
"some rare cases risk may be involved."
msgstr ""
"Ponieważ kontrolujesz swoją przeglądarkę Firefox, decyzja o zaakceptowaniu lub odrzuceniu takich próśb należy do Ciebie. Akceptacja uprawnień nie musi stanowić zagrożenia dla wydajności lub "
"bezpieczeństwa przeglądarki, ale w pewnych rzadkich przypadkach może to być związane z pewnym ryzykiem."

#. This is a header of a list of things the add-on can do.
msgid "This add-on can:"
msgstr "Ten dodatek zapewnia następujące możliwości:"

msgid "Some add-ons ask for permission to perform certain functions. Since you’re in control of your Firefox, the choice to grant or deny these requests is yours."
msgstr ""
"Niektóre dodatki proszą o uprawnienie do wykonywania określonych funkcji. Ponieważ kontrolujesz swoją przeglądarkę Firefox, decyzja o zaakceptowaniu lub odrzuceniu takich próśb należy do Ciebie."

msgid "Please note this add-on uses legacy technology, which gives it access to all browser functions and data without requesting your permission."
msgstr "Należy zwrócić uwagę, że ten dodatek używa przestarzałej technologii, która przyznaje dostęp do wszystkich funkcji przeglądarki i danych bez prośby o zgodę."

msgid "This add-on has been removed by its author."
msgstr "Ten dodatek został usunięty przez jego autora."

msgid "This add-on has been disabled by an administrator."
msgstr "Ten dodatek został wyłączony przez administratora."

msgid "Source Code License for {addon}"
msgstr "Licencja kodu źródłowego dla {addon}"

#. The License for this add-on.
msgid "Source Code License"
msgstr "Licencja kodu źródłowego"

msgid "support section"
msgstr "sekcja pomocy"

msgid "support email"
msgstr "adres e-mail pomocy"

msgid "permalink"
msgstr "zobacz całą"

#, python-format
msgid "See all user reviews"
msgid_plural "See all %(cnt)s user reviews"
msgstr[0] "Zobacz wszystkie opinie"
msgstr[1] "Zobacz wszystkie %(cnt)s opinie"
msgstr[2] "Zobacz wszystkie %(cnt)s opinie"

msgid "This add-on has not yet been reviewed."
msgstr "Nie napisano jeszcze żadnej opinii o tym dodatku."

msgid "Be the first!"
msgstr "Napisz pierwszą opinię!"

msgid "{0} users"
msgstr "{0} użytkowników"

msgid "More"
msgstr "Więcej"

msgid "Add to collection"
msgstr "Dodaj do kolekcji"

msgid "My Add-ons"
msgstr "Moje dodatki"

msgid "My Themes"
msgstr "Moje motywy"

#. This is a caption for a table. {0} is an add-on name.
msgid "Add-on Information for {0}"
msgstr "Informacje o dodatku {0}"

msgid "Edit Theme"
msgstr "Edytuj motyw"

msgid "Approve / Reject"
msgstr "Zatwierdzenie / Odrzucenie"

msgid "Review History"
msgstr "Historia opinii"

msgid "Sorry, this theme is pending. Please come back later."
msgstr "Przepraszamy, ten motyw jest oczekujący. Wróć ponownie później."

msgid "This theme is pending. It is invisible to everyone but you."
msgstr "Ten motyw jest oczekujący. Jest niewidoczny dla wszystkich oprócz ciebie."

msgid "Collector's Note"
msgstr "Informacje twórcy kolekcji "

#. {0} is the number of downloads.
msgid "<strong>{0}</strong> weekly download"
msgid_plural "<strong>{0}</strong> weekly downloads"
msgstr[0] "<strong>{0}</strong> pobranie tygodniowo"
msgstr[1] "<strong>{0}</strong> pobrania tygodniowo"
msgstr[2] ""

msgid "Not Reviewed"
msgstr "Niesprawdzony"

msgid "Tools"
msgstr "Narzędzia"

msgid "My Profile"
msgstr "Mój profil"

msgid "Account Settings"
msgstr "Ustawienia konta"

msgid "My Collections"
msgstr "Moje kolekcje"

msgid "My Favorites"
msgstr "Moje ulubione"

msgid "Log out"
msgstr "Wyloguj"

msgid "Manage My Submissions"
msgstr "Zarządzanie zgłoszeniami"

msgid "Submit a New Add-on"
msgstr "Zamieść nowy dodatek"

msgid "Submit a New Theme"
msgstr "Prześlij nowy motyw"

msgid "Developer Hub"
msgstr "Strefa autora"

msgid "Manage API Keys"
msgstr "Zarządzaj kluczami API"

msgid "Reviewer Tools"
msgstr "Strefa recenzenta"

msgid "Admin Tools"
msgstr "Strefa administratora"

msgid "Incorrect, please try again."
msgstr "Niepoprawnie, spróbuj ponownie."

msgid "Error verifying input, please try again."
msgstr "Błąd podczas weryfikacji danych wejściowych, spróbuj ponownie."

msgid "This must be a valid hex color code, such as #000000."
msgstr "To musi być poprawny kod szesnastkowy koloru, taki jak #000000."

msgid "Not allowed"
msgstr "Brak uprawnień."

msgid "Oops! Not allowed."
msgstr "Ups! Niedozwolone."

msgid "You tried to do something that you weren't allowed to."
msgstr "Próbujesz zrobić coś, do czego nie masz uprawnień."

msgid ""
"You are seeing this message because this HTTPS site requires a 'Referer header' to be sent by your Web browser, but none was sent. This header is required for security reasons, to ensure that your "
"browser is not being hijacked by third parties."
msgstr ""
"Ten komunikat jest wyświetlany, ponieważ ta witryna HTTPS wymaga, by przeglądarka internetowa wysyłała nagłówek „Referer”, ale nie został on wysłany. Ten nagłówek jest wymagany ze względów "
"bezpieczeństwa, aby Twoja przeglądarka nie została przejęta przez inną osobę."

msgid "If you have configured your browser to disable 'Referer' headers, please re-enable them, at least for this site, or for HTTPS connections, or for 'same-origin' requests."
msgstr "Jeśli przeglądarka została skonfigurowana w celu wyłączenia nagłówków „Referer”, włącz je ponownie, przynajmniej dla tej witryny, dla połączeń HTTPS lub dla żądań „same-origin”."

msgid ""
"You are seeing this message because this site requires a CSRF cookie when submitting forms. This cookie is required for security reasons, to ensure that your browser is not being hijacked by third "
"parties."
msgstr ""
"Ten komunikat jest wyświetlany, ponieważ ta witryna wymaga pliku wymaga ciasteczka CSRF podczas przesyłania formularzy. To ciasteczko jest wymagane ze względów bezpieczeństwa, aby Twoja "
"przeglądarka nie została przejęta przez inną osobę."

msgid "Page Not Found"
msgstr "Nie znaleziono strony"

msgid "Firefox Add-ons"
msgstr "Dodatki Firefoksa"

msgid "Sorry, but we can't find anything at the address you entered. If you followed a link to an add-on, it's possible that add-on has been removed by its author."
msgstr "Przepraszamy, nie możemy znaleźć niczego pod wprowadzonym adresem. Jeśli kliknięto odnośnik do dodatku, być może ten dodatek został usunięty przez autora."

msgid "Suggested Pages"
msgstr "Proponowane strony"

msgid "Browse all extensions"
msgstr "Przejrzyj wszystkie rozszerzenia"

msgid "Browse all themes"
msgstr "Przejrzyj wszystkie motywy"

msgid "Add-ons Home Page"
msgstr "Strona główna dodatków"

#, python-format
msgid "If you followed a link from somewhere, please %(open_bug_link)sfile an issue%(close_bug_link)s. Tell us where you came from and what you were looking for, and we'll do our best to fix it."
msgstr "Jeśli kliknięto odnośnik w innym miejscu, %(open_bug_link)szgłoś problem%(close_bug_link)s. Poinformuj nas, skąd tu trafiłeś(-aś) i czego szukasz, a my dołożymy starań, aby to naprawić."

msgid "Not Found"
msgstr "Nie znaleziono"

#, python-format
msgid ""
"<h1>We're sorry, but we can't find what you're looking for.</h1> <p> The page or file you requested wasn't found on our site. It's possible that you clicked a link that's out of date, or typed in "
"the address incorrectly. </p> <ul> <li>If you typed in the address, please double check the spelling.</li> <li> If you followed a link from somewhere, please <a href=\"https://github.com/mozilla/"
"addons-server/issues/new/\">file an issue</a>. Tell us where you came from and what you were looking for, and we'll do our best to fix it. </li> </ul> <p>Or you can just jump over to some of the "
"popular pages on our website.</p> <ul> <li>Are you interested in a <a href=\"%(rec)s\">list of featured add-ons</a>?</li> <li> Do you want to <a href=\"%(search)s\">search for add-ons</a>? You may "
"go to the <a href=\"%(search)s\">search page</a> or just use the search field above. </li> <li> If you prefer to start over, just go to the <a href=\"%(home)s\">add-ons front page</a>. </li> </ul>"
msgstr ""
"<h1>Przepraszamy, ale nie możemy znaleźć szukanego elementu.</h1> <p>Żądana strona lub plik nie zostały znalezione w tej witrynie. Możliwe, że został użyty nieaktualny odnośnik lub adres był "
"niepoprawnie wprowadzony. </p> <ul> <li>Sprawdź dokładnie pisownię wprowadzanego adresu strony.</li> <li>Jeśli informacja ta została wyświetlona po kliknięciu odnośnika na jakiejś stronie, <a href="
"\"https://github.com/mozilla/addons-server/issues/new/\">zgłoś problem</a>. Poinformuj nas, na jakiej stronie został użyty odnośnik i jakie informacje były szukane, a my zrobimy wszystko, by to "
"naprawić.</li> </ul> <p>Możesz również przejść do którejś z popularnych stron w naszej witrynie.</p> <ul> <li>Interesują cię <a href=\"%(rec)s\">polecane dodatki</a>?</li> <li>Chcesz <a href="
"\"%(search)s\">poszukać dodatków</a>? Przejdź do <a href=\"%(search)s\">strony wyszukiwania</a> lub użyj pola wyszukiwania znajdującego się powyżej. </li> <li>Jeśli chcesz zacząć od początku, "
"przejdź do <a href=\"%(home)s\">strony głównej dodatków</a>. </li> </ul>"

msgid "Oops"
msgstr "Ups"

#, python-format
msgid "<h1>Oops!  We had an error.</h1> <p>We'll get to fixing that soon.</p> <p> You can try refreshing the page, or head back to the <a href=\"%(home)s\">Add-ons homepage</a>. </p>"
msgstr "<h1>Ups! Wystąpił błąd.</h1> <p>Postaramy się szybko to naprawić.</p> <p> Możesz spróbować odświeżyć stronę lub wrócić na <a href=\"%(home)s\">stronę główną dodatków</a>. </p>"

msgid "Some rights reserved"
msgstr "Część praw zastrzeżona"

msgid "No results found"
msgstr "Nic nie znaleziono"

#. abbreviation of 'previous'
msgid "Prev"
msgstr "Wstecz"

msgid "Next"
msgstr "Dalej"

#, python-format
msgid "Results <strong>%(begin)s</strong>&ndash;<strong>%(end)s</strong> of <strong>%(count)s</strong>"
msgstr "Wyniki <strong>%(begin)s</strong>&ndash;<strong>%(end)s</strong> z <strong>%(count)s</strong>"

msgid "Maintenance in progress"
msgstr "Trwa konserwacja witryny…"

msgid "This feature is temporarily disabled while we perform website maintenance. Please use your browser's Back button and try again a little later."
msgstr "W trakcie wykonywania serwisu witryny ta funkcja jest tymczasowo wyłączona. Użyj przycisku Wstecz przeglądarki i spróbuj ponownie później."

msgid "Some features on this page are temporarily disabled while we perform website maintenance. Please try again a little later."
msgstr "W trakcie wykonywania serwisu witryny niektóre funkcje na tej stronie są tymczasowo wyłączone. Proszę spróbować ponownie później."

msgid "Are you human?"
msgstr "Zabezpieczenie antyspamowe"

msgid "What's this?"
msgstr "Co to jest?"

msgid ""
"<p> Please enter <strong>all the words</strong> below, <strong>separated by a space if necessary</strong>. </p> <p> If this is hard to read, you can <a href=\"#\" id=\"recaptcha_different\">try "
"different words</a> or <a href=\"#\" id=\"recaptcha_audio\">try a different type of challenge</a> instead. </p>"
msgstr ""
"<p> Wprowadź <strong>wszystkie słowa</strong> poniżej, <strong>oddzielone spacją, jeśli to konieczne</strong>. </p> <p> Jeśli masz problem z odczytaniem, możesz <a href=\"#\" id="
"\"recaptcha_different\">spróbować zamiast tego innych słów</a> lub <a href=\"#\" id=\"recaptcha_audio\">innego rodzaju weryfikacji</a>. </p>"

msgid "Top Rated"
msgstr "Najwyżej oceniane"

msgid "Newest"
msgstr "Najnowsze"

msgid "Explore"
msgstr "Przejrzyj"

# Plural in this context means many of the add-on type
msgid "Extensions"
msgstr "Rozszerzenia"

#. {0} is a category name. Ex: "Sports"
msgid "Themes"
msgstr "Motywy"

msgid "Want more customization? Try <b>Complete Themes</b>"
msgstr "Chcesz więcej opcji dostosowania? Wypróbuj <b>kompletne motywy</b>"

msgid "Collections"
msgstr "Kolekcje"

msgid "Collections I've Made"
msgstr "Moje kolekcje"

msgid "My Favorite Add-ons"
msgstr "Moje ulubione dodatki"

msgid "More&hellip;"
msgstr "Więcej&hellip;"

msgid "Add-ons for Mobile"
msgstr "Dodatki dla Mobile"

msgid "Dictionaries & Language Packs"
msgstr "Słowniki i pakiety językowe"

msgid "Search Tools"
msgstr "Narzędzia wyszukiwania"

#. This is a page range (e.g., Page 1 of 50).
#, python-format
msgid "Page <a href=\"%(current_pg_url)s\">%(current_pg)s</a> of <a href=\"%(last_pg_url)s\">%(last_pg)s</a>"
msgstr "Strona <a href=\"%(current_pg_url)s\">%(current_pg)s</a> z <a href=\"%(last_pg_url)s\">%(last_pg)s</a>"

msgid "Jump to first page"
msgstr "Przejdź do pierwszej strony"

msgid "Previous"
msgstr "Wstecz"

msgid "Jump to last page"
msgstr "Przejdź do ostatniej strony"

#. First and second arguments are the result range (e.g., 1-20);
#. third argument is the number of total results (e.g., 1,000).
#, python-format
msgid "Showing <b>%(begin)s</b>&ndash;<b>%(end)s</b> of <b>%(count)s</b>"
msgstr "Wyświetlane <b>%(begin)s</b>-<b>%(end)s</b> z <b>%(count)s</b>"

msgid "Add-ons"
msgstr "Dodatki"

#. L10n: relative time in the past, like '4 days ago'
msgid "{0} ago"
msgstr "{0} temu"

msgid "Title"
msgstr "Tytuł"

msgid "Body"
msgstr "Treść"

msgid "Another Title"
msgstr "Inny tytuł"

msgid "Another Body"
msgstr "Inna treść"

msgid "Invalid Authorization header. No credentials provided."
msgstr "Nieprawidłowy nagłówek autoryzacji. Nie podano poświadczeń."

msgid "Invalid Authorization header. Credentials string should not contain spaces."
msgstr "Nieprawidłowy nagłówek autoryzacji. Łańcuch poświadczeń nie może zawierać spacji."

msgid "Signature has expired."
msgstr "Podpis wygasł."

msgid "Error decoding signature."
msgstr "Błąd podczas dekodowania podpisu."

msgid "Invalid JWT Token."
msgstr "Nieprawidłowy token JWT."

msgid "The field must have a length of at least {num} characters."
msgstr "Pole musi mieć długość co najmniej {num} znaków."

msgid "The language code {lang_code} is invalid."
msgstr "Kod języka {lang_code} jest nieprawidłowy."

msgid "You must provide an object of {lang-code:value}."
msgstr "Należy określić obiekt {lang-code:value}."

#, python-format
msgid "Invalid pk or slug \"%s\" - object does not exist."
msgstr "Nieprawidłowy pk lub ciąg słów \"%s\" — obiekt nie istnieje."

msgid "Application Versions"
msgstr "Wersje programu"

msgid "Acceptable versions for all applications on AMO."
msgstr "Dopuszczalne wersje dla wszystkich programów na AMO."

msgid "Valid Application Versions"
msgstr "Poprawne wersje programu"

msgid "Add-ons submitted to Mozilla Add-ons must have a manifest file with at least one of the below applications supported. Only the versions listed below are allowed for these applications."
msgstr "Dodatki przesłane do witryny Mozilla Add-ons muszą mieć plik manifestu z obsługiwaną co najmniej jedną poniższą aplikacją. Dla tych aplikacji dozwolone są tylko wersje podane poniżej."

#, python-format
msgid "Please be aware that WebExtensions will not accept a \"*\" in %(amo_version_link_open)sstrict_min_version%(amo_version_link_close)s."
msgstr "Należy zauważyć, że rozszerzenia WebExtension nie akceptują znaku \"*\" w parametrze %(amo_version_link_open)sstrict_min_version%(amo_version_link_close)s."

msgid "GUID"
msgstr "GUID"

msgid "Versions"
msgstr "Wersje"

#, python-format
msgid ""
"If your supported application does not require a manifest file, you still must include one with the required properties as specified %(amo_manifests_mdn_link_open)shere"
"%(amo_manifests_mdn_link_close)s."
msgstr ""
"Jeśli obsługiwana aplikacja nie wymaga pliku manifest, nadal należy dołączyć taki plik z wymaganymi właściwościami, które określono %(amo_manifests_mdn_link_open)stutaj"
"%(amo_manifests_mdn_link_close)s."

msgid "Only I can view this collection."
msgstr "Tylko ja mogę oglądać tę kolekcję."

msgid "Anybody can view this collection."
msgstr "Każdy może oglądać tę kolekcję."

msgid "Give your collection a name."
msgstr "Podaj nazwę kolekcji."

msgid "URL:"
msgstr "URL:"

msgid "Describe your collection (no links allowed)."
msgstr "Opis swoją kolekcją (odnośniki nie są dozwolone)"

msgid "Privacy:"
msgstr "Prywatność:"

msgid "Icon"
msgstr "Ikona"

msgid "Please don't fill out this field, it's used to catch bots"
msgstr "Nie wypełniaj tego pola, jest ono używane do wychwytywania botów"

msgid "This name cannot be used."
msgstr "Nie można użyć tej nazwy"

msgid "This url is already in use by another collection"
msgstr "Ten adres url jest już używany przez inną kolekcję"

msgid "Icons must be either PNG or JPG."
msgstr "Ikona musi być w formacie PNG lub JPG."

msgid "Icons cannot be animated."
msgstr "Nie można używać animowanych ikon."

msgid "This custom URL is already in use by another one of your collections."
msgstr "Ten niestandardowy adres URL już używany przez inną Twoją kolekcję."

msgid "Name cannot be empty."
msgstr "Nazwa nie może być pusta."

msgid "The custom URL must consist of letters, numbers, underscores or hyphens."
msgstr "Niestandardowy adres URL musi składać się z liter, cyfr, podkreślników lub myślników."

msgid "This custom URL cannot be used."
msgstr "Nie można użyć tego niestandardowego adresu URL."

msgid "This add-on already belongs to the collection"
msgstr "Ten dodatek już należy do kolekcji"

msgid "Added"
msgstr "Dodano"

msgid "Popularity"
msgstr "Popularność"

msgid "Name"
msgstr "Nazwa"

msgid "Collection created!"
msgstr "Kolekcja została utworzona!"

#, python-format
msgid "Your new collection is shown below. You can <a href=\"%(url)s\">edit additional settings</a> if you'd like."
msgstr "Poniżej znajduje się twoja nowa kolekcja. Jeśli chcesz, możesz <a href=\"%(url)s\">edytować dodatkowe ustawienia</a>."

msgid "Collection updated!"
msgstr "Kolekcja została zaktualizowana!"

#, python-format
msgid "<a href=\"%(url)s\">View your collection</a> to see the changes."
msgstr "<a href=\"%(url)s\">Zobacz swoją kolekcję</a>, by zobaczyć zmiany."

msgid "Icon Deleted"
msgstr "Ikona została usunięta"

msgid "Create a New Collection"
msgstr "Utwórz nową kolekcję"

#, python-format
msgid "As noted in our <a href=\"%(legal)s\">Legal Notices</a>, individual collection arrangements are governed by the Creative Commons Attribution Share-Alike License"
msgstr "Jak opisano w naszych <a href=\"%(legal)s\">Informacjach prawnych</a>, tworzenie poszczególnych kolekcji reguluje licencja Creative Commons Attribution Share-Alike."

msgid "Create Collection"
msgstr "Utwórz kolekcję"

msgid "View this collection"
msgstr "Zobacz tę kolekcję"

msgid "Start a new collection..."
msgstr "Utwórz nową kolekcję…"

msgid "Start a New Collection"
msgstr "Utwórz nową kolekcję"

msgid "Name:"
msgstr "Nazwa:"

msgid "(optional)"
msgstr "(opcjonalne)"

msgid "or <a id=\"collections-new-cancel\" href=\"#\">Cancel</a>"
msgstr "lub <a id=\"collections-new-cancel\" href=\"#\">Anuluj</a>"

msgid "{0} :: Collections"
msgstr "{0} :: Kolekcje"

msgid "private"
msgstr "prywatna"

msgid "About this Collection"
msgstr "O tej kolekcji"

msgid "Add-ons synced to my Mobile Firefox"
msgstr "Dodatki zsynchronizowane z moim Firefoksem Mobile"

msgid "Make this Collection Private"
msgstr "Określ tę kolekcję jako prywatną"

msgid "Make this Collection Public"
msgstr "Upublicznij tę kolekcję"

msgid "More Options:"
msgstr "Więcej opcji:"

msgid "Edit Collection"
msgstr "Edytuj kolekcję"

msgid "Delete Collection"
msgstr "Usuń kolekcję"

#, python-format
msgid "%(num)s Theme in this Collection"
msgid_plural "%(num)s Themes in this Collection"
msgstr[0] "%(num)s motyw w tej kolekcji"
msgstr[1] "%(num)s motywy w tej kolekcji"
msgstr[2] "%(num)s motywy w tej kolekcji"

#, python-format
msgid "%(num)s Add-on in this Collection"
msgid_plural "%(num)s Add-ons in this Collection"
msgstr[0] "W tej kolekcji znajduje się %(num)s dodatek"
msgstr[1] "W tej kolekcji znajdują się %(num)s dodatki"
msgstr[2] "W tej kolekcji znajdują się %(num)s dodatki"

msgid "Go"
msgstr "Przejdź"

msgid "What are Collections?"
msgstr "Co to są kolekcje?"

msgid "Collections are groups of related add-ons that anyone can create and share."
msgstr "Kolekcje są grupami pokrewnych dodatków, które każdy może tworzyć i udostępniać."

msgid "Explore Collections"
msgstr "Przejrzyj kolekcje"

msgid "Common Tags"
msgstr "Często używane etykiety"

msgid ""
"Add-ons that you mark as favorites using the <b>Add to Favorites</b> feature appear below. This collection is currently <b>public</b>, which means everyone can see it. If you would like to hide it "
"from public view, click the button below to make it private."
msgstr ""
"Dodatki dodane za pomocą przycisku <b>Dodaj do ulubionych</b> ukażą się poniżej. Obecnie ta kolekcja ma status <b>publiczna</b>, co oznacza, że jest widoczna dla wszystkich. Jeśli chcesz, by nie "
"była ona dostępna dla innych, naciśnij przycisk znajdujący się poniżej, by ją określić jako prywatną."

msgid ""
"Add-ons that you mark as favorites using the <b>Add to Favorites</b> feature appear below. This collection is currently <b>private</b>, which means only you can see it. If you would like everyone "
"to be able to see your favorites, click the button below to make it public."
msgstr ""
"Dodatki dodane za pomocą przycisku <b>Dodaj do ulubionych</b> pojawią się poniżej. Obecnie ta kolekcja ma status <b>prywatna</b>, co oznacza, że jest widoczna tylko dla Ciebie. Jeśli chcesz, by "
"była dostępna dla wszystkich, kliknij przycisk znajdujący się poniżej, by ją upublicznić."

msgid "My favorite add-ons"
msgstr "Moje ulubione dodatki"

#, python-format
msgid "<span>%(addons)s</span> add-on"
msgid_plural "<span>%(addons)s</span> add-ons"
msgstr[0] "<span>%(addons)s</span> dodatek"
msgstr[1] "<span>%(addons)s</span> dodatki"
msgstr[2] "<span>%(addons)s</span> dodatki"

msgid "by {0}"
msgstr "autor: {0}"

msgid "Edit this Collection"
msgstr "Edytuj tę kolekcję"

#. %s is the name of the collection.
msgid "Delete {0}"
msgstr "Usuń {0}"

msgid "Are you sure?"
msgstr "Czy na pewno chcesz to zrobić?"

msgid "Yes"
msgstr "Tak"

msgid "No"
msgstr "Nie"

#. {0} is the name of the collection.
msgid "Edit {0}"
msgstr "Edytuj {0}"

msgid "Description"
msgstr "Opis"

msgid "Save Changes"
msgstr "Zapisz zmiany"

msgid "Remove from favorites"
msgstr "Usuń z ulubionych"

msgid "Add to favorites"
msgstr "Dodaj do ulubionych"

#. {0} is a username.
msgid "Collections by {0}"
msgstr "Kolekcje autorstwa {0}"

msgid "No collections found."
msgstr "Nie znaleziono kolekcji."

#, python-format
msgid "Collections are groups of related add-ons that anyone can create and share. Explore collections created by other users or <a href=\"%(url)s\">create your own</a>."
msgstr "Kolekcje są grupami pokrewnych dodatków, które każdy może tworzyć i udostępniać. Wypróbuj kolekcje utworzone przez innych użytkowników lub <a href=\"%(url)s\">utwórz własną</a>."

#, python-format
msgid "by %(author_link)s"
msgstr "autor: %(author_link)s"

msgid "Create a Collection"
msgstr "Utwórz kolekcję"

msgid "Collections make it easy to keep track of favorite add-ons and share your perfectly customized browser with others."
msgstr "Kolekcje ułatwiają obserwację ulubionych dodatków i dzielenie się z innymi perfekcyjną konfiguracją swojej przeglądarki."

msgid "Collection Icon"
msgstr "Ikona kolekcji"

msgid "Reset"
msgstr "Resetuj"

msgid "PNG and JPG supported.  Image will be resized to 32x32."
msgstr "Obsługiwane są formaty PNG i JPG. Obrazek zostanie przeskalowany do rozmiaru 32x32."

msgid "There are errors in this form.  Please correct them below."
msgstr "Znaleziono błędy w formularzu. Popraw je poniżej."

msgid "Add-ons in Your Collection"
msgstr "Dodatki w tej kolekcji"

msgid "To include an add-on in this collection, enter its name in the box below and hit enter."
msgstr "Aby dołączyć dodatek do tej kolekcji, wprowadź jego nazwę w poniższym polu i naciśnij klawisz Enter."

msgid "Add-on"
msgstr "Dodatek"

msgid "Comment"
msgstr "Komentarz"

msgid "Remove"
msgstr "Usuń"

msgid "Enter the name of the add-on to include"
msgstr "Aby dodać dodatek, podaj jego nazwę"

msgid "Add to Collection"
msgstr "Dodaj do kolekcji"

msgid "Pending"
msgstr "Oczekujące"

msgid "Add a comment"
msgstr "Dodaj komentarz"

msgid "Remove this add-on from the collection"
msgstr "Usuń ten dodatek z kolekcji"

msgid "Favorite"
msgstr "Ulubione"

#. L10n: %s is a category name.
#, python-format
msgid "%s Add-ons"
msgstr "%s – dodatki"

#. L10n: %s is a category name.
#, python-format
msgid "%s Themes"
msgstr "Motywy %s"

#, python-format
msgid "Featured Add-ons :: %s"
msgstr "Polecane dodatki :: %s"

#. L10n: %s is an app name.
#, python-format
msgid "Here's a few of our favorite add-ons to help you get started customizing %s."
msgstr "By pomóc ci rozpocząć dostosowywanie programu %s, przedstawiamy kilka naszych ulubionych dodatków."

#. L10n: %s is a category name.
#, python-format
msgid "Search tools relating to %s"
msgstr "Narzędzia wyszukiwania związane z kategorią %s"

msgid "Search tools and search-related extensions"
msgstr "Narzędzia wyszukiwania i związane z wyszukiwaniem rozszerzenia"

msgid "Search tools"
msgstr "Narzędzia wyszukiwania"

msgid "Most Users"
msgstr "Najwięcej użytkowników"

msgid "Weekly Downloads"
msgstr "Tygodniowe pobrania"

msgid "Recently Updated"
msgstr "Zaktualizowane"

msgid "Up & Coming"
msgstr "Najczęściej używane"

msgid "Recently Added"
msgstr "Najnowsze"

msgid "Created"
msgstr "Data utworzenia"

msgid "Downloads"
msgstr "Liczba pobrań"

#. {0} is the category name. Ex: Sports
msgid "{0}: Featured Add-ons"
msgstr "{0}: Polecane dodatki"

#. {0} is a category name. Ex: Sports
msgid "No featured add-ons in {0}."
msgstr "Nie ma polecanych dodatków w {0}."

msgid "Subscribe"
msgstr "Subskrybuj"

msgid "Featured Add-ons"
msgstr "Polecane dodatki"

#, python-format
msgid "Here's a few of our favorite add-ons to help you get started customizing %(app)s."
msgstr "Tutaj znajduje się kilka naszych ulubionych dodatków, pomocnych w rozpoczęciu personalizacji programu %(app)s."

msgid "Install Dictionary"
msgstr "Zainstaluj słownik"

msgid "Install Language Pack"
msgstr "Zainstaluj pakiet językowy"

msgid "Download Dictionary"
msgstr "Pobierz słownik"

msgid "Download Language Pack"
msgstr "Pobierz pakiet językowy"

#, python-format
msgid ""
"Installing a dictionary add-on will add a new language option to your %(app_name)s spell-checker, which checks your spelling when you fill out Web forms. Language pack add-ons change the language "
"of the entire application."
msgstr ""
"Zainstalowanie dodatku słownika spowoduje dodanie nowej opcji języka do modułu sprawdzania pisowni aplikacji %(app_name)s, który sprawdza pisownię podczas wypełniania formularzy internetowych. "
"Dodatki w postaci pakietów językowych mogą zmieniać język całej aplikacji."

msgid "Available in your locale"
msgstr "Dostępny w twoim języku"

msgid "List of language packs and dictionaries available in your locale."
msgstr "Lista pakietów językowych i słowników dostępnych w twoim języku."

msgid "Language"
msgstr "Język"

msgid "Dictionary"
msgstr "Słownik"

msgid "Language Pack"
msgstr "Pakiet językowy"

msgid "All locales"
msgstr "Wszystkie języki"

msgid "List of language packs and dictionaries."
msgstr "Lista pakietów językowych i słowników."

#. {0} is a category name, like "Music".
msgid "{0} :: Search Tools"
msgstr "{0} :: Narzędzia szukania"

#. {0} is an integer.
msgid "<b>{0}</b> add-on"
msgid_plural "<b>{0}</b> add-ons"
msgstr[0] "<b>{0}</b> dodatek"
msgstr[1] "<b>{0}</b> dodatki"
msgstr[2] ""

msgid "Search Extensions"
msgstr "Rozszerzenia wspomagające wyszukiwanie"

msgid "Add search-related functionality to Firefox"
msgstr "Dodaj do Firefoksa funkcje związane z wyszukiwaniem"

msgid "Search Providers"
msgstr "Wtyczki wyszukiwarek"

msgid "Find new providers for your search bar"
msgstr "Znajdź nowe wtyczki wyszukiwarek dla swojego paska wyszukiwania"

msgid "Additional Resources"
msgstr "Dodatkowe zasoby"

#. {0} is an app name, like Firefox.
msgid "Learn more about the <a href=\"https://support.mozilla.org/kb/use-search-bar-firefox\">search bar</a> in {0}"
msgstr "Dowiedz się więcej o <a href=\"https://support.mozilla.org/kb/use-search-bar-firefox\">pasku wyszukiwania</a> w programie {0}"

msgid "Browse through even more search providers at <a href=\"http://mycroftproject.com/\">mycroftproject.com</a>"
msgstr "Przeglądaj jeszcze większą liczbę dostawców wyszukiwania na stronie <a href=\"http://mycroftproject.com/\">mycroftproject.com</a>"

#, python-format
msgid "%(amo_mdn_link_open)sMake your own%(amo_mdn_link_close)s search tool"
msgstr "%(amo_mdn_link_open)sUtwórz własne%(amo_mdn_link_close)s narzędzie wyszukiwania"

msgid "Most Popular Extensions"
msgstr "Najpopularniejsze rozszerzenia"

msgid "Top-Rated Extensions"
msgstr "Najwyżej oceniane rozszerzenia"

msgid "Newest Extensions"
msgstr "Najnowsze rozszerzenia"

msgid "Extensions by Name"
msgstr "Rozszerzenia wg nazwy"

msgid "Extensions by Weekly Downloads"
msgstr "Rozszerzenia wg tygodniowych pobrań"

msgid "Recently Updated Extensions"
msgstr "Ostatnio zaktualizowane rozszerzenia"

msgid "Up & Coming Extensions"
msgstr "Najczęściej używane rozszerzenia"

#. "Complete" is used as an adjective. "Complete Theme" means a full-featured
#. theme.
msgid "Featured Complete Themes"
msgstr "Polecane kompletne motywy"

msgid "Most Popular Complete Themes"
msgstr "Najpopularniejsze kompletne motywy"

msgid "Top-Rated Complete Themes"
msgstr "Najwyżej oceniane kompletne motywy"

msgid "Newest Complete Themes"
msgstr "Najnowsze kompletne motywy"

msgid "Complete Themes by Name"
msgstr "Kompletne motywy wg nazwy"

msgid "Complete Themes by Weekly Downloads"
msgstr "Kompletne motywy wg tygodniowych pobrań"

msgid "Recently Updated Complete Themes"
msgstr "Ostatnio zaktualizowane kompletne motywy"

msgid "Up & Coming Complete Themes"
msgstr "Najczęściej używane kompletne motywy"

#, python-format
msgid "See the %(cnt)s extension in %(name)s &raquo;"
msgid_plural "See all %(cnt)s extensions in %(name)s &raquo;"
msgstr[0] "Zobacz rozszerzenie z kategorii %(name)s &raquo;"
msgstr[1] "Zobacz wszystkie %(cnt)s rozszerzenia z kategorii %(name)s &raquo;"
msgstr[2] "Zobacz wszystkie %(cnt)s rozszerzenia z kategorii %(name)s &raquo;"

msgid "{0} Themes"
msgstr "Motywy {0}"

#. {0} is a user's name.
msgid "{0}'s Themes"
msgstr "Motywy autorstwa {0}"

msgid "View Profile"
msgstr "Zobacz profil"

msgid "Create Your Own Theme"
msgstr "Stwórz własny motyw"

msgid "Your browser, your style! Dress it up with a design of your own!"
msgstr "Twoja przeglądarka, twój styl! Ubierz ją we własne szaty!"

msgid "Learn more"
msgstr "Dowiedz się więcej"

msgid "View All Recently Added"
msgstr "Wyświetl wszystkie"

msgid "View All Most Popular"
msgstr "Wyświetl wszystkie"

msgid "View All Top Rated"
msgstr "Wyświetl wszystkie"

#, python-format
msgid "Over 300,000 designs to personalize your browser! Move your mouse over a Background Theme to try it on. <a href=\"%(url)s\" class=\"more-info\">Start exploring</a>"
msgstr "Ponad 300 000 projektów, by spersonalizować twoją przeglądarkę! Najedź kursorem na motyw tła, by go wypróbować. <a href=\"%(url)s\" class=\"more-info\">Rozpocznij przeglądanie</a>"

msgid "Want more personalization?"
msgstr "Chcesz bardziej dostosować?"

#. "Complete" is used as an adjective. "Complete Theme" means a full-featured
#. theme.
#, python-format
msgid "Complete Themes transform the look of your browser with styles for the window frame, address bar, buttons, tabs, and menus. <a href=\"%(url)s\" class=\"more-info\">Start exploring</a>"
msgstr ""
"Kompletne motywy przekształcają wygląd twojej przeglądarki dzięki stylom ramki okna, paska adresu, przycisków, kart i menu.  <a href=\"%(url)s\" class=\"more-info\">Rozpocznij przeglądanie</a>"

msgid "Up & Coming Themes"
msgstr "Najczęściej używane motywy"

msgid "View All Up & Coming"
msgstr "Wszystkie najczęściej używane"

msgid "No themes found"
msgstr "Nie znaleziono motywów"

msgid "All"
msgstr "Wszystko"

msgid "Add-on Compatibility Reports"
msgstr "Zgłoszenia kompatybilności dodatków"

#, python-format
msgid ""
"<p> Reports submitted to us through the <a href=\"%(url_)s\">Add-on Compatibility Reporter</a> are collected here for developers to view. These reports help us determine which add-ons will need "
"help supporting an upcoming Firefox version. </p>"
msgstr ""
"<p>Zgłoszenia wysłane za pomocą <a href=\"%(url_)s\">Reportera kompatybilności dodatków</a> są tutaj zebrane do wglądu autorów. Zgłoszenia te pomagają nam ustalić, które dodatki będą potrzebować "
"pomocy, aby obsługiwały przyszłą wersję Firefoksa.</p>"

msgid "Reports for your Add-ons"
msgstr "Zgłoszenia dla twoich dodatków"

msgid "Enter the GUID of an add-on below to view any reports we've received."
msgstr "Wprowadź poniżej GUID dodatku, by wyświetlić otrzymane zgłoszenia."

msgid "{addon} Compatibility Reports"
msgstr "Zgłoszenia kompatybilności dodatku {addon}"

msgid "{0} success report"
msgid_plural "{0} success reports"
msgstr[0] "{0} zgłoszenie poprawności"
msgstr[1] "{0} zgłoszenia poprawności"
msgstr[2] ""

msgid "{0} problem report"
msgid_plural "{0} problem reports"
msgstr[0] "{0} zgłoszenie problemów"
msgstr[1] "{0} zgłoszenia problemów"
msgstr[2] ""

msgid "View all"
msgstr "Wszystkie"

msgid "Filter by Application"
msgstr "Filtruj wg aplikacji"

msgid "Report Type"
msgstr "Typ zgłoszenia"

msgid "Version"
msgstr "Wersja"

msgid "Application Version"
msgstr "Wersja programu"

msgid "Application Build"
msgstr "Kompilacja programu"

msgid "Platform"
msgstr "System"

msgid "e10s Enabled"
msgstr "Włączono e10s"

msgid "e10s Compatible"
msgstr "Kompatybilny z e10s"

msgid "Submitted"
msgstr "Zgłoszono"

msgid "Success"
msgstr "Sukces"

msgid "Problem"
msgstr "Problem"

msgid "No reports found."
msgstr "Brak zgłoszeń"

msgid "{addon} was created."
msgstr "Utworzono dodatek {addon}."

msgid "{addon} properties edited."
msgstr "Edytowano właściwości dodatku {addon}."

msgid "{addon} description edited."
msgstr "Edytowano opis dodatku {addon}."

msgid "Categories edited for {addon}."
msgstr "Edytowano kategorie dodatku {addon}."

msgid "{0.name} ({1}) added to {addon}."
msgstr "{0.name} ({1}) został dodany do dodatku {addon}."

#. L10n: {0} is the user being removed, {1} is their role.
msgid "{0.name} ({1}) removed from {addon}."
msgstr "{0.name} ({1}) został usunięty z dodatku {addon}."

msgid "Contributions for {addon}."
msgstr "Dotacje dla dodatku {addon}."

msgid "{addon} disabled."
msgstr "Dodatek {addon} został wyłączony."

msgid "{addon} enabled."
msgstr "Dodatek {addon} został włączony."

#. L10n: {status} is the status
msgid "{addon} status changed to {status}."
msgstr "Zmieniono status dodatku {addon} na {status}."

msgid "{version} added to {addon}."
msgstr "Dodano do dodatku {addon} wersję {version}."

msgid "{version} edited for {addon}."
msgstr "Edytowano wersję {version} dodatku {addon}."

#. L10n: {0} is the version number
msgid "Version {0} deleted from {addon}."
msgstr "Z dodatku {addon} została usunięta wersja {0}."

msgid "File {0.name} added to {version} of {addon}."
msgstr "Do wersji {version} dodatku {addon} dodano plik {0.name}."

msgid "File {0} deleted from {version} of {addon}."
msgstr "Z wersji {version} dodatku {addon} usunięto plik {0}."

msgid "{addon} {version} approved."
msgstr "Zaakceptowano dodatek {addon} {version}."

msgid "{addon} {version} given preliminary review."
msgstr "Dodatek {addon} {version} został wstępnie przejrzany."

msgid "Preliminarily approved"
msgstr "Wstępnie zatwierdzono"

msgid "{addon} {version} rejected."
msgstr "Dodatek {addon} {version} został odrzucony."

msgid "{addon} {version} retained."
msgstr "Dodatek {addon} {version} został zachowany."

msgid "Retained"
msgstr "Zachowano"

msgid "{addon} {version} escalated."
msgstr "Rozszerzono sprawdzenie dodatku {addon} {version}."

msgid "Super review requested"
msgstr "Poproszono o specjalne sprawdzenie"

msgid "{addon} {version} review requested."
msgstr "Poproszono o sprawdzenie dodatku {addon} {version}."

msgid "Review requested"
msgstr "Poproszono o sprawdzenie"

msgid "{addon} {version} more information requested."
msgstr "Poproszono o więcej informacji o dodatku {addon} {version}."

msgid "More information requested"
msgstr "Poproszono o więcej informacji"

msgid "{addon} {version} super review requested."
msgstr "Poproszono o specjalne sprawdzenie dodatku {addon} {version}."

msgid "The addon has been flagged for Admin Review.  It's still in our review queue, but it will need to be checked by one of our admin reviewers. The review might take longer than usual."
msgstr ""
"Dodatek został oznaczony w celu sprawdzenia przez administratora. Dodatek nadal znajduje się w naszej kolejce do sprawdzenia, ale musi zostać sprawdzony przez jednego z naszych administratorów. "
"Przegląd może zająć więcej czasu niż zwykle."

msgid "Comment on {addon} {version}."
msgstr "Skomentuj dodatek {addon} {version}."

msgid "Commented"
msgstr "Skomentowano"

msgid "{tag} added to {addon}."
msgstr "Do dodatku {addon} dodano etykietę {tag}."

msgid "{tag} removed from {addon}."
msgstr "Z dodatku {addon} usunięto etykietę {tag}."

msgid "{addon} added to {collection}."
msgstr "Dodatek {addon} został dodany do kolekcji {collection}."

msgid "{addon} removed from {collection}."
msgstr "Z kolekcji {collection} usunięto dodatek {addon}."

msgid "{rating} for {addon} written."
msgstr "Napisano opinię {rating} dla dodatku {addon}."

#. L10n: {0} is a category name.
msgid "{addon} featured in {0}."
msgstr "Dodatek {addon} jest polecany w kategorii {0}."

#. L10n: {0} is a category name.
msgid "{addon} no longer featured in {0}."
msgstr "Dodatek {addon} jest polecany w kategorii {0}."

msgid "{addon} is now featured."
msgstr "Dodatek {addon} jest teraz polecany."

msgid "{addon} is no longer featured."
msgstr "Dodatek {addon} nie jest już polecany."

#. L10n: {0} is the application, {1} is the version of the app
msgid "{0} {1} added."
msgstr "Program {0} {1} został dodany."

#. L10n: {0} is a user, {1} is their role
msgid "{0.name} role changed to {1} for {addon}."
msgstr "W dodatku {addon} zmieniono rolę użytkownika {0.name} na „{1}”."

msgid "{addon} is now licensed under {0}."
msgstr "Dodatek {addon} jest teraz udostępniany na licencji {0}."

msgid "{addon} policy changed."
msgstr "Zostały zmienione zasady ochrony prywatności dodatku {addon}."

msgid "{addon} icon changed."
msgstr "Zmieniono ikonę dodatku {addon}."

msgid "{rating} for {addon} approved."
msgstr "Zaakceptowano opinię {review} dla dodatku {addon}."

msgid "{user} approved {rating} for {addon}."
msgstr "Użytkownik {user} zaakceptował opinię {review} dla dodatku {addon}."

msgid "Review {rating} for {addon} deleted."
msgstr "Usunięto opinię {review} dla dodatku {addon}."

msgid "{user} deleted {rating} for {addon}."
msgstr "Użytkownik {user} usunął opinię {review} dla dodatku {addon}."

msgid "Application max version for {version} updated."
msgstr "Zaktualizowano parametr maxVersion w {version}."

msgid "Authors emailed about compatibility of {version}."
msgstr "Autorzy zostali powiadomieni o kompatybilności wersji {version}."

msgid "Email sent to Author about add-on compatibility."
msgstr "Wysłano do autora e-mail w sprawie kompatybilności dodatku."

msgid "Password changed."
msgstr "Zmieniono hasło."

msgid "{addon} {version} approved but waiting to be made public."
msgstr "{addon} {version} zatwierdzony, ale oczekuje na upublicznienie."

msgid "Approved but waiting"
msgstr "Zatwierdzony, ale oczekuje."

msgid "Account updated."
msgstr "Zaktualizowano konto."

msgid "Created: {0}."
msgstr "Utworzono: {0}."

msgid "Edited field: {2} set to: {0}."
msgstr "Edytowano pole: {2} zmieniono na: {0}."

msgid "Deleted: {1}."
msgstr "Usunięto: {1}."

msgid "User {user} edited, reason: {1}"
msgstr "Edytował użytkownik {user}, powód: {1}"

msgid "User {user} anonymized."
msgstr "Włączono anonimowość dla użytkownika {user}."

msgid "User {user} restricted."
msgstr "Użytkownik {user} został ograniczony."

msgid "Admin {0} viewed activity log for {user}."
msgstr "Administrator {0} przejrzał dziennik aktywności użytkownika {user}."

msgid "{rating} for {addon} updated."
msgstr "Zaktualizowano opinię {review} dla dodatku {addon}."

msgid "{addon} reviewed."
msgstr "Sprawdzono {addon}."

msgid "User {user} banned."
msgstr "Zablokowano użytkownika {user}."

msgid "User {user} picture deleted."
msgstr "Zdjęcie użytkownika {user} zostało usunięte."

msgid "User {0.name} added to {group}."
msgstr "Użytkownik {0.name} został dodany do {group}."

msgid "User {0.name} removed from {group}."
msgstr "Użytkownik {0.name} został usunięty z {group}."

msgid "{addon} unlisted."
msgstr "Dodatek {addon} został usunięty z listy."

msgid "{file} was signed."
msgstr "Plik {file} został podpisany."

#. L10n: {0} is the add-on GUID.
msgid "Addon id {0} with GUID {1} has been deleted"
msgstr "Dodatek o identyfikatorze {0} z GUID {1} został usunięty"

msgid "{addon} migrated from preliminary."
msgstr "Dodatek {addon} został zmigrowany z wersji wstępnej."

msgid "Reply by developer on {addon} {version}."
msgstr "Odpowiedź autora do dodatku {addon} {version}."

msgid "Developer Reply"
msgstr "Odpowiedź autora"

msgid "Reply by reviewer on {addon} {version}."
msgstr "Odpowiedź recenzenta do dodatku {addon} {version}."

msgid "Reviewer Reply"
msgstr "Odpowiedź recenzenta"

msgid "Approval notes changed for {addon} {version}."
msgstr "Uwagi do zatwierdzenia zmieniona dla dodatku {addon} {version}."

msgid "Approval notes changed"
msgstr "Zmieniono uwagi do akceptacji"

msgid "Source code uploaded for {addon} {version}."
msgstr "Przesłano kod źródłowy dodatku {addon} {version}."

msgid "Source code uploaded"
msgstr "Przesłano kod źródłowy"

msgid "Auto-Approval confirmed for {addon} {version}."
msgstr "Potwierdzono automatyczne zatwierdzanie dodatku {addon} {version}."

msgid "Auto-Approval confirmed"
msgstr "Potwierdzono automatyczne zatwierdzanie"

msgid "{addon} {version} re-enabled."
msgstr "Dodatek {addon} {version} został ponownie włączony."

msgid "{addon} {version} disabled."
msgstr "Dodatek {addon} {version} został wyłączony."

msgid "{addon} {version} content approved."
msgstr "Zatwierdzono zawartość dodatku {addon} {version}."

msgid "Content approved"
msgstr "Zatwierdzono zawartość"

msgid "{addon} {version} content rejected."
msgstr "Odrzucono zawartość dodatku {addon} {version}."

msgid "Content rejected"
msgstr "Odrzucono zawartość"

msgid "{addon} information request altered or removed by admin."
msgstr "Prośba o informacje o dodatku {addon} została zmodyfikowana lub usunięta przez administratora."

msgid "Information request altered"
msgstr "Zmodyfikowano prośbę o informacje"

msgid "Information request cleared by developer on {addon} {version}."
msgstr "Prośba o informacje została usunięta przez autora dodatku {addon} {version}."

msgid "Information request removed"
msgstr "Prośba o informacje została usunięta"

msgid "{addon} {version} admin add-on-review requested."
msgstr "Poproszono o sprawdzenie dodatku {addon} {version} przez administratora."

msgid "Admin add-on-review requested"
msgstr "Poproszono o sprawdzenie dodatku przez administratora"

msgid "{addon} {version} admin content-review requested."
msgstr "Poproszono o sprawdzenie zawartości dodatku {addon} {version} przez administratora."

msgid "Admin content-review requested"
msgstr "Poproszono o sprawdzenie zawartości przez administratora"

msgid "{addon} {version} admin theme-review requested."
msgstr "Poproszono o sprawdzenie motywu {addon} {version} przez administratora."

msgid "Admin theme-review requested"
msgstr "Poproszono o sprawdzenie motywu przez administratora"

msgid "{addon} was migrated from a lightweight theme."
msgstr "Dodatek {addon} został zmigrowany z lekkiego motywu."

msgid "Firefox"
msgstr "Firefox"

msgid "Thunderbird"
msgstr "Thunderbird"

msgid "SeaMonkey"
msgstr "SeaMonkey"

msgid "Sunbird"
msgstr "Sunbird"

msgid "Mobile"
msgstr "Mobile"

msgid "Firefox for Android"
msgstr "Firefox dla Androida"

msgid "Mozilla"
msgstr "Mozilla"

msgid "Unknown"
msgstr "Nieznane"

msgid "Incomplete"
msgstr "Niekompletny"

msgid "Disabled by Mozilla"
msgstr "Wyłączony przez Mozillę"

msgid "Deleted"
msgstr "Usunięto"

msgid "Pending approval"
msgstr "Oczekuje na akceptację"

msgid "Flagged for further review"
msgstr "Oznaczone do późniejszego sprawdzenia"

msgid "Unlisted"
msgstr "Niewyświetlany"

# <option> text in a <select> for Author role in an add-on.
msgid "Owner"
msgstr "Właściciel"

msgid "Developer"
msgstr "Autor"

msgid "Extension"
msgstr "Rozszerzenie"

msgid "Complete Theme"
msgstr "Kompletny motyw"

msgid "Search Engine"
msgstr "Wyszukiwarka"

msgid "Language Pack (Application)"
msgstr "Pakiet językowy (program)"

msgid "Language Pack (Add-on)"
msgstr "Pakiet językowy (dodatek)"

msgid "Plugin"
msgstr "Wtyczka"

msgid "Theme"
msgstr "Motyw"

msgid "Theme (Static)"
msgstr "Motyw (statyczny)"

msgid "Complete Themes"
msgstr "Kompletne motywy"

# Plural in this context means many of the add-on type
msgid "Dictionaries"
msgstr "Słowniki"

# Plural in this context means many of the add-on type
msgid "Language Packs (Application)"
msgstr "Pakiety językowe (program)"

msgid "Language Packs (Add-on)"
msgstr "Pakiety językowe (dodatek)"

msgid "Plugins"
msgstr "Wtyczki"

msgid "Themes (Static)"
msgstr "Motywy (statyczne)"

#. Review points sources other than add-ons and themes.
msgid "Other"
msgstr "Inny"

msgid "Exception"
msgstr "Wyjątek"

msgid "Release"
msgstr "Wydanie"

msgid "Change"
msgstr "Zmień"

msgid "Compatible"
msgstr "Kompatybilny"

msgid "Incompatible"
msgstr "Niekompatybilny"

msgid "Alerts & Updates"
msgstr "Alarmy i aktualizacje"

msgid "Appearance"
msgstr "Modyfikacje interfejsu"

msgid "Bookmarks"
msgstr "Zakładki"

msgid "Download Management"
msgstr "Pobieranie plików"

msgid "Feeds, News & Blogging"
msgstr "Kanały, wiadomości i blogi"

msgid "Games & Entertainment"
msgstr "Gry i rozrywka"

msgid "Language Support"
msgstr "Narzędzia językowe"

msgid "Photos, Music & Videos"
msgstr "Zdjęcia, muzyka i filmy"

msgid "Privacy & Security"
msgstr "Prywatność i bezpieczeństwo"

msgid "Shopping"
msgstr "Zakupy"

msgid "Social & Communication"
msgstr "Społecznościowe i komunikacyjne"

msgid "Tabs"
msgstr "Karty"

msgid "Web Development"
msgstr "Narzędzia twórców witryn"

msgid "Animals"
msgstr "Zwierzęta"

msgid "Compact"
msgstr "Kompaktowe"

msgid "Large"
msgstr "Duże"

msgid "Miscellaneous"
msgstr "Różne"

msgid "Modern"
msgstr "Nowoczesne"

msgid "Nature"
msgstr "Natura"

msgid "OS Integration"
msgstr "Integracja z systemem operacyjnym"

msgid "Retro"
msgstr "Retro"

msgid "Sports"
msgstr "Sportowe"

msgid "Abstract"
msgstr "Abstrakcyjne"

msgid "Causes"
msgstr "Okolicznościowe"

msgid "Fashion"
msgstr "Moda"

msgid "Film and TV"
msgstr "Film i TV"

msgid "Foxkeh"
msgstr "Foxkeh"

msgid "Holiday"
msgstr "Wakacje"

msgid "Music"
msgstr "Muzyka"

msgid "Scenery"
msgstr "Krajobrazy"

msgid "Seasonal"
msgstr "Sezonowe"

msgid "Solid"
msgstr "Proste"

msgid "Websites"
msgstr "Witryny"

msgid "General"
msgstr "Ogólne"

msgid "Business"
msgstr "Biznes i gospodarka"

msgid "Dictionaries & Encyclopedias"
msgstr "Słowniki i encyklopedie"

msgid "Kids"
msgstr "Dla dzieci"

msgid "Multiple Search"
msgstr "Wyszukiwanie równoległe"

msgid "News & Blogs"
msgstr "Wiadomości i blogi"

msgid "Photos & Images"
msgstr "Zdjęcia i obrazki"

msgid "Shopping & E-Commerce"
msgstr "Zakupy i e-biznes"

msgid "Social & People"
msgstr "Ludzie i społeczności"

msgid "Travel"
msgstr "Podróże"

msgid "Video"
msgstr "Wideo"

msgid "Device Features & Location"
msgstr "Funkcje urządzenia i lokalizacja"

msgid "Experimental"
msgstr "Eksperymentalne"

msgid "Feeds, News, & Blogging"
msgstr "Kanały, aktualności i blogi"

msgid "Performance"
msgstr "Wydajność"

msgid "Photos & Media"
msgstr "Zdjęcia i Media"

msgid "Security & Privacy"
msgstr "Bezpieczeństwo i prywatność"

msgid "Social Networking"
msgstr "Sieci społecznościowe"

msgid "Sports & Games"
msgstr "Sport i gry"

msgid "User Interface"
msgstr "Interfejs użytkownika"

msgid "Appearance and Customization"
msgstr "Wygląd i dostosowywanie"

msgid "Calendar and Date/Time"
msgstr "Kalendarz i data/czas"

msgid "Chat and IM"
msgstr "Czat i komunikator"

msgid "Message Composition"
msgstr "Tworzenie wiadomości"

msgid "Contacts"
msgstr "Kontakty"

msgid "Folders and Filters"
msgstr "Foldery i filtrowanie"

msgid "Import/Export"
msgstr "Import/eksport"

msgid "Message and News Reading"
msgstr "Czytanie poczty"

msgid "Privacy and Security"
msgstr "Prywatność i bezpieczeństwo"

msgid "Downloading and File Management"
msgstr "Pobieranie plików"

msgid "Interface Customizations"
msgstr "Modyfikacje interfejsu"

msgid "Language Support and Translation"
msgstr "Obsługa języków i tłumaczenia"

msgid "Photos and Media"
msgstr "Zdjęcia i media"

msgid "RSS, News and Blogging"
msgstr "Kanały, wiadomości i blogi"

msgid "Site-specific"
msgstr "Związane z konkretnymi witrynami"

msgid "Web and Developer Tools"
msgstr "Narzędzia twórców witryn"

msgid "All Rights Reserved"
msgstr "Wszelkie prawa zastrzeżone"

msgid "Creative Commons Attribution 3.0"
msgstr "Creative Commons Attribution 3.0"

msgid "Creative Commons Attribution-NonCommercial 3.0"
msgstr "Creative Commons Attribution-NonCommercial 3.0"

msgid "Creative Commons Attribution-NonCommercial-NoDerivs 3.0"
msgstr "Creative Commons Attribution-NonCommercial-NoDerivs 3.0"

msgid "Creative Commons Attribution-NonCommercial-Share Alike 3.0"
msgstr "Creative Commons Attribution-NonCommercial-Share Alike 3.0"

msgid "Creative Commons Attribution-NoDerivs 3.0"
msgstr "Creative Commons Attribution-NoDerivs 3.0"

msgid "Creative Commons Attribution-ShareAlike 3.0"
msgstr "Creative Commons Attribution-ShareAlike 3.0"

msgid "Any"
msgstr "Wszystkie"

msgid "All Platforms"
msgstr "Wszystkie systemy"

msgid "Linux"
msgstr "Linux"

msgid "Mac OS X"
msgstr "Mac OS X"

msgid "BSD"
msgstr "BSD"

msgid "Windows"
msgstr "Windows"

msgid "Solaris"
msgstr "Solaris"

msgid "Android"
msgstr "Android"

msgid "Static Theme"
msgstr "Motyw statyczny"

msgid "Persona"
msgstr "Minimotyw"

msgid "No Reputation"
msgstr "Brak reputacji"

msgid "Good (1)"
msgstr "Dobry (1)"

msgid "Very Good (2)"
msgstr "Bardzo dobry (2)"

msgid "Excellent (3)"
msgstr "Doskonały (3)"

msgid "Manual Reviewer Points"
msgstr "Punkty recenzenta"

msgid "New Add-on Review"
msgstr "Nowe sprawdzenie dodatku"

msgid "Preliminary Add-on Review"
msgstr "Wstępne sprawdzenie dodatku"

msgid "Updated Add-on Review"
msgstr "Sprawdzenie zaktualizowanego dodatku"

msgid "New Dictionary Review"
msgstr "Nowe sprawdzenie słownika"

msgid "Preliminary Dictionary Review"
msgstr "Wstępne sprawdzenie słownika"

msgid "Updated Dictionary Review"
msgstr "Sprawdzenie zaktualizowanego słownika"

msgid "New Language Pack Review"
msgstr "Nowe sprawdzenie pakietu językowego"

msgid "Preliminary Language Pack Review"
msgstr "Wstępne sprawdzenie pakietu językowego"

msgid "Updated Language Pack Review"
msgstr "Sprawdzenie zaktualizowanego pakietu językowego"

msgid "Theme Review"
msgstr "Sprawdzenie motywu"

msgid "Theme (Static) Review"
msgstr "Sprawdzenie motywu (statycznego)"

msgid "New Search Provider Review"
msgstr "Nowe sprawdzenie wtyczki wyszukiwarki"

msgid "Preliminary Search Provider Review"
msgstr "Wstępne sprawdzenie wtyczki wyszukiwarki"

msgid "Updated Search Provider Review"
msgstr "Sprawdzenie zaktualizowanej wtyczki wyszukiwarki"

msgid "New Complete Theme Review"
msgstr "Nowe sprawdzenie kompletnego motywu"

msgid "Preliminary Complete Theme Review"
msgstr "Wstępne sprawdzenie kompletnego motywu"

msgid "Updated Complete Theme Review"
msgstr "Sprawdzenie zaktualizowanego kompletnego motywu"

msgid "Moderated Add-on Review"
msgstr "Moderowane sprawdzenie dodatku"

msgid "Add-on Review Moderation Reverted"
msgstr "Przywrócono moderację sprawdzenia dodatku"

msgid "Add-on Content Review"
msgstr "Sprawdzenie zawartości dodatku"

msgid "Post-Approval Add-on Review (Highest Risk)"
msgstr "Sprawdzenie dodatku po zatwierdzeniu (najwyższe ryzyko)"

msgid "Post-Approval Add-on Review (High Risk)"
msgstr "Sprawdzenie dodatku po zatwierdzeniu (wysokie ryzyko)"

msgid "Post-Approval Add-on Review (Medium Risk)"
msgstr "Sprawdzenie dodatku po zatwierdzeniu (średnie ryzyko)"

msgid "Post-Approval Add-on Review (Low Risk)"
msgstr "Sprawdzenie dodatku po zatwierdzeniu (niskie ryzyko)"

msgid "Level 1"
msgstr "Poziom 1"

msgid "Level 2"
msgstr "Poziom 2"

msgid "Level 3"
msgstr "Poziom 3"

msgid "Level 4"
msgstr "Poziom 4"

msgid "Level 5"
msgstr "Poziom 5"

msgid "Level 6"
msgstr "Poziom 6"

msgid "Level 7"
msgstr "Poziom 7"

msgid "Level 8"
msgstr "Poziom 8"

msgid "Level 9"
msgstr "Poziom 9"

msgid "Request More Info"
msgstr "Poproś o więcej informacji"

msgid "Flag"
msgstr "Oznacz"

msgid "Duplicate"
msgstr "Duplikat"

msgid "Reject"
msgstr "Odrzuć"

msgid "Approve"
msgstr "Zatwierdzenie"

msgid "Sexual or pornographic content"
msgstr "Seksualne lub pornograficzne treści "

msgid "Inappropriate or offensive content"
msgstr "Niestosowne lub obraźliwe treści"

msgid "Violence, war, or weaponry images"
msgstr "Obrazy przemocy, wojny lub broni"

msgid "Nazi or other hate content"
msgstr "Nazistowskie lub szerzące nienawiść treści"

msgid "Defamatory content"
msgstr "Zniesławiające treści"

msgid "Online gambling"
msgstr "Hazard online"

msgid "Spam content"
msgstr "Spam"

msgid "Low-quality, stretched, or blank image"
msgstr "Obraz niskiej jakości, rozciągnięty lub pusty"

msgid "Header image alignment problem"
msgstr "Problem z wyrównaniem obrazu nagłówka"

msgid "Core"
msgstr "Podstawowy"

#, python-format
msgid "Recent Changes for %s"
msgstr "Ostanie zmiany dla %s"

msgid "Recent Changes for My Add-ons"
msgstr "Ostatnie zmiany dla moich dodatków"

msgid "Must have at least one owner."
msgstr "Musi mieć co najmniej jednego właściciela."

msgid "At least one author must be listed."
msgstr "Musi być wyszczególniony co najmniej jeden autor."

msgid "An author can only be listed once."
msgstr "Autor może być wyszczególniony tylko raz."

msgid "Slug incorrect."
msgstr "Niepoprawny ciąg słów."

msgid "Details"
msgstr "Szczegóły"

msgid "What is your license's name?"
msgstr "Jaką wybierasz licencję?"

msgid "Provide the text of your license."
msgstr "Podaj treść swojej licencji."

msgid "License text is required when choosing Other."
msgstr "Gdy zostanie wybrana opcja „Inna”, wymagany jest tekst licencji."

msgid "This add-on has an End-User License Agreement"
msgstr "Ten dodatek ma licencję użytkownika końcowego"

msgid "Please specify your add-on's End-User License Agreement:"
msgstr "Określ licencję użytkownika końcowego dodatku:"

msgid "This add-on has a Privacy Policy"
msgstr "Dodatek kieruje się własnymi zasadami ochrony prywatności"

msgid "Please specify your add-on's Privacy Policy:"
msgstr "Określ zasady ochrony prywatności dla dodatku:"

msgid "Unsupported file type, please upload an archive file {extensions}."
msgstr "Nieobsługiwany typ pliku, załaduj plik spakowany plik {extensions}."

msgid "View current"
msgstr "Wyświetl aktualne"

msgid "Invalid version range."
msgstr "Nieprawidłowy zakres wersji."

msgid "Need at least one compatible application."
msgstr "Musi być określony przynajmniej jeden kompatybilny program."

msgid "There was an error with your upload. Please try again."
msgstr "Podczas przesyłania wystąpił błąd. Ponów próbę."

msgid "Override failed validation"
msgstr "Zastąp nieudane sprawdzenie"

msgid "You cannot upload any more files for this version."
msgstr "Nie możesz przesłać więcej plików dla tej wersji."

msgid "Version doesn't match"
msgstr "Wersja nie pasuje"

msgid "Version {version} was uploaded before and deleted."
msgstr "Wersja {version} została wcześniej przesłana i usunięta."

msgid "Version {version} already exists."
msgstr "Wersja {version} już istnieje."

msgid "Continue with existing upload instead?"
msgstr "Czy zamiast tego kontynuować z istniejącym przesłanym plikiem?"

#, fuzzy
msgid "You have not uploaded a source file."
msgstr "Nie można przetworzyć przesłanego pliku."

msgid "Source file uploaded but you indicated no source was needed."
msgstr ""

msgid "The platform All cannot be combined with specific platforms."
msgstr "Oznaczenie „Wszystkie” nie może być połączone z konkretnymi systemami."

msgid "A platform can only be chosen once."
msgstr "System może zostać wybrany tylko raz."

msgid "Application"
msgstr "Program"

msgid "Select an application first"
msgstr "Wybierz najpierw program"

msgid "There cannot be more than 3 required add-ons."
msgstr "Nie więcej niż trzy wymagane dodatki."

msgid ""
"On this site. <span class=\"helptext\">Your submission will be listed on this site and the Firefox Add-ons Manager for millions of users, after it passes code review. Automatic updates are handled "
"by this site. This add-on will also be considered for Mozilla promotions and contests. Self-distribution of the reviewed files is also possible.</span>"
msgstr ""
"W tej witrynie. <span class=\"helptext\">Po sprawdzeniu kodu Twoje zgłoszenie zostanie wyświetlone w tej witrynie i Menedżerze dodatków Firefoksa dla milionów użytkowników. Ponadto ten dodatek "
"będzie również brany pod uwagę przy promocjach i konkursach Mozilli. Możliwa jest również samodzielna dystrybucja sprawdzonych plików.</span>"

msgid ""
"On your own. <span class=\"helptext\">Your submission will be immediately signed for self-distribution. Updates should be handled by you via an updateURL or external application updates.</span>"
msgstr ""
"Samodzielnie. <span class=\"helptext\">Twoje zgłoszenie zostanie natychmiast podpisane w celu samodzielnej dystrybucji. Aktualizacje powinny być obsługiwane przez Ciebie za pośrednictwem adresu URL "
"aktualizacji lub zewnętrznych aktualizacji aplikacji.</span>"

msgid "Categories cannot be changed while your add-on is featured."
msgstr "Nie można zmieniać kategorii, gdy dodatek jest polecany."

msgid "Add-ons for Thunderbird and SeaMonkey are now listed and maintained on addons.thunderbird.net. You can use the same account to update your add-ons on the new site."
msgstr ""
"Dodatki dla programów Thunderbird i SeaMonkey są teraz wyświetlane i obsługiwane na stronie addons.thunderbird.net. Możesz używać tego samego konta do aktualizowania swoich dodatków w nowej "
"witrynie."

msgid "Starting with Firefox 53, new add-ons on this site can only be WebExtensions."
msgstr "Począwszy od Firefoksa 53, nowe dodatki w tej witrynie mogą być tylko rozszerzeniami WebExtension."

msgid "Legacy add-ons are not compatible with Firefox 57 or higher. Use a maxVersion of 56.* or lower."
msgstr "Przestarzałe dodatki nie są kompatybilne z Firefoksem 57 lub nowszej. Użyj wersji maxVersion 56.* lub niższej."

msgid "Legacy language packs for Firefox are no longer supported. A WebExtensions install manifest is required. See {mdn_link} for more details."
msgstr "Przestarzałe pakiety językowe dla Firefoksa nie są już obsługiwane. Wymagany jest manifest instalacji rozszerzenia WebExtension. Aby uzyskać więcej szczegółów, zobacz {mdn_link}."

msgid "We allow and encourage an upgrade but you cannot reverse this process. Once your users have the WebExtension installed, they will not be able to install a legacy add-on."
msgstr ""
"Zezwalamy na aktualizację i zachęcamy do niej, ale tego procesu nie można odwrócić. Kiedy użytkownicy zainstalują rozszerzenie WebExtension, nie będą mogli zainstalować przestarzałego dodatku."

msgid "You cannot update a WebExtensions add-on with a legacy add-on. Your users would not be able to use your new version because Firefox does not support this type of update."
msgstr "Nie można zaktualizować dodatku WebExtension przy użyciu przestarzałego dodatku. Użytkownicy nie będą mogli używać nowej wersji, ponieważ Firefox nie obsługuje aktualizacji tego typu."

msgid "Your developer API key was found in the submitted file. To protect your account, the key will be revoked."
msgstr "W przesłanym pliku znaleziono Twój klucz API. Aby ochronić Twoje konto, klucz zostanie odwołany."

msgid "The developer API key of a coauthor was found in the submitted file. To protect your add-on, the key will be revoked."
msgstr "W przesłanym pliku znaleziono klucz API współautora. Aby ochronić dodatek, klucz zostanie odwołany."

#, python-format
msgid "%s responded with %s (%s)."
msgstr "%s odpowiada %s (%s)."

#, python-format
msgid "Connection to \"%s\" timed out."
msgstr "Upłynął limit czasu połączenia z „%s”."

#, python-format
msgid "Could not contact host at \"%s\"."
msgstr "Nie można połączyć się z serwerem „%s”."

msgid "Mozilla Security Notice: Your AMO API credentials have been revoked"
msgstr "Powiadomienie Mozilli dotyczące bezpieczeństwa: Twoje poświadczenia API AMO zostały odwołane"

#, python-format
msgid "Validation generated too many errors/warnings so %s messages were truncated. After addressing the visible messages, you'll be able to see the others."
msgstr "Sprawdzenie wygenerowało zbyt dużo błędów/ostrzeżeń, zatem przycięto komunikaty %s."

msgid "All My Add-ons"
msgstr "Moje dodatki"

msgid "All Activity"
msgstr "Wszystkie czynności"

msgid "Add-on Updates"
msgstr "Aktualizacje dodatku"

msgid "Add-on Status"
msgstr "Status dodatku"

msgid "User Collections"
msgstr "Kolekcje użytkownika"

msgid "User Reviews"
msgstr "Opinie użytkownika"

msgid "Changes successfully saved."
msgstr "Zmiany zostały zapisane."

msgid "Please check the form for errors."
msgstr "Sprawdź błędy w formularzu."

msgid "Add-on cannot be deleted. Disable this add-on instead."
msgstr "Dodatek nie może zostać usunięty. Zamiast tego możesz go wyłączyć."

msgid "Theme deleted."
msgstr "Usunięto motyw."

msgid "Add-on deleted."
msgstr "Dodatek został usunięty."

msgid "URL name was incorrect. Theme was not deleted."
msgstr "Nazwa adresu URL była niepoprawna. Motyw nie został usunięty."

msgid "URL name was incorrect. Add-on was not deleted."
msgstr "Nazwa adresu URL była niepoprawna. Dodatek nie został usunięty."

msgid "An author has been added to your add-on"
msgstr "Dodano autora do twojego dodatku"

msgid "An author has a role changed on your add-on"
msgstr "Zmieniono rolę autora twojego dodatku"

msgid "An author has been removed from your add-on"
msgstr "sunięto autora twojego dodatku"

msgid "Validate Add-on"
msgstr "Sprawdzanie dodatku"

msgid "Check Add-on Compatibility"
msgstr "Sprawdź kompatybilność dodatku"

#, python-format
msgid "Images cannot be larger than %dKB."
msgstr "Plik graficzny nie może być większy niż %d KB."

#. L10n: {0} is an image width (in pixels), {1} is a height.
msgid "Image must be exactly {0} pixels wide and {1} pixels tall."
msgstr "Obrazek musi mieć dokładnie {0} pikseli szerokości i {1} pikseli wysokości."

msgid "There was an error uploading your preview."
msgstr "Wystąpił błąd podczas przesyłania obrazka."

#, python-format
msgid "Version %s disabled."
msgstr "Wersja %s niedostępna."

#, python-format
msgid "Version %s deleted."
msgstr "Wersja %s została usunięta."

#, python-format
msgid "Version %s re-enabled."
msgstr "Wersja %s została ponownie włączona."

msgid "This upload has failed validation, and may lack complete validation results. Please take due care when reviewing it."
msgstr "Nie powiodła się weryfikacja tego zgłoszenia i może brakować pełnych wyników weryfikacji. Weź to pod uwagę podczas sprawdzania."

msgid "Review requested."
msgstr "Poproszono o sprawdzenie."

msgid "You must provide further details to proceed."
msgstr "Aby kontynuować, należy podać dalsze szczegóły."

msgid "Your old credentials were revoked and are no longer valid. Be sure to update all API clients with the new credentials."
msgstr "Twoje stare poświadczenia zostały odwołane i nie są już ważne. Zaktualizuj wszystkie klienty API przy użyciu nowych poświadczeń."

msgid "Your old credentials were revoked and are no longer valid."
msgstr "Twoje stare poświadczenia zostały odwołane i nie są już ważne."

msgid "New API key created"
msgstr "Utworzono nowy klucz API"

msgid "API key revoked"
msgstr "Klucz API został odwołany"

msgid ""
"Before starting, please read and accept our Firefox Add-on Distribution Agreement as well as our Review Policies and Rules. The Firefox Add-on Distribution Agreement also links to our Privacy "
"Notice which explains how we handle your information."
msgstr ""
"Przed rozpoczęciem przeczytaj i zaakceptuj Umowę dotyczącą dystrybucji dodatków Firefoksa, a także nasze Zasady i reguły sprawdzania. Umowa dotycząca dystrybucji dodatków Firefoksa zawiera również "
"łącze do Powiadomienia o prywatności, które wyjaśnia, jak postępujemy z Twoimi informacjami."

msgid "Firefox Add-on Distribution Agreement"
msgstr "Umowa dotycząca dystrybucji dodatków Firefoksa"

msgid "Review Policies and Rules"
msgstr "Zasady i reguły sprawdzania"

msgid "I have read and accept this Agreement and the Rules and Policies"
msgstr "Potwierdzam przeczytanie i akceptuję Umowę oraz Zasady i reguły"

msgid "Accept"
msgstr "Akceptuję"

msgid "or <a href=\"{0}\">Cancel</a>"
msgstr "lub <a href=\"{0}\">Anuluj</a>"

msgid "Back to Add-ons"
msgstr "Dodatki"

#. {0} is an application, like Firefox.
msgid "{0} Add-ons"
msgstr "Dodatki dla {0}"

msgid "Return to the DevHub homepage"
msgstr "Wróć do strony głównej strefy autora"

#. Text in small tag is smaller and on its own line.
msgid "<small>Add-on</small> Developer Hub"
msgstr "Strefa autora <small>dodatków</small>"

msgid "more add-ons..."
msgstr "więcej dodatków…"

msgid "Documentation"
msgstr "Dokumentacja"

msgid "Extension Development"
msgstr "Tworzenie rozszerzeń"

msgid "Lightweight Themes"
msgstr "Lekkie motywy"

msgid "Add-on Policies"
msgstr "Zasady dodatków"

msgid "Add-on Validator"
msgstr "Weryfikator dodatków"

msgid "Add-on Compatibility Checker"
msgstr "Kontroler kompatybilności dodatku"

msgid "Development Add-ons"
msgstr "Kolekcja narzędzi"

msgid "Community & Support"
msgstr "Społeczność i wsparcie"

msgid "Add-ons Blog"
msgstr "Blog dodatków"

msgid "Add-ons Forum"
msgstr "Forum dodatków"

msgid "More Resources"
msgstr "Więcej zasobów"

msgid "Search Developer Docs"
msgstr "Przeszukaj dokumentację dla autorów"

msgid "Search"
msgstr "Szukaj"

msgid "Use the field below to upload your add-on package."
msgstr "Użyj poniższego formularza, by przesłać spakowany plik dodatku."

#, python-format
msgid "Note that this tool only works with legacy add-ons. WebExtension APIs are thoroughly <a href=\"%(webext_doc_url)s\">documented here</a>."
msgstr "Należy zwrócić uwagę, że to narzędzie działa tylko z przestarzałymi dodatkami. Interfejsy API WebExtension są dokładnie <a href=\"%(webext_doc_url)s\">udokumentowane tutaj</a>."

msgid "After upload, a series of automated validation tests will run to check compatibility with the following application version:"
msgstr "Po przesłaniu dodatku zostanie uruchomiona seria automatycznych testów sprawdzających kompatybilność z następującą wersją programu:"

msgid "After upload, a series of automated validation tests will be run on your file."
msgstr "Po przesłaniu dodatku zostanie uruchomiona seria automatycznych testów sprawdzających plik."

msgid "Do you want your add-on to be distributed on this site?"
msgstr "Czy chcesz, aby twój dodatek był dystrybuowany na tej witrynie?"

#. first parameter is a filename like lorem-ipsum-1.0.2.xpi
msgid "Validation Results for {0}"
msgstr "Wyniki sprawdzenia dla {0}"

msgid "Validation Results"
msgstr "Wyniki sprawdzenia"

msgid "Validated at:"
msgstr "Sprawdzono w dniu:"

msgid "Tested for compatibility against:"
msgstr "Testowano kompatybilność z:"

msgid "Recent Activity for My Add-ons"
msgstr "Ostatnia aktywność"

#. first parameter is the name of an Addon
msgid "Recent Activity for {0}"
msgstr "Ostatnia aktywność dla dodatku {0}"

#, python-format
msgid "<time datetime=\"%(iso)s\" title=\"%(pretty)s\">%(ago)s</time> by %(user)s"
msgstr "<time datetime=\"%(iso)s\" title=\"%(pretty)s\">%(ago)s</time> przez użytkownika %(user)s"

msgid "No results found."
msgstr "Nic nie znaleziono."

msgid "Refine Activity"
msgstr "Oczyść czynności"

msgid "Activity"
msgstr "Aktywność"

msgid "Subscribe to this feed"
msgstr "Subskrybuj ten kanał"

#, python-format
msgid ""
"This add-on is incompatible with <b>%(app_name)s %(app_version)s</b>, the latest release of %(app_name)s. Please consider updating your add-on's compatibility info, or uploading a newer version of "
"this add-on."
msgstr ""
"Ten dodatek jest niekompatybilny z wersją <b>%(app_name)s %(app_version)s</b>, najnowszym wydaniem programu %(app_name)s. Zaktualizuj informacje o kompatybilności dodatku lub prześlij jego nową "
"wersję."

#, python-format
msgid ""
"<a href=\"#\" class=\"button compat-update\" data-updateurl=\"%(update_url)s\">Update Compatibility</a> <a href=\"%(version_url)s\" class=\"button\">Upload New Version</a> or <a href=\"#\" class="
"\"close\">Ignore</a>"
msgstr ""
"<a href=\"#\" class=\"button compat-update\" data-updateurl=\"%(update_url)s\">Zaktualizuj kompatybilność</a> <a href=\"%(version_url)s\" class=\"button\">Prześlij nową wersję</a> lub <a href=\"#\" "
"class=\"close\">Pomiń</a>"

msgid "View and update application compatibility ranges."
msgstr "Zobacz i zaktualizuj zakres kompatybilności programu."

msgid "Compatibility"
msgstr "Kompatybilność"

msgid "Update Compatibility"
msgstr "Aktualizuj"

msgid "Adjusting application information here will allow users to install your add-on even if the install manifest in the package indicates that the add-on is incompatible."
msgstr ""
"Podanie tutaj informacji dotyczących modyfikacji aplikacji umożliwi użytkownikom zainstalowanie dodatku, nawet jeśli dane zawarte w pliku install.rdf wskazują, że dodatek jest niekompatybilny."

msgid "Supported Versions"
msgstr "Obsługiwane wersje"

msgid "Add Another Application&hellip;"
msgstr "Dodaj następny program&hellip;"

msgid "Close"
msgstr "Zamknij"

msgid "Recent Activity"
msgstr "Ostatnia aktywność"

#, python-format
msgid "%(ago)s by %(user)s"
msgstr "%(ago)s przez użytkownika %(user)s."

msgid "Older activity for My Add-ons"
msgstr "Poprzednie działania z dodatkami"

#. {0} is an integer.
msgid "<b>{0}</b> theme"
msgid_plural "<b>{0}</b> themes"
msgstr[0] "<b>{0}</b> motyw"
msgstr[1] "<b>{0}</b> motywy"
msgstr[2] ""

msgid "Edit Information"
msgstr "Edytuj informacje"

msgid "None"
msgstr "Brak"

msgid "Preview"
msgstr "Podgląd"

msgid "Preview of listed version"
msgstr "Podgląd najnowszej wersji"

msgid "Preview still being generated - come back later or refresh the page."
msgstr "Nadal trwa generowanie podglądu — wróć później lub odśwież stronę."

msgid "Manage Authors & License"
msgstr "Zarządzanie autorami i licencją"

msgid "Authors"
msgstr "Autorzy"

msgid "About author roles"
msgstr "Informacje o rolach autora"

msgid ""
"<p>Add-ons can have any number of authors with 2 possible roles:</p> <ul> <li><b>Owner:</b> Can manage all aspects of the add-on's listing, including adding and removing other authors</li> "
"<li><b>Developer:</b> Can manage all aspects of the add-on's listing, except for adding and removing other authors</li> </ul>"
msgstr ""
"<p>Dodatki mogą mieć wielu autorów z przypisaną im jedną z dwóch możliwych ról:</p> <ul> <li><b>Właściciel</b> – może zarządzać wszystkimi aspektami dodatku, łącznie z dodawaniem i usuwaniem innych "
"autorów</li> <li><b>Autor</b> – może zarządzać wszystkimi aspektami dodatku z wyjątkiem dodawania i usuwania innych autorów</li> </ul>"

msgid "Basic Information"
msgstr "Informacje podstawowe"

#. {0} is the addon name
msgid "Basic Information for {0}"
msgstr "Informacje podstawowe o {0}"

msgid "Add-on URL"
msgstr "Adres URL dodatku"

msgid "Choose a short, unique URL slug for your add-on."
msgstr "Wybierz dla dodatku krótki, unikalny ciąg słów używany w adresie URL."

msgid "View Listing"
msgstr "Strona dodatku"

msgid "Summary"
msgstr "Podsumowanie"

msgid "This summary should clearly explain what your add-on does. It will be shown in listings and searches, and it will be used by reviewers to test your add-on."
msgstr "To podsumowanie powinno jasno wyjaśniać, co robi dodatek. Podsumowanie będzie wyświetlane w spisach i wyszukiwarce, a także będzie używane przez recenzentów podczas testowania dodatku."

msgid "Experimental?"
msgstr "Eksperymentalny?"

msgid "If your add-on on is experimental or otherwise not ready for general use.  The add-on will be listed but will have reduced visibility. "
msgstr "Jeśli dodatek jest eksperymentalny lub nie jest jeszcze gotowy do ogólnego użytku. Dodatek będzie wyświetlany w spisach, ale jego widoczność zostanie ograniczona."

msgid "This add-on is experimental."
msgstr "Ten dodatek jest eksperymentalny."

msgid "This add-on is ready for general use."
msgstr "Ten dodatek jest gotowy do ogólnego użytku."

msgid "Requires Payment?"
msgstr "Wymaga płatności?"

msgid "Check this box if this add-on's core features require some form of payment upfront or after a trial period in order to work."
msgstr "Zaznacz to pole, jeśli podstawowe funkcje tego dodatku wymagają do działania jakiejś formy płatności z góry lub po upływie okresu próbnego."

msgid "This add-on requires payment, non-free services or software, or additional hardware."
msgstr "Ten dodatek wymaga płatności, płatnych usług lub oprogramowania bądź dodatkowego sprzętu."

msgid "This add-on doesn't require any additional payments, paid services or software, or additional hardware."
msgstr "Ten dodatek nie wymaga żadnych dodatkowych płatności, płatnych usług lub oprogramowania bądź dodatkowego sprzętu."

msgid "Categories are the primary way users browse through add-ons. Choose any that fit your add-on's functionality for the most exposure."
msgstr "Kategorie są podstawowym sposobem przeglądania dodatków przez użytkowników. Wybierz kategorię, która najlepiej odpowiada funkcjom dodatku w celu lepszej jego ekspozycji."

#, python-format
msgid ""
"Categories cannot be changed while your add-on is featured for this application. Please email <a href=\"mailto:%(email)s\">%(email)s</a> if there is a reason you need to modify your categories."
msgstr ""
"Gdy dodatek jest polecanym dodatkiem dla tego programu, nie można zmieniać przypisanych mu kategorii. Jeśli chcesz zmienić kategorię, skontaktuj się z <a href=\"mailto:%(email)s\">%(email)s</a>, "
"wysyłając e-mail."

#, python-format
msgid "Categories cannot be changed while your add-on is featured. Please email <a href=\"mailto:%(email)s\">%(email)s</a> if there is a reason you need to modify your categories."
msgstr "Nie można zmieniać kategorii, gdy dodatek jest polecany. Wyślij wiadomość e-mail na adres <a href=\"mailto:%(email)s\">%(email)s</a>, jeśli istnieje powód, dla którego chcesz zmienić kategorie."

msgid "Tags help users find your add-on and should be short descriptors such as tabs, toolbar, or twitter. You may have a maximum of {0} tags."
msgstr "Etykiety pomagają znaleźć Twój dodatek i powinny być krótkimi opisami, takimi jak karty (tabs), pasek narzędziowy (toolbar), twitter. Maksymalna liczba etykiet to {0}."

msgid "Comma-separated, minimum of {0} character."
msgid_plural "Comma-separated, minimum of {0} characters."
msgstr[0] "Rozdzielane przecinkami, minimum {0} znak."
msgstr[1] "Rozdzielane przecinkami, minimum {0} znaki."
msgstr[2] ""

msgid "Example: dark, cinema, noir. Limit 20."
msgstr "Przykład: mroczny, kino, noir. Limit 20."

msgid "Reserved tag:"
msgid_plural "Reserved tags:"
msgstr[0] "Zarezerwowana etykieta:"
msgstr[1] "Zarezerwowane etykiety:"
msgstr[2] ""

msgid "Contributions URL"
msgstr "Adres URL dotacji"

msgid "If you would like to request monetary contributions from your users, set this to a page where they can do so."
msgstr "Jeśli chcesz prosić użytkowników o wpłatę pieniędzy, ustaw tu stronę, na której jest to możliwe."

msgid "Add-on Details"
msgstr "Szczegółowe dane dodatku"

msgid "Add-on Details for {0}"
msgstr "Szczegółowe dane dodatku {0}"

msgid "A longer explanation of features, functionality, and other relevant information. This field is only displayed on the add-on's details page. It is only relevant for listed add-ons."
msgstr "Dłuższy opis funkcji i inne istotne informacje. To pole jest wyświetlane tylko na stronie ze szczegółami dodatku. Dotyczy tylko wyświetlanych dodatków."

msgid "Default Locale"
msgstr "Domyślny język"

msgid "Information about your add-on is displayed in this locale unless you override it with a locale-specific translation. It is only relevant for listed add-ons."
msgstr "Informacja o dodatku jest wyświetlana w tym języku, dopóki je zastąpisz jej tłumaczeniem na odpowiedni język. Dotyczy tylko wyświetlanych dodatków."

msgid "Homepage"
msgstr "Strona domowa"

msgid ""
"If your add-on has another homepage, enter its address here. If your website is localized into other languages multiple translations of this field can be added. It is only relevant for listed add-"
"ons."
msgstr "Jeśli dodatek ma inną stronę domową, wpisz tutaj jej adres. Jeśli strona ma wiele wersji językowych, można dodać je w tym polu. Dotyczy tylko wyświetlanych dodatków."

msgid "Images"
msgstr "Obrazki"

msgid "Support Information"
msgstr "Informacje o pomocy"

#. {0} is an addon name
msgid "Support Information for {0}"
msgstr "Informacje o pomocy dla {0}"

msgid "Email"
msgstr "E-mail"

msgid ""
"If you wish to display an e-mail address for support inquiries, enter it here. If you have different addresses for each language multiple translations of this field can be added. It is only "
"relevant for listed add-ons."
msgstr ""
"Jeśli chcesz, aby wyświetlał się e-mail do próśb o pomoc, podaj go tutaj. Jeśli masz różne adresy dla poszczególnych wersji językowych, można je dodać w tym polu. Dotyczy tylko wyświetlanych "
"dodatków."

msgid "Website"
msgstr "Witryna"

msgid ""
"If your add-on has a support website or forum, enter its address here. If your website is localized into other languages, multiple translations of this field can be added. It is only relevant for "
"listed add-ons."
msgstr "Jeśli dodatek ma stronę lub forum pomocy, podaj tutaj ich adres.  Jeśli strona ma wiele wersji językowych, można dodać je w tym polu. Dotyczy tylko wyświetlanych dodatków."

msgid "Technical Details"
msgstr "Dane techniczne"

#. {0} is an addon name
msgid "Technical Details for {0}"
msgstr "Dane techniczne dla {0}"

msgid "Developer Comments"
msgstr "Komentarze autora"

msgid ""
"Any information end users may want to know that isn't necessarily applicable to the add-on summary or description. Common uses include listing known major bugs, information on how to report bugs, "
"anticipated release date of a new version, etc. It is only relevant for listed add-ons."
msgstr ""
"Wszelkie informacje, których użytkownik może chcieć się dowiedzieć, a które nie są odpowiednie dla podsumowania i opisu dodatku. Typowe zastosowania to lista głównych znanych błędów, informacje, "
"jak zgłaszać błędy, przewidywana data premiery nowej wersji itp. Dotyczy tylko wyświetlanych dodatków."

msgid "Required Add-ons"
msgstr "Wymagane dodatki"

msgid "Limit 3"
msgstr "Limit 3"

msgid "Add-on Flags"
msgstr "Etykiety dodatku"

msgid "These flags are used to classify add-ons. It is only relevant for listed add-ons."
msgstr "Te etykiety są używane do klasyfikacji dodatków. Dotyczy tylko wyświetlanych dodatków."

msgid "This add-on requires external software."
msgstr "Dodatek wymaga zewnętrznego oprogramowania."

msgid "View Source?"
msgstr "Wyświetlać kod źródłowy?"

msgid "Whether the source of your add-on can be displayed in our online viewer. It is only relevant for listed add-ons."
msgstr "Czy kod źródłowy dodatku może być wyświetlany w przeglądarce online. Dotyczy tylko wyświetlanych dodatków."

msgid "This add-on's source code is publicly viewable."
msgstr "Kod źródłowy tego dodatku jest upubliczniony."

msgid "No, this add-on's source code is not publicly viewable."
msgstr "Nie, kod źródłowy tego dodatku nie jest upubliczniony."

msgid "Public Stats?"
msgstr "Upublicznić statystyki?"

msgid "Whether the download and usage stats of your add-on can be displayed in our online viewer. It is only relevant for listed add-ons."
msgstr "Czy statystyki pobrań i użycia dodatku mogą być wyświetlane w przeglądarce online. Dotyczy tylko wyświetlanych dodatków."

msgid "This add-on's stats are publicly viewable."
msgstr "Statystyki tego dodatku są upublicznione."

msgid "No, this add-on's stats are not publicly viewable."
msgstr "Nie, statystyki tego dodatku nie są upublicznione."

msgid "Upgrade SDK?"
msgstr "Aktualizuj za pomocą SDK"

msgid "If selected, we will try to automatically upgrade your add-on when a new version of the SDK is released. It is only relevant for listed add-ons."
msgstr "Jeśli zaznaczono, postaramy się automatycznie zaktualizować dodatek, gdy wydana zostanie nowa wersja SDK. Dotyczy tylko wyświetlanych dodatków."

msgid "This add-on will be automatically upgraded to new versions of the Add-on SDK."
msgstr "Dodatek będzie automatycznie aktualizowany do najnowszej wersji SDK dodatków."

msgid "No, this add-on will be upgraded manually."
msgstr "Nie, dodatek będzie aktualizowany ręcznie."

msgid "Universally unique identifier"
msgstr "Uniwersalny unikalny identyfikator"

msgid "UUID"
msgstr "UUID"

msgid "The UUID of your add-on is specified in its install manifest and uniquely identifies it. You cannot change your UUID once it has been submitted."
msgstr "Identyfikator dodatku (UUID) jest określony w pliku instalacyjnym i w unikalny sposób go identyfikuje. Po przesłaniu dodatku nie można zmieniać tego identyfikatora."

msgid "Whiteboard"
msgstr "Tablica"

msgid ""
"The whiteboard is the place to provide information relevant to your addon, whatever the version, to the reviewers. Use it to provide ways to test the addon, and any additional information that may "
"help. This whiteboard is also editable by reviewers."
msgstr ""
"Tablica jest miejscem do przekazywania informacji niezbędnych dla Twojego dodatku, niezależnie od wersji, dla recenzentów. Używaj jej, by podać sposoby testowania dodatku oraz inne przydatne "
"informacje. Tablica może być również edytowana przez recenzentów."

msgid "Remove this dependent add-on"
msgstr "Usuń ten zależny dodatek"

msgid "Enter the name of an add-on"
msgstr "Wprowadź nazwę dodatku"

msgid "Add-on Media for {0}"
msgstr "Media dodatku dla {0}"

msgid "Add-on icon"
msgstr "Ikona dodatku"

msgid ""
"Upload an icon for your add-on or choose from one of ours. The icon is displayed nearly everywhere your add-on is. Uploaded images must be one of the following image types: .png, .jpg. It is only "
"relevant for listed add-ons."
msgstr ""
"Wgraj ikonę dodatku lub wybierz jedną z naszych. Ikona jest wyświetlana prawie wszędzie tam, gdzie dodatek. Wgrywane obrazki muszą być w jednym z formatów: .png, .jpg. Dotyczy tylko wyświetlanych "
"dodatków."

msgid "Select an icon for your add-on:"
msgstr "Wybierz ikonę dla swojego dodatku:"

#. The size of the icon
msgid "32x32px"
msgstr "32x32px"

msgid "Used in listings of add-ons, like search results and featured add-ons."
msgstr "Używana w wykazach dodatków, takich jak wyniki wyszukiwania czy polecane dodatki."

#. The size of the icon
msgid "64x64px"
msgstr "64x64px"

msgid "Used in add-on detail pages."
msgstr "Używana na stronach dodatku."

msgid "Upload a Custom Icon..."
msgstr "Prześlij własną ikonę…"

msgid "PNG and JPG supported. Icons resized to 64x64 pixels if larger."
msgstr "Obsługiwane formaty to PNG i JPG. Ikony, jeśli są większe, zostaną przeskalowane do wielkości 64x64 pikseli."

msgid "Screenshots"
msgstr "Obrazki"

msgid "Please provide at least one screen shot of your add-on:"
msgstr "Dodaj przynajmniej jeden obrazek dodatku:"

msgid "Please provide a caption for this screenshot:"
msgstr "Podaj opis tego obrazka:"

msgid "Add a Screenshot..."
msgstr "Dodaj obrazek…"

msgid ""
"PNG and JPG supported. The maximum and recommended size for screenshots is 1280x800 pixels. 640x400 pixels is a good alternative if you only have smaller images. Having screenshots in your listing "
"page greatly increases its chances of being installed and being featured in the homepage."
msgstr ""
"Obsługiwane formaty to PNG i JPG. Maksymalny i zalecany rozmiar zrzutów ekranu to 1280x800 pikseli. Rozmiar 640x400 piksel stanowi dobrą alternatywę, jeśli masz tylko mniejsze obrazki. Obecność "
"zrzutów ekranu na stronie dodatku znacząco zwiększa prawdopodobieństwo zainstalowania dodatku i wyróżnienia go na stronie głównej."

msgid "Continue"
msgstr "Kontynuuj"

msgid "Can others share your Add-on, as long as you're given credit?"
msgstr "Czy inni mogą udostępniać Twój dodatek, o ile podadzą autorstwo?"

msgid "Can others make commercial use of your Add-on?"
msgstr "Czy inni mogą używać komercyjnie Twojego dodatku?"

msgid "Can others create derivative works from your Add-on?"
msgstr "Czy inni mogą tworzyć dzieła zależne z Twojego dodatku?"

msgid "Yes, as long as they share alike"
msgstr "Tak, pod warunkiem, że na tych samych zasadach"

msgid "The licensor permits others to distribute derivativeworks only under the same license or one compatible with the one that governs the licensor's work."
msgstr "Licencjodawca zezwala rozpowszechniać prace pochodne na tej samej licencji lub innej z nią kompatybilnej."

msgid "Your Add-on will be released under the following license:"
msgstr "Twój dodatek zostanie opublikowany na następującej licencji:"

msgid "Select a different license."
msgstr "Wybierz inną licencję."

msgid "More information on Creative Commons licenses"
msgstr "Więcej informacji o licencji Creative Commons"

msgid "Tests"
msgstr "Testy"

msgid "General Tests"
msgstr "Testy ogólne"

msgid "Security Tests"
msgstr "Testy bezpieczeństwa"

msgid "Extension Tests"
msgstr "Testy rozszerzenia"

msgid "Localization Tests"
msgstr "Testy lokalizacji"

msgid "Compatibility Tests"
msgstr "Testy kompatybilności"

msgid "Hide messages not required for automated signing"
msgstr "Ukryj komunikaty, które nie są wymagane do automatycznego podpisywania"

msgid "Hide messages present in previous version and ignored"
msgstr "Ukryj komunikaty obecne w poprzedniej wersji i zignorowane"

msgid "Top"
msgstr "Do góry"

msgid "Delete Theme"
msgstr "Usuń motyw"

msgid "Delete Add-on"
msgstr "Usuń dodatek"

msgid "Deleting your theme will permanently remove it from the site."
msgstr "Skasowanie motywy spowoduje całkowite usunięcie go z witryny."

msgid ""
"Deleting your add-on will permanently delete all versions and files you have submitted for this add-on, listed or not. The add-on ID will continue to be linked to your account, so others won't be "
"able to submit versions using the same ID."
msgstr ""
"Usunięcie dodatku spowoduje trwałe usunięcie wszystkich wersji i plików przesłanych dla tego dodatku, niezależnie od tego, czy jest wyświetlany w spisach. Identyfikator dodatku pozostanie powiązany "
"z Twoim kontem, dzięki czemu inni nie będą mogli przesyłać wersji przy użyciu tego samego identyfikatora."

msgid "Enter the following text to confirm your decision: {slug}"
msgstr "Wprowadź następujący tekst, aby potwierdzić swoją decyzję: {slug}"

msgid "Please tell us why you are deleting your theme:"
msgstr "Napisz nam, dlaczego usuwasz swój motyw:"

msgid "Please tell us why you are deleting your add-on:"
msgstr "Napisz nam, dlaczego usuwasz swój dodatek:"

msgid "Actions"
msgstr "Czynności"

msgid "Resume the submission process for this add-on."
msgstr "Wznów proces zamieszczania dodatku."

msgid "Resume"
msgstr "Wznów"

msgid "Delete this add-on."
msgstr "Usuń ten dodatek."

msgid "Delete"
msgstr "Usuń"

msgid "Edit information about this add-on."
msgstr "Edytuj informacje o tym dodatku."

msgid "Upload a new version of this add-on."
msgstr "Prześlij nową wersję tego dodatku."

msgid "New Version"
msgstr "Nowa wersja"

msgid "Daily statistics on downloads and users."
msgstr "Dzienne statystyki pobrań i użytkowników."

msgid "Statistics"
msgstr "Statystyki"

msgid "Manage Status & Versions"
msgstr "Zarządzanie statusem i wersjami"

msgid "View Add-on Listing"
msgstr "Strona dodatku"

msgid "View Recent Changes"
msgstr "Ostatnie zmiany"

msgid "Edit details about this theme's listing."
msgstr "Edytuj szczegóły motywu."

msgid "Edit Listing"
msgstr "Edycja strony"

msgid "View the popularity of this theme over time."
msgstr "Zobacz popularność tego motywu w czasie."

msgid "View Statistics"
msgstr "Wyświetl statystyki"

msgid "Change the owner of this theme."
msgstr "Zmień właściciela tego motywu."

msgid "Transfer Ownership"
msgstr "Zmiana właściciela"

msgid "Delete this theme."
msgstr "Usuń ten motyw."

msgid "This add-on is missing some required information before it can be submitted for publication."
msgstr "W tym dodatku brakuje pewnych informacji, które są wymagane przed przesłaniem do publikacji."

msgid "This add-on doesn't have any versions."
msgstr "Ten dodatek nie ma żadnych wersji."

msgid "Status:"
msgstr "Status:"

msgid "Disabled"
msgstr "wyłączony"

#, python-format
msgid "<b>Queue position:</b> %(pos)s of %(total)s"
msgstr "<b>Pozycja w kolejce:</b> %(pos)s z %(total)s"

#. {0} is the number of active users.
msgid "<strong>{0}</strong> active user"
msgid_plural "<strong>{0}</strong> active users"
msgstr[0] "<strong>{0}</strong> aktywny użytkownik"
msgstr[1] "<strong>{0}</strong> aktywnych użytkowników"
msgstr[2] ""

msgid "Submit a New File"
msgstr "Prześlij nowy plik"

msgid "Submit a New Version"
msgstr "Prześlij nową wersję"

msgid "Describe Add-on"
msgstr "Opisz dodatek"

msgid "Name on listing on this site. May be different to the name inside the add-on, which is shown inside Firefox"
msgstr "Nazwa w spisie w tej witrynie. Może się różnić od nazwy w dodatku, która jest wyświetlana w Firefoksie"

msgid "Add-on URL:"
msgstr "Adres URL dodatku:"

msgid "Please use only letters, numbers, underscores, and dashes in your URL."
msgstr "W adresie URL użyj tylko liter, cyfr, znaków podkreślenie i myślników."

msgid "Summary:"
msgstr "Podsumowanie:"

msgid "required"
msgstr "wymagane"

msgid "This add-on is experimental"
msgstr "Ten dodatek jest eksperymentalny"

msgid "Check this option if your add-on is experimental or otherwise not ready for general use.  The add-on will be listed but will have reduced visibility.  You can change this setting later."
msgstr ""
"Zaznacz tę opcję, jeśli dodatek jest eksperymentalny lub nie jest jeszcze gotowy do ogólnego użytku. Dodatek będzie wyświetlany w spisach, ale jego widoczność zostanie ograniczona. Możesz to "
"zmienić później w ustawieniach."

msgid "Select a category for this add-on:"
msgstr "Wybierz kategorię dla tego dodatku:"

msgid "Support email:"
msgstr "Adres e-mail pomocy:"

msgid "Support website:"
msgstr "Witryna pomocy:"

msgid "License:"
msgstr "Licencja:"

msgid "Please choose a license appropriate for the rights you grant."
msgstr "Wybierz licencję odpowiednią dla praw, których udzielasz."

msgid "If your add-on transmits any data from the user's computer, a privacy policy is required that explains what data is sent and how it is used."
msgstr "Jeśli twój dodatek przekazuje jakieś dane z komputera użytkownika, wymagana jest polityka prywatności, wyjaśniająca, jakie dane są przesyłane oraz w jaki sposób są używane."

msgid "Notes to Reviewer:"
msgstr "Uwagi dla recenzentów:"

msgid "Is there anything our reviewers should bear in mind when reviewing this add-on?"
msgstr "Czy jest coś, o czym powinni pamiętać nasi recenzenci podczas sprawdzania tego dodatku?"

msgid "These notes will only be visible to you and our reviewers."
msgstr "Te uwagi będą widoczne tylko dla Ciebie i recenzentów."

msgid "Cancel and Disable Version"
msgstr "Anuluj i wyłącz wersję"

msgid "Submit Version"
msgstr "Prześlij wersję"

msgid "Describe Version"
msgstr "Opisz wersję"

msgid "Release Notes:"
msgstr "Uwagi do wydania:"

msgid "Let your users know what's new and what's changed in this version."
msgstr "Poinformuj użytkowników o nowościach i zmianach w tej wersji."

msgid "These notes will appear on the detail page."
msgstr "Te uwagi będą wyświetlane na stronie szczegółów."

msgid "How to Distribute this Version"
msgstr "Sposób dystrybucji tej wersji"

msgid "More information on Add-on Distribution and Signing"
msgstr "Więcej informacji na temat dystrybucji i podpisywania dodatku"

msgid "Submission Complete"
msgstr "Przesyłanie zakończone"

msgid "You’re done!"
msgstr "Gotowe!"

msgid "Version Submitted for Review"
msgstr "Przesłano wersję do sprawdzenia"

msgid "Preview of the version submitted"
msgstr "Podgląd przesłanej wersji"

msgid "You’re done! This version will be available after it passes review. You will be notified when it is reviewed."
msgstr "Wszystko gotowe! Ta wersja stanie się dostępna po sprawdzeniu. Otrzymasz powiadomienie o jej sprawdzeniu."

msgid "Version Submitted"
msgstr "Przesłana wersja"

msgid "You’re done! This version will be available on our site shortly."
msgstr "Wszystko gotowe! Ta wersja wkrótce stanie się dostępna w naszej witrynie."

msgid "You’re done! This version has been submitted for review. You will be notified when the review has been completed, or if our reviewers have any questions about your submission."
msgstr "Wszystko gotowe! Ta wersja została przesłana do sprawdzenia. Otrzymasz powiadomienie o zakończeniu sprawdzania lub jeśli nasi recenzji będą mieć jakieś pytania na temat Twojego zgłoszenia."

msgid "Your listing will be more successful by adding a detailed description. Get your listing ready for publication:"
msgstr "Strona dodatku będzie skuteczniejsza, jeśli dodasz szczegółowy opis. Przygotuj stronę dodatku do publikacji:"

msgid "Your listing will be more successful by adding a detailed description and screenshots. Get your listing ready for publication:"
msgstr "Strona dodatku będzie skuteczniejsza, jeśli dodasz szczegółowy opis i zrzuty ekranu. Przygotuj stronę dodatku do publikacji:"

msgid "Manage Listing"
msgstr "Zarządzaj stroną dodatku"

msgid "You can also edit this version to add version notes, or source code if your submission includes minified, obfuscated or compiled code."
msgstr "Możesz również edytować tę wersję, aby dodać informacje o wersji lub kod źródłowy, jeśli zgłoszenie zawiera zminimalizowany, zaciemniony lub skompilowany kod."

msgid "Edit version {0}"
msgstr "Edytuj wersję {0}"

msgid "File Signed"
msgstr "Podpisano plik"

msgid "You’re done! This file is signed and ready to for self-distribution. You can download it by clicking the button below."
msgstr "Gotowe! Ten plik został podpisany i jest gotowy do samodzielnej dystrybucji. Możesz go pobrać, klikając poniższy przycisk."

msgid "Version Signed"
msgstr "Podpisano wersję"

msgid "You’re done! This version is signed and ready to for self-distribution. You can download it by clicking the button below."
msgstr "Gotowe! Ta wersja została podpisana i jest gotowa do samodzielnej dystrybucji. Możesz ją pobrać, klikając poniższy przycisk."

msgid "Download {0}"
msgstr "Pobierz {0}"

msgid "You selected only some of the available platforms for this submission. You can upload more files that target other platforms:"
msgstr "Wybrano tylko niektóre dostępne platformy dla tego zgłoszenia. Możesz przesłać więcej plików przeznaczonych na inne platformy:"

msgid "Upload File"
msgstr "Prześlij plik"

msgid "Go to My Submissions"
msgstr "Przejdź do sekcji Moje zgłoszenia"

#, fuzzy
msgid "Source Code Upload"
msgstr "Kod źródłowy"

msgid "Do You Need to Submit Source Code?"
msgstr ""

msgid "You may need to submit source code. If you don’t submit the correct source code now, your add-on may be removed from the site!"
msgstr ""

#, python-format
msgid "Please review the <a %(a_attrs)s>source code submission policy</a>."
msgstr ""

msgid "Do you use any of the following?"
msgstr ""

msgid "Code minifiers or obfuscators"
msgstr ""

msgid "Tools that combine multiple files into a single file, such as <span class=\"tech-emphasis\">webpack</span>"
msgstr ""

msgid "Web template engines, both for HTML and CSS"
msgstr ""

msgid "Any other tool that takes code or files, applies processing, and generates code or file(s) to include in the add-on"
msgstr ""

msgid "You do not need to submit Source Code, and you’re ready for the next step."
msgstr ""

msgid "Your Submission Requires Source Code."
msgstr ""

#, python-format
msgid "The source code must meet <a %(a_attrs)s>policy requirements</a>, which includes:"
msgstr ""

msgid "Step-by-step build instructions to create an exact copy of the add-on code."
msgstr ""

msgid "A build script that executes all necessary technical steps."
msgstr ""

msgid "Operating system and build environment requirements."
msgstr ""

msgid ""
"Details (including required version and installation instructions), of any programs used in the build process (for example: <span class=\"tech-emphasis\">node</span> and <span class=\"tech-emphasis"
"\">npm</span> version used)."
msgstr ""

msgid "<span class=\"instruction-emphasis\">Note:</span> Source files (aside from open-source third party libraries) cannot be transpiled, obfuscated, minified or otherwise machine-generated."
msgstr ""

#, fuzzy
msgid "How to Submit:"
msgstr "Prześlij"

msgid "Include instructions in a README file in the source code,"
msgstr ""

msgid "or in reviewer notes on the next page (if applicable)."
msgstr ""

#, fuzzy
msgid "Upload source code:"
msgstr "Kod źródłowy"

msgid "Add-on Distribution Agreement"
msgstr "Umowa dotycząca dystrybucji dodatków"

msgid "Upload Add-on"
msgstr "Prześlij dodatek"

msgid "Where to Host File"
msgstr "Docelowa wersja"

msgid "Where to Host Version"
msgstr "Docelowa wersja"

msgid "Upload Version"
msgstr ""

msgid "Use the fields below to upload your add-on package. After upload, a series of automated validation tests will be run on your file."
msgstr "Użyj poniższych pól, aby przesłać pakiet dodatku. Po przesłaniu pliku zostanie uruchomiona seria automatycznych testów sprawdzających."

msgid "Which platforms is this file compatible with?"
msgstr "Z którymi systemami ten plik jest kompatybilny?"

msgid "Administrative overrides"
msgstr "Administracyjne zastąpienia"

msgid "Create a Theme Version"
msgstr "Utwórz wersję motywu"

msgid "Create a Theme"
msgstr "Utwórz motyw"

msgid "Submit File"
msgstr "Prześlij plik"

msgid "Sign Add-on"
msgstr "Podpisz dodatek"

msgid "Theme generate"
msgstr "Generowanie motywu"

msgid "Theme generator"
msgstr "Generator motywu"

msgid "Theme name"
msgstr "Nazwa motywu"

msgid "Select a header image for your theme"
msgstr "Wybierz obrazek nagłówka dla swojego motywu"

msgid "Image height should be 200 pixels"
msgstr "Wysokość obrazka powinna wynosić 200 pikseli"

msgid "PNG, JPG, APNG, SVG or GIF (not animated)"
msgstr "PNG, JPG, APNG, SVG lub GIF (nie animowany)"

msgid "Aligned to top-right"
msgstr "Wyrównany do prawego górnego narożnika"

msgid "Select a different header image"
msgstr "Wybierz inny obrazek nagłówka"

msgid "Select colors for your theme"
msgstr "Wybierz kolory swojego motywu"

msgid "Header area background"
msgstr "Tło obszaru nagłówka"

msgid "The color of the header area background, displayed in the part of the header not covered or visible through the header image. Manifest field:  accentcolor."
msgstr "Kolor tła obszaru nagłówka, wyświetlany w części nagłówka, która nie jest zakryta lub widoczna poprzez obraz nagłówka. Pole manifestu: accentcolor."

msgid "Header area text and icons"
msgstr "Tekst i ikony w obszarze nagłówka"

msgid "The color of the text and icons in the header area, except the active tab. Manifest field:  textcolor."
msgstr "Kolor tekstu i ikon w obszarze nagłówka z wyjątkiem aktywnej karty. Pole manifestu: textcolor."

msgid "Toolbar area background"
msgstr "Tło obszaru paska narzędzi"

msgid "The background color for the navigation bar, the bookmarks bar, and the selected tab.  Manifest field:  toolbar."
msgstr "Kolor tła paska nawigacji, paska zakładek i wybranej karty. Pole manifestu: toolbar."

msgid "Toolbar area text and icons"
msgstr "Tekst i ikony w obszarze paska narzędzi"

msgid "The color of the text and icons in the toolbar and the active tab. Manifest field:  toolbar_text."
msgstr "Kolor tekstu i ikon na pasku narzędzi i aktywnej karcie. Pole manifestu: toolbar_text."

msgid "Toolbar field area background"
msgstr "Tło obszaru pól paska narzędzi"

msgid "The background color for fields in the toolbar, such as the URL bar. Manifest field:  toolbar_field."
msgstr "Kolor tła pól na paska narzędzi, takich jak pasek adresu URL. Pole manifestu: toolbar_field."

msgid "Toolbar field area text"
msgstr "Tekst obszaru pól paska narzędzi"

msgid "The color of text in fields in the toolbar, such as the URL bar. Manifest field:  toolbar_field_text."
msgstr "Kolor tekstu w polach na pasku narzędzi, takich jak pasek adresu URL. Pole manifestu: toolbar_field_text."

msgid "optional"
msgstr "opcjonalnie"

msgid "Browser preview"
msgstr "Podgląd w przeglądarce"

msgid "Back"
msgstr "Wstecz"

msgid "Uploading Theme"
msgstr "Przesyłanie motywu"

msgid "Finish Theme"
msgstr "Dokończ motyw"

msgid "API Credentials"
msgstr "Poświadczenia API"

#, python-format
msgid "For detailed instructions, consult the <a href=\"%(docs_url)s\">API documentation</a>."
msgstr "Aby uzyskać szczegółowe instrukcje, zapoznaj się z <a href=\"%(docs_url)s\">dokumentacją interfejsu API</a>."

msgid "Keep your API keys secret and <strong>never share them with anyone</strong>, including Mozilla contributors."
msgstr "Zachowaj poufność swoich kluczy API i <strong>nigdy nie udostępniaj ich nikomu</strong>, łącznie z współtwórcami Mozilli."

msgid "JWT issuer"
msgstr "Wystawca JWT"

msgid "JWT secret"
msgstr "Klucz tajny JWT"

#, python-format
msgid ""
"To make API requests, send a <a href=\"%(jwt_url)s\">JSON Web Token (JWT)</a> as the authorization header. You'll need to generate a JWT for every request as explained in the <a href=\"%(docs_url)s"
"\">API documentation</a>."
msgstr ""
"Aby tworzyć żądania API, wyślij <a href=\"%(jwt_url)s\">token internetowy JSON (JWT)</a> jako nagłówek autoryzacji. Nagłówek JWT będzie trzeba generować dla każdego żądania zgodnie z wyjaśnieniem w "
"<a href=\"%(docs_url)s\">dokumentacji interfejsu API</a>."

msgid "You don't have any API credentials."
msgstr "Nie masz poświadczeń API."

msgid "Revoke"
msgstr "Odwołaj"

msgid "Revoke and regenerate credentials"
msgstr "Odwołaj i wygeneruj ponownie poświadczenia"

msgid "Generate new credentials"
msgstr "Wygeneruj nowe poświadczenia"

msgid "Invisible"
msgstr "Niewidoczny"

msgid "Please complete your add-on by adding a version or missing metadata."
msgstr "Uzupełnij dodatek, dodając wersję lub brakujące metadane."

msgid "You will receive an email when the review is complete. Until then, your add-on is not listed in our gallery but can be accessed directly from its details page. "
msgstr "Gdy sprawdzanie zostanie zakończone, otrzymasz wiadomość e-mail. Do tego momentu dodatek nie jest wyświetlany w naszej galerii, ale jest dostępny z poziomu strony szczegółów."

msgid "Your add-on is displayed in our gallery and users are receiving automatic updates."
msgstr "Dodatek jest wyświetlany w naszej galerii i użytkownicy otrzymują jego automatyczne aktualizacje."

msgid "Your add-on was disabled by a site administrator and is no longer shown in our gallery. If you have any questions, please email amo-admins@mozilla.org."
msgstr "Dodatek został wyłączony przez administratora witryny i nie jest już wyświetlany w naszej galerii. Jeśli masz jakieś pytania, wyślij wiadomość e-mail na adres amo-admins@mozilla.org."

msgid "Your add-on won't be included in search results, and its listing page will indicate you disabled it. New version submissions for listing won't be accepted in this state."
msgstr "Dodatek nie będzie uwzględniany w wynikach wyszukiwania, a strona dodatku będzie informować o jego wyłączeniu. Zgłoszenia nowych wersji do spisu nie będą akceptowane w tym stanie."

#. {0} is a date. dennis-ignore: E201,E202,W202
msgid "Created:"
msgstr "Utworzono:"

#. {0} is a date. dennis-ignore: E201,E202,W202
msgid "Add-on Multi Process Status:"
msgstr "Status obsługi wielu procesorów przez dodatek:"

msgid "Your add-on compatibility with Multi Process Firefox (e10s)."
msgstr "Kompatybilność dodatku z wieloprocesowym Firefoksem (e10s)."

msgid "Listed on this site after passing code review. Automatic updates are handled by this site."
msgstr "Wyświetlany w tej witrynie po pomyślnym sprawdzeniu kodu. Automatyczne aktualizacje są obsługiwane przez tę witrynę."

msgid "Listed Version:"
msgstr "Najnowsza wersja:"

msgid "This is the version of your add-on that will be installed if someone clicks the Install button on addons.mozilla.org."
msgstr "To jest wersja dodatku, która zostanie zainstalowana, jeśli ktoś kliknie przycisk instalowania na stronie addons.mozilla.org."

msgid "Next Listed Version:"
msgstr "Następna najnowsza wersja:"

msgid "This is the newest uploaded version, however it isn’t live on the site yet."
msgstr "To jest najnowsza załadowana wersja, jednak nie jest jeszcze dostępna na stronie."

msgid "Queues are not reviewed strictly in order"
msgstr "Kolejki nie są sprawdzane dokładnie w kolejności"

msgid "Queue Position:"
msgstr "Pozycja w kolejce:"

#, python-format
msgid "%(position)s of %(total)s"
msgstr "%(position)s z %(total)s"

msgid "Signed for self-distribution. Updates are handled by you."
msgstr "Podpisany w celu samodzielnej dystrybucji. Aktualizacje są obsługiwane przez Ciebie."

msgid "Latest Version:"
msgstr "Najnowsza wersja:"

msgid "This is the newest uploaded unlisted version."
msgstr "To jest najnowsza przeładowana wersja, która nie została jeszcze opublikowana."

msgid "Upload New Version"
msgstr "Ładowanie nowej wersji"

msgid "View All"
msgstr "Wyświetl wszystko"

msgid "Listed Review Page"
msgstr "Strona sprawdzania najnowszej wersji"

msgid "Unlisted Review Page"
msgstr "Strona sprawdzania nieopublikowanej wersji"

msgid "View Statistics Dashboard"
msgstr "Panel statystyk"

msgid "Compatibility Reports"
msgstr "Zgłoszenia kompatybilności"

msgid "{0} failure reports"
msgstr "zgłoszenia niepoprawności: {0}"

msgid "{0} success reports"
msgstr "zgłoszenia poprawności: {0}"

msgid "Developer News"
msgstr "Aktualności"

msgid "View the blog &#9658;"
msgstr "Zobacz blog &#9658;"

msgid "Pending information request:"
msgstr "Oczekująca prośba o informacje:"

msgid "This request for information has been resolved"
msgstr "Nie udzielono odpowiedzi na tę prośbę o informacje"

msgid "Please choose a license appropriate for the rights you grant on your source code. It is only relevant for listed add-ons."
msgstr "Wybierz licencję odpowiednią dla praw, których udzielasz do kodu źródłowego.Dotyczy tylko wyświetlanych dodatków."

#. %s is a list of HTML tags.
#, python-format
msgid "Allowed HTML: %(allowed_html)s"
msgstr "Dozwolony kod HTML: %(allowed_html)s"

msgid "Some HTML supported."
msgstr "Dozwolone są niektóre znaczniki HTML."

msgid "Remove this application"
msgstr "Usuń ten program"

#. {0} is the maximum number of add-on categories allowed.                {1} is
#. the application name.
msgid "Select <b>up to {0}</b> {1} category for this add-on:"
msgid_plural "Select <b>up to {0}</b> {1} categories for this add-on:"
msgstr[0] "Dla programu {1} wybierz <b>maksymalnie {0}</b> kategorię tego dodatku."
msgstr[1] "Dla programu {1} wybierz <b>maksymalnie {0}</b> kategorie tego dodatku."
msgstr[2] ""

msgid ""
"Users will be required to accept the following End-User License Agreement (EULA) prior to installing your add-on. The presence of a EULA significantly affects the number of downloads an add-on "
"receives. Please note that a EULA is not the same as a code license, such as the GPL or MPL.It is only relevant for listed add-ons."
msgstr ""
"Użytkownicy będą musieli zaakceptować następującą Umowę licencyjną użytkownika końcowego (EULA) przed zainstalowaniem dodatku. Obecność umowy EULA znacząco wpływa na liczbę pobrań dodatku. Należy "
"zauważyć, że umowa EULA różni się od licencji na kod, takiej jak GPL lub MPL. Umowa odnosi się tylko dodatków wyświetlanych w spisie."

msgid "If your add-on transmits any data from the user's computer, a privacy policy is required that explains what data is sent and how it is used. It is only relevant for listed add-ons."
msgstr ""
"Jeśli twój dodatek przekazuje jakieś dane z komputera użytkownika, wymagana jest polityka prywatności, wyjaśniająca, jakie dane są przesyłane oraz w jaki sposób są używane. Dotyczy tylko "
"wyświetlanych dodatków."

msgid "If your add-on contains binary or obfuscated code other than known libraries, upload its sources for review."
msgstr "Jeśli twój dodatek zawiera komponenty binarne lub zaciemniony kod inny niż znane biblioteki, wgraj jego kod źródłowy do sprawdzenia."

msgid "Please include instructions on how to reproduce the final add-on file, either in a README file or the Notes to Reviewer for this version."
msgstr "Dołącz instrukcje reprodukcji końcowego pliku dodatku w postaci pliku README lub informacji dla recenzentów tej wersji."

msgid "Read more about the source code review policy."
msgstr "Dowiedz się więcej o zasadach sprawdzania kodu źródłowego."

msgid "Latest News"
msgstr "Najnowsze wiadomości"

msgid "Read more in our Blog"
msgstr "Przeczytaj więcej na naszym blogu"

msgid "Resources"
msgstr "Zasoby"

msgid "Porting"
msgstr "Portowanie"

msgid "Community"
msgstr "Społeczność"

msgid "About"
msgstr "Wszystko o…"

msgid "Forum"
msgstr "Forum"

# Link text to the AMO blog.
msgid "Blog"
msgstr "Blog"

msgid "Contact Us"
msgstr "Kontakt z nami"

msgid "Support"
msgstr "Pomoc"

msgid "Policies"
msgstr "Zasady"

msgid "Report Bug"
msgstr "Zgłoś błąd"

msgid "Site Status"
msgstr "Status witryny"

msgid "Web-Ext: build & test extensions"
msgstr "Web-Ext: budowanie i testowanie rozszerzeń"

msgid "Compatibility Checker"
msgstr "Kontroler kompatybilności dodatku"

msgid "Promote"
msgstr "Promuj"

msgid "Get Your Add-on Featured"
msgstr "Wyróżnij swój dodatek"

msgid "\"Get The Add-on\" button"
msgstr "Przycisk \"Pobierz dodatek\""

msgid "Legal"
msgstr "Informacje prawne"

msgid "Report Trademark Abuse"
msgstr "Zgłoś nadużycie znaku towarowego"

msgid "Legal Notices"
msgstr "Informacje prawne"

msgid "Review Add-ons"
msgstr "Sprawdź dodatki"

msgid "Volunteer reviewers help keep add-ons safe and reliable to use. They enjoy great perks too!"
msgstr "Ochotniczy recenzenci pomagają zapewniać bezpieczeństwo i niezawodne użycie dodatków. Otrzymują również świetne korzyści!"

msgid "Join us!"
msgstr "Dołącz do nas!"

msgid "Write Some Code"
msgstr "Napisz jakiś kod"

msgid "Help make add-ons better by contributing your coding skills."
msgstr "Pomóż ulepszać dodatki, poprawiając swoje umiejętności kodowania."

msgid "Get started"
msgstr "Pierwsze kroki"

msgid "More Ways to Participate"
msgstr "Więcej sposobów uczestniczenia"

msgid "You don't need coding skills to help keep Firefox the most customizable browser available!"
msgstr "Nie potrzebujesz umiejętności kodowania, aby sprawić, by Firefox pozostawał przeglądarkę o największych możliwościach dostosowania!"

msgid "See how"
msgstr "Zobacz jak"

msgid "Manage Your Add-on"
msgstr "Zarządzaj swoim dodatkiem"

msgid "Sign In to Edit and Update Your Add-on"
msgstr "Zaloguj się, aby edytować i aktualizować swój dodatek"

msgid "Resources for a successful launch"
msgstr "Zasoby pomagające w skutecznej premierze"

#, python-format
msgid ""
"You've built your extension and are ready to publish it. What comes next? Check out our tips for creating an appealing listing page, getting your extension featured on %(amo_link_open)saddons."
"mozilla.org%(amo_link_close)s, finding answers to development questions, and staying up-to-date with news and events relevant to extension developers."
msgstr ""
"Twoje rozszerzenie jest gotowe do publikacji. Co teraz? Zapoznaj się z naszymi wskazówkami dotyczącymi tworzenia atrakcyjnej strony rozszerzenia, wyróżniania rozszerzenia na stronie "
"%(amo_link_open)saddons.mozilla.org%(amo_link_close)s, znajdowania odpowiedzi na pytania dotyczące programowania i pozostawania na bieżąco z wiadomościami i wydarzeniami istotnymi dla twórców "
"rozszerzeń."

msgid "View Resources for Publishers"
msgstr "Wyświetl zasoby dla wydawców"

msgid "Welcome Back"
msgstr "Witaj ponownie"

msgid "Help users discover your extension by creating an appealing listing."
msgstr "Pomóż użytkownikom odkryć rozszerzenie, tworząc atrakcyjną stronę rozszerzenia."

msgid "Learn How"
msgstr "Dowiedz się, jak to zrobić"

#, python-format
msgid "Want your extension to be featured on %(amo_link_open)saddons.mozilla.org%(amo_link_close)s? Our featured extensions policies will tell you what you need to know."
msgstr ""
"Chcesz, by Twoje rozszerzenie zostało wyróżnione na stronie %(amo_link_open)saddons.mozilla.org%(amo_link_close)s? Nasze zasady dotyczące polecanych rozszerzeń zawierają wszystko, co musisz "
"wiedzieć."

msgid "Learn More"
msgstr "Dowiedz się więcej"

#. {0} is a date. dennis-ignore: E201,E202,W202
msgid "View All Submissions"
msgstr "Wyświetl wszystkie zgłoszenia"

msgid "This is where you view and manage your add-ons and themes. To publish your first add-on, click \"Submit Your First Add-on\" or \"Submit Your First Theme\"."
msgstr "W tym miejscu możesz wyświetlać swoje dodatki i motywy oraz zarządzać nimi. Aby opublikować swój pierwszy dodatek, kliknij \"Prześlij pierwszy dodatek\" lub \"Prześlij pierwszy motyw\"."

msgid "Submit Your First Add-on"
msgstr "Prześlij swój pierwszy dodatek"

msgid "Submit Your First Theme"
msgstr "Prześlij swój pierwszy motyw"

# The title for a user if they are a developer
msgid "Add-on Developer Hub"
msgstr "Strefa autora dodatków"

msgid "Docs"
msgstr "Dokumentacja"

msgid "Sign Out"
msgstr "Wyloguj się"

msgid "No Photo"
msgstr "Brak zdjęcia"

msgid "User Photo"
msgstr "Zdjęcie użytkownika"

#, python-format
msgid "<a href=\"%(register)s\">Register</a> or <a href=\"%(login)s\">Sign In</a>"
msgstr "<a href=\"%(register)s\">Zarejestruj się</a> lub <a href=\"%(login)s\">zaloguj się</a>"

msgid "Customize Firefox"
msgstr "Dostosuj Firefoksa"

#, python-format
msgid ""
"Add-ons let millions of Firefox users enhance their browsing experience. If you know %(html_link_open)sHTML%(link_close)s, %(js_link_open)sJavaScript%(link_close)s, and %(css_link_open)sCSS"
"%(link_close)s, you already have all the necessary skills to make a great add-on."
msgstr ""
"Dodatki pomagają milionom użytkowników Firefoksa rozszerzać funkcje przeglądania. Jeśli znasz języki %(html_link_open)sHTML%(link_close)s, %(js_link_open)sJavaScript%(link_close)s i "
"%(css_link_open)sCSS%(link_close)s, masz wszystkie niezbędne umiejętności, aby utworzyć doskonały dodatek."

msgid "Learn How to Make an Add-on"
msgstr "Dowiedz się, jak utworzyć dodatek"

msgid "Port a Chrome Extension"
msgstr "Portuj rozszerzenie Chrome"

msgid ""
"Firefox supports WebExtension APIs, which in most cases are compatible with the extension APIs supported by Chrome, Opera and Edge, so your extensions will run in Firefox with just a few changes."
msgstr ""
"Firefox obsługuje interfejsy API WebExtension, które w większości przypadków są kompatybilne z interfejsami API rozszerzeń używanymi przez przeglądarki Chrome, Opera i Edge. Oznacza to, że Twoje "
"rozszerzenia będą działać w Firefoksie po dokonaniu zaledwie kilku zmian."

msgid "Publish Your Add-on"
msgstr "Opublikuj swój dodatek"

msgid "Have an add-on ready? Submit your extension or theme to be listed on addons.mozilla.org or sign and distribute your extension on your own."
msgstr "Masz gotowy dodatek? Prześlij swoje rozszerzenie lub motyw w celu umieszczenia na stronie addons.mozilla.org lub zaloguj się i zajmij samodzielnie dystrybucją."

msgid "Sign In"
msgstr "Zaloguj się"

msgid "Web-Ext"
msgstr "Web-Ext"

msgid "A command line tool to build, run, and test extensions."
msgstr "Narzędzie wiersza poleceń do budowania, uruchamiania i testowania rozszerzeń."

msgid "Automated code tests for your add-on."
msgstr "Automatyczne testy kodu dla Twojego dodatku."

msgid "Compatibility Test"
msgstr "Test kompatybilności"

msgid "Check to see if your extension is compatible with Firefox."
msgstr "Sprawdź, czy Twoje rozszerzenie jest zgodne z Firefoksem."

msgid "Transfer ownership"
msgstr "Zmiana właściciela"

msgid "Theme Details"
msgstr "Szczegóły motywu"

msgid "Supply a pretty URL for your detail page."
msgstr "Podaj przyjazny adres URL dla strony ze szczegółami"

msgid "Select the category that best describes your Theme."
msgstr "Wybierz kategorię najlepiej opisującą twój motyw."

msgid "Add some tags to describe your Theme."
msgstr "Dodaj etykiety opisujące twój motyw."

msgid "A short explanation of your theme's basic functionality that is displayed in search and browse listings, as well as at the top of your theme's details page."
msgstr "Krótkie wyjaśnienie podstawowej funkcjonalności twojego motywu, które jest wyświetlane w wyszukiwarce i na listach przeglądania, a także na górze strony ze szczegółami motywu."

msgid "Theme License"
msgstr "Licencja motywu"

msgid "Can others share your Theme, as long as you're given credit?"
msgstr "Czy inni mogą udostępniać twój motyw, o ile podadzą autorstwo?"

msgid "The licensor permits others to copy, distribute, display, and perform the work, including for commercial purposes."
msgstr "Licencjodawca zezwala kopiować, rozpowszechniać, odtwarzać i dokonywać zmian, włącznie z zastosowaniem w celach komercyjnych."

msgid "The licensor permits others to copy, distribute, display, and perform the work for non-commercial purposes only."
msgstr "Licencjodawca zezwala kopiować, rozpowszechniać, odtwarzać i dokonywać zmian tylko w celach niekomercyjnych."

msgid "Can others make commercial use of your Theme?"
msgstr "Czy inni mogą używać komercyjnie twojego motywu?"

msgid "Can others create derivative works from your Theme?"
msgstr "Czy inni mogą tworzyć dzieła zależne z twojego motywu?"

msgid "The licensor permits others to copy, distribute, display and perform the work, as well as make derivative works based on it."
msgstr "Licencjodawca zezwala kopiować, rozpowszechniać, odtwarzać i dokonywać zmian, jak również tworzyć prace bazujące na minimotywie."

msgid "The licensor permits others to copy, distribute and transmit only unaltered copies of the work — not derivative works based on it."
msgstr "Licencjodawca zezwala kopiować, rozpowszechniać i odtwarzać prace tylko w niezmienionej postaci – nie prace pochodne bazujące na oryginale."

msgid "Your Theme will be released under the following license:"
msgstr "Twój motyw zostanie opublikowany na następującej licencji:"

msgid "Select a license for your Theme."
msgstr "Wybierz licencję swojego motywy."

msgid "Theme Design"
msgstr "Projekt motywu"

msgid "Upload New Design"
msgstr "Wgraj nowy projekt"

msgid "Upon upload and form submission, the AMO Team will review your updated design. Your current design will still be public in the meantime."
msgstr "Po wgraniu i przesłaniu formularza zespół AMO sprawdzi zaktualizowany projekt. W tym czasie aktualny projekt będzie nadal publicznie dostępny."

msgid "Your previously resubmitted design, which is under pending review."
msgstr "Twój zgłoszony wcześniej projekt, który jest w trakcie przeglądu."

msgid "Pending Header"
msgstr "Oczekujący nagłówek"

msgid "You may update your theme design here once it has been approved."
msgstr "Możesz tutaj zaktualizować projekt swojego motywu po jego zatwierdzeniu."

msgid "Header"
msgstr "Nagłówek"

msgid "Select colors for your Theme."
msgstr "Wybierz kolory swojego motywu."

msgid "Foreground Text"
msgstr "Tekst pierwszoplanowy"

msgid "This is the color of the tab text."
msgstr "Kolor tekstu na etykietach kart."

msgid "Background"
msgstr "Tło"

msgid "This is the color of the tabs."
msgstr "Kolor etykiet kart."

msgid "Your Theme's Name"
msgstr "Nazwa twojego motywu"

#, python-format
msgid "by <a href=\"%(profile_url)s\">%(user)s</a>"
msgstr "autor: <a href=\"%(profile_url)s\">%(user)s</a>"

msgid "Create a New Theme"
msgstr "Utwórz nowy motyw"

#, python-format
msgid "Background themes let you easily personalize the look of your Firefox. Submit your own design below, or <a href=\"%(submit_url)s\">learn how to create one</a>!"
msgstr "Motywy tła pozwalają łatwo spersonalizować wygląd Firefoksa. Prześlij poniżej własny motyw lub <a href=\"%(submit_url)s\">dowiedz się, jak go stworzyć</a>!"

msgid "Give your Theme a name."
msgstr "Podaj nazwę motywu"

#, python-format
msgid ""
"I agree to the %(agreement_link_open)sFirefox Add-on Distribution Agreement%(link_close)s and to my information being handled as described in the %(privacy_notice_link_open)sWebsites, "
"Communications and Cookies Privacy Notice%(link_close)s."
msgstr ""
"Wyrażam zgodę na %(agreement_link_open)sUmowę dotyczącą dystrybucji dodatków Firefoksa%(link_close)s i obsługę moich informacji w sposób opisany w %(privacy_notice_link_open)sPowiadomieniu o "
"prywatności dotyczącym witryn, komunikacji i ciasteczek%(link_close)s."

msgid "Submit Theme"
msgstr "Przesyłanie motywu"

msgid "You're done!"
msgstr "Gotowe!"

msgid "Your theme has been submitted to the Review Queue. You'll receive an email once it has been reviewed, typically within 24 hours."
msgstr "Twój motyw został umieszczony w kolejce do sprawdzenia. Otrzymasz e-mail, gdy motyw zostanie sprawdzony, zwykle w czasie 24 godzin."

msgid "Next steps:"
msgstr "Następne kroki:"

#, python-format
msgid "Provide more details about your theme by <a href=\"%(edit_url)s\">editing its listing</a>."
msgstr "Podaj więcej szczegółów o motywie, <a href=\"%(edit_url)s\">edytując jego stronę</a>."

#, python-format
msgid "View and subscribe to your theme's <a href=\"%(feed_url)s\">activity feed</a> to stay updated on reviews, collections, and more."
msgstr "Zobacz i subskrybuj <a href=\"%(feed_url)s\">kanał aktywności</a> swojego motywu, by wiedzieć na bieżąco o opiniach, kolekcjach i innych aktywnościach."

#, python-format
msgid "Join the conversation in our <a href=\"%(forum_url)s\">forums</a>."
msgstr "Dołącz do rozmowy na naszych <a href=\"%(forum_url)s\">forach</a>."

msgid "Select a header image for your Theme."
msgstr "Wybierz obrazek nagłówka dla swojego motywu."

msgid "3000 &times; 200 pixels"
msgstr "3000 &times; 200 pikseli"

msgid "300 KB max"
msgstr "maks. 300 KB"

msgid "PNG or JPG"
msgstr "PNG lub JPG"

msgid "Manage Version {0}"
msgstr "Zarządzanie wersją {0}"

# {0} is the name of the collection
#. {0} is an add-on name.
msgid "Manage {0}"
msgstr "Zarządzanie {0}"

msgid "Files"
msgstr "Pliki"

msgid "Upload Another File"
msgstr "Prześlij kolejny plik"

msgid "Version Notes"
msgstr "Informacje o wersji"

msgid ""
"Information about changes in this release, new features, known bugs, and other useful information specific to this release/version. This information is also shown in the Add-ons Manager when "
"updating."
msgstr ""
"Informacje o zmianach w tym wydaniu, nowe funkcje, znane błędy i inne użyteczne informacje właściwe dla tego wydania, wersji. Informacje te są również wyświetlane w menedżerze dodatków w trakcie "
"aktualizacji."

msgid "Approval Status"
msgstr "Status akceptacji"

msgid "Notes for Reviewers"
msgstr "Informacje dla recenzentów"

msgid "Optionally, enter any information that may be useful to the Reviewer of this add-on, such as test account information."
msgstr "Opcjonalnie podaj informacje, które mogą być użyteczne dla recenzenta sprawdzającego ten dodatek, takie jak dane konta testowego."

msgid "Source code"
msgstr "Kod źródłowy"

msgid "If your add-on contain binary or obfuscated code, make the source available here for reviewers."
msgstr "Jeśli twój dodatek zawiera komponenty binarne lub zaciemniony kod, udostępnij go tutaj recenzentom."

msgid "File {file_id} ({platform})"
msgstr "Plik {file_id} ({platform})"

#, python-format
msgid "Created on %(created)s and changed to %(status)s on %(status_date)s"
msgstr "Utworzono %(created)s, zmieniono na: %(status)s w dniu %(status_date)s"

#, python-format
msgid "Created on %(created)s and changed to %(status)s"
msgstr "Utworzono %(created)s, zmieniono na: %(status)s"

msgid "Status & Versions"
msgstr "Status i wersje"

msgid "Edit this version"
msgstr "Edytuj tę wersję"

msgid "0 files"
msgstr "0 plików"

msgid "Re-enable Version"
msgstr "Włącz ponownie wersję"

msgid "Close Review History"
msgstr "Zamknij historię sprawdzania"

msgid "Not validated."
msgstr "Nie sprawdzono"

msgid "Validate now."
msgstr "Sprawdź teraz"

msgid "Request Review"
msgstr "Poproś o sprawdzenie"

msgid "Cancel Review Request"
msgstr "Anuluj prośbę o sprawdzenie"

msgid "Loading Review History..."
msgstr "Ładowanie historii sprawdzania..."

msgid "We had a problem retrieving review notes"
msgstr "Mamy problem z pobraniem uwag do opinii"

msgid "Load older..."
msgstr "Załaduj starsze..."

msgid "Leave a reply"
msgstr "Pozostaw odpowiedź"

msgid "Reply"
msgstr "Odpowiedz"

msgid "Listing visibility"
msgstr "Widoczność dodatku"

msgid "{label_open}Visible:{label_close} Visible to everyone on {site_url} and included in search results and listing pages."
msgstr "{label_open}Widoczne:{label_close} widoczne dla wszystkich w witrynie {site_url} i dostępne w wynikach wyszukiwania oraz spisach."

msgid ""
"{label_open}Invisible:{label_close} Won't be included in search results, and its listing page will indicate you disabled it. New version submissions for listing won't be accepted in this state."
msgstr ""
"{label_open}Niewidoczny:{label_close} Dodatek nie będzie uwzględniany w wynikach wyszukiwania, a strona dodatku będzie informować o jego wyłączeniu. Zgłoszenia nowych wersji do spisu nie będą "
"akceptowane w tym stanie."

msgid "Listed versions"
msgstr "Najnowsze wersje"

msgid "Currently on AMO"
msgstr "Aktualnie na AMO"

# Header for a column in a table
msgid "Validation"
msgstr "Weryfikuj"

msgid "Delete/Disable"
msgstr "Usuń/wyłącz"

msgid "Next version of this add-on"
msgstr "Następna wersja tego dodatku"

msgid "Other versions"
msgstr "Inne wersje"

msgid "All versions"
msgstr "Wszystkie wersje"

msgid "Upload a New Version"
msgstr "Prześlij nową wersję"

msgid "Delete Version {version}"
msgstr "Usuń wersję {version}"

msgid ""
"You are about to delete the current version of your add-on. This may cause your add-on status to change, or your listing to lose public visibility, if this is the only public version of your add-on."
msgstr "Masz zamiar usunąć bieżącą wersję dodatku. Może to sprawić, że zmieni się status dodatku lub strona dodatku przestanie być dostępna publicznie, jeśli jest to jedyna publiczna wersja dodatku."

msgid "Deleting this version will permanently delete:"
msgstr "Usunięcie tej wersji spowoduje trwałe skasowanie:"

msgid "<strong>Important:</strong> Once a version has been deleted, you may not upload a new version with the same version number."
msgstr "<strong>Ważne:</strong> Po usunięciu wersji nie można przesłać nowej wersji z tym samym numerem wersji."

msgid "Are you sure you wish to delete this version?"
msgstr "Czy na pewno chcesz usunąć tę wersję?"

msgid "Delete Version"
msgstr "Usuń wersję"

msgid "Disable Version"
msgstr "Wyłącz wersję"

msgid "Hide Add-on"
msgstr "Ukryj dodatek"

msgid "Hiding your add-on will prevent it from appearing anywhere in our gallery and will stop users from receiving automatic updates."
msgstr "Ukrycie dodatku zapobiega pojawianiu się go w naszej galerii i zatrzymuje otrzymywanie przez użytkowników automatycznych aktualizacji."

msgid "The files awaiting review will be disabled and you will need to upload new versions."
msgstr "Pliki oczekujące na sprawdzenie zostaną wyłączony i będzie konieczne przesłanie nowych wersji."

msgid "Are you sure you wish to hide your add-on?"
msgstr "Czy na pewno chcesz ukryć swój dodatek?"

msgid "Canceling your review request will mark your add-on incomplete, and any versions awaiting review will be disabled."
msgstr "Anulowanie prośby o sprawdzenie spowoduje oznaczenie dodatku jako niekompletnego, a wszystkie wersje oczekujące na sprawdzenie zostaną wyłączone."

msgid "Are you sure you wish to cancel your review request?"
msgstr "Czy na pewno chcesz anulować prośbę o sprawdzenie?"

msgid "Add-on Documentation :: Developer Hub"
msgstr "Dokumentacja dodatku :: Strefa autora"

#. L10n: first parameter is the number of errors
msgid "{0} error"
msgid_plural "{0} errors"
msgstr[0] "{0} błąd"
msgstr[1] "{0} błędy"
msgstr[2] ""

#. L10n: first parameter is the number of warnings
msgid "{0} warning"
msgid_plural "{0} warnings"
msgstr[0] "{0} ostrzeżenie"
msgstr[1] "{0} ostrzeżenia"
msgstr[2] ""

#. editorial content for the discovery pane.
msgid "Stop sneaky trackers {start_sub_heading}with {addon_name}{end_sub_heading}"
msgstr "Zatrzymaj ukryte usługi śledzące {start_sub_heading}przy użyciu dodatku {addon_name}{end_sub_heading}"

#. editorial content for the discovery pane.
msgid "Block invisible trackers and spying ads that follow you around the web."
msgstr "Zablokuj niewidoczne usługi śledzące i szpiegujące reklamy, które śledzą Cię w Internecie."

#. editorial content for the discovery pane.
msgid "Customize new tab pages {start_sub_heading}with {addon_name}{end_sub_heading}"
msgstr "Dostosuj strony nowych kart {start_sub_heading}przy użyciu dodatku {addon_name}{end_sub_heading}"

#. editorial content for the discovery pane.
msgid "Enjoy a beautiful new page with customizable backgrounds, local weather info, and more."
msgstr "Ciesz się pięknymi nowymi stronami z tłem, które można dostosować, lokalną prognozą pogody itp."

#. editorial content for the discovery pane.
msgid "Translate easily {start_sub_heading}with {addon_name}{end_sub_heading}"
msgstr "Tłumacz w prosty sposób {start_sub_heading}przy użyciu dodatku {addon_name}{end_sub_heading}"

#. editorial content for the discovery pane.
msgid "Highlight any text, right-click, and translate instantly."
msgstr "Zaznacz dowolny tekst, kliknij prawym przyciskiem myszy i przetłumacz błyskawicznie."

#. editorial content for the discovery pane.
msgid "Search Images {start_sub_heading}with {addon_name}{end_sub_heading}"
msgstr "Szukaj obrazków {start_sub_heading}przy użyciu dodatku {addon_name}{end_sub_heading}"

#. editorial content for the discovery pane.
msgid "Perform reverse image searches from an array of engines."
msgstr "Wykonuj odwrotne wyszukiwanie obrazków przy użyciu wielu wyszukiwarek."

#. editorial content for the discovery pane.
msgid "Ad blocking & privacy protection {start_sub_heading}with {addon_name}{end_sub_heading}"
msgstr "Blokowanie reklam i ochrona prywatności {start_sub_heading}przy użyciu dodatku {addon_name}{end_sub_heading}"

#. editorial content for the discovery pane.
msgid "A simple set-up lets you take control of the ads you see and how you’re tracked on the internet."
msgstr "Prosta konfiguracja umożliwia przejęcie kontroli nad wyświetlanymi reklamami i sposobami śledzenia Cię w Internecie."

#. editorial content for the discovery pane.
msgid "Re-imagine tabs {start_sub_heading}with {addon_name}{end_sub_heading}"
msgstr "Nowy sposób korzystania z kart {start_sub_heading}przy użyciu dodatku {addon_name}{end_sub_heading}"

#. editorial content for the discovery pane.
msgid "Do you have a ton of open tabs? Organize them in a tidy sidebar."
msgstr "Czy masz mnóstwo otwartych kart? Uporządkuj je na schludnym pasku bocznym."

#. editorial content for the discovery pane.
msgid "Stop Facebook tracking {start_sub_heading}with {addon_name}{end_sub_heading}"
msgstr "Zatrzymaj śledzenie przez Facebooka {start_sub_heading}przy użyciu dodatku {addon_name}{end_sub_heading}"

#. editorial content for the discovery pane.
msgid "Isolate your Facebook identity into a separate “container” that makes it harder for Facebook to track your movements around the web."
msgstr "Umieść swoją tożsamość na Facebooku w oddzielnym „kontenerze”, który utrudnia Facebookowi śledzenie Twoich ruchów w Internecie."

#. editorial content for the discovery pane.
msgid "Simplify search {start_sub_heading}with {addon_name}{end_sub_heading}"
msgstr "Uprość wyszukiwanie {start_sub_heading}przy użyciu dodatku {addon_name}{end_sub_heading}"

#. editorial content for the discovery pane.
msgid "Just highlight text on any web page to search the phrase from an array of engines."
msgstr "Po prostu zaznacz tekst na dowolnej stronie internetowej, aby wyszukać frazę w różnych wyszukiwarkach."

#. editorial content for the discovery pane.
msgid "Instant weather updates {start_sub_heading}with {addon_name}{end_sub_heading}"
msgstr "Natychmiastowe aktualizacje informacji o pogodzie {start_sub_heading}przy użyciu dodatku {addon_name}{end_sub_heading}"

#. editorial content for the discovery pane.
msgid "Get instant global weather information right in Firefox."
msgstr "Otrzymuj błyskawicznie globalne prognozy pogody w Firefoksie."

#. editorial content for the discovery pane.
msgid "Tab Customization {start_sub_heading}with {addon_name}{end_sub_heading}"
msgstr "Dostosowuj karty {start_sub_heading}przy użyciu dodatku {addon_name}{end_sub_heading}"

#. editorial content for the discovery pane.
msgid "Choose the page you see every time you open a new tab."
msgstr "Wybierz stronę, którą chcesz wyświetlać za każdym razem, gdy otwierasz nową kartę."

#. editorial content for the discovery pane.
msgid "Reverse image search {start_sub_heading}with {addon_name}{end_sub_heading}"
msgstr "Odwrotne wyszukiwanie obrazków {start_sub_heading}przy użyciu dodatku {addon_name}{end_sub_heading}"

#. editorial content for the discovery pane.
msgid "See an interesting picture on the web and want to learn more about it? Try this image search tool."
msgstr "Widzisz interesujący obrazek i chcesz uzyskać więcej informacji? Wypróbuj to narzędzie do wyszukiwania obrazków."

#. editorial content for the discovery pane.
msgid "Download videos {start_sub_heading}with {addon_name}{end_sub_heading}"
msgstr "Pobieraj filmy {start_sub_heading}przy użyciu dodatku {addon_name}{end_sub_heading}"

#. editorial content for the discovery pane.
msgid "Works with YouTube, Facebook, Vimeo, Twitch, Dailymotion, Periscope, and hundreds of other video sites."
msgstr "Działa z serwisami YouTube, Facebook, Vimeo, Twitch, Dailymotion, Periscope i setkami innych serwisów wideo."

#. editorial content for the discovery pane.
msgid "Enhance your emoji game {start_sub_heading}with {addon_name}{end_sub_heading}"
msgstr "Korzystaj z ikon emoji w nowy sposób {start_sub_heading}przy użyciu dodatku {addon_name}{end_sub_heading}"

#. editorial content for the discovery pane.
msgid "Dozens of amazing emojis for every occasion—always just a click away."
msgstr "Dziesiątki niesamowitych emoji na każdą okazję — zawsze wystarczy jedno kliknięcie."

#. editorial content for the discovery pane.
msgid "Manage passwords {start_sub_heading}with {addon_name}{end_sub_heading}"
msgstr "Zarządzaj hasłami {start_sub_heading}przy użyciu dodatku {addon_name}{end_sub_heading}"

#. editorial content for the discovery pane.
msgid "Simplify and sync all your various website logins across devices with one password to rule them all."
msgstr "Uprość użycie i zsynchronizuj wszystkie dane logowania do różnych witryn przy użyciu jednego hasła."

#. editorial content for the discovery pane.
msgid "Block ads {start_sub_heading}with {addon_name}{end_sub_heading}"
msgstr "Blokuj reklamy {start_sub_heading}przy użyciu dodatku {addon_name}{end_sub_heading}"

#. editorial content for the discovery pane.
msgid "A lightweight and effective ad blocker. uBlock Origin enforces thousands of content filters without chewing up a bunch of memory."
msgstr "Lekkie i skuteczne narzędzie do blokowania reklam. uBlock Origin stosuje tysiące filtrów zawartości bez nadmiernego zużywania pamięci."

#. editorial content for the discovery pane.
msgid "Improve videos {start_sub_heading}with {addon_name}{end_sub_heading}"
msgstr "Ulepsz filmy {start_sub_heading}przy użyciu dodatku {addon_name}{end_sub_heading}"

#. editorial content for the discovery pane.
msgid "Enjoy a suite of new YouTube features, like cinema mode, ad blocking, auto-play control, and more."
msgstr "Korzystaj z pakietu nowych funkcji YouTube, takich jak tryb kinowy, blokowanie reklam, sterowanie automatycznym odtwarzaniem itp."

#. editorial content for the discovery pane.
msgid "Easily find images {start_sub_heading}with {addon_name}{end_sub_heading}"
msgstr "Znajduj łatwo obrazki {start_sub_heading}przy użyciu dodatku {addon_name}{end_sub_heading}"

#. editorial content for the discovery pane.
msgid "Highlight any text and right-click to quickly perform an image search."
msgstr "Zaznacz dowolny tekst i kliknij prawym przyciskiem myszy, aby szybko wyszukać obrazki."

#. editorial content for the discovery pane.
msgid "Enjoy visual bookmarks {start_sub_heading}with {addon_name}{end_sub_heading}"
msgstr "Korzystaj z wizualnych zakładek {start_sub_heading}przy użyciu dodatku {addon_name}{end_sub_heading}"

#. editorial content for the discovery pane.
msgid "Access your favorite sites from a tile layout."
msgstr "Uzyskaj dostęp do ulubionych witryn w układzie kafelków."

#. editorial content for the discovery pane.
msgid "Access knowledge {start_sub_heading}with {addon_name}{end_sub_heading}"
msgstr "Uzyskaj dostęp do wiedzy {start_sub_heading}przy użyciu dodatku {addon_name}{end_sub_heading}"

#. editorial content for the discovery pane.
msgid "Automatically add Britannica facts to your search results."
msgstr "Automatycznie dodawaj fakty z encyklopedii Britannica do wyników wyszukiwania."

#. editorial content for the discovery pane.
msgid "Remove YouTube Ads {start_sub_heading}with {addon_name}{end_sub_heading}"
msgstr "Usuń reklamy YouTube {start_sub_heading}przy użyciu dodatku {addon_name}{end_sub_heading}"

#. editorial content for the discovery pane.
msgid "Block annoying ads and annotations from appearing on YouTube."
msgstr "Blokuj denerwujące reklamy i adnotacje wyświetlane w serwisie YouTube."

#. editorial content for the discovery pane.
msgid "Read anywhere {start_sub_heading}with {addon_name}{end_sub_heading}"
msgstr "Czytaj w dowolnym miejscu {start_sub_heading}przy użyciu dodatku {addon_name}{end_sub_heading}"

#. editorial content for the discovery pane.
msgid "Send news articles, stories, blog posts, and more to your Kindle."
msgstr "Wysyłaj aktualności, relacje, wpisy na blogu i nie tylko na swój czytnik Kindle."

#. editorial content for the discovery pane.
msgid "Color code your tabs {start_sub_heading}with {addon_name}{end_sub_heading}"
msgstr "Oznacz karty kolorami {start_sub_heading}przy użyciu dodatku {addon_name}{end_sub_heading}"

#. editorial content for the discovery pane.
msgid "Organize your tabs by color grouping them based on URL patterns."
msgstr "Uporządkuj karty, grupując je kolorystycznie na podstawie wzorców adresów URL."

#. editorial content for the discovery pane.
msgid "Prevent cryptocurrency mining {start_sub_heading}with {addon_name}{end_sub_heading}"
msgstr "Zapobiegaj kopaniu kryptowalut {start_sub_heading}przy użyciu dodatku {addon_name}{end_sub_heading}"

#. editorial content for the discovery pane.
msgid "Stop malicious websites from using your computer power to mine for cryptocurrency."
msgstr "Powstrzymaj złośliwe witryny przed użyciem mocy obliczeniowej Twojego komputera do kopania kryptowalut."

#. editorial content for the discovery pane.
msgid "Automatic grammar checks {start_sub_heading}with {addon_name}{end_sub_heading}"
msgstr "Automatyczne sprawdzanie gramatyki {start_sub_heading}przy użyciu dodatku {addon_name}{end_sub_heading}"

#. editorial content for the discovery pane.
msgid "Get grammar help anywhere you write on the web—social media, email, docs, and more."
msgstr "Uzyskaj pomoc gramatyczną wszędzie tam, gdzie piszesz w Internecie — w mediach społecznościowych, poczcie e-mail, dokumentach i nie tylko."

#. editorial content for the discovery pane.
msgid "Check global times {start_sub_heading}with {addon_name}{end_sub_heading}"
msgstr "Sprawdzaj czas na świecie {start_sub_heading}przy użyciu dodatku {addon_name}{end_sub_heading}"

#. editorial content for the discovery pane.
msgid "Display current worldwide times in Firefox's status bar."
msgstr "Wyświetl bieżący czas na świecie na pasku stanu Firefoksa."

#. editorial content for the discovery pane.
msgid "Easy translations {start_sub_heading}with {addon_name}{end_sub_heading}"
msgstr "Łatwe tłumaczenia {start_sub_heading}przy użyciu dodatku {addon_name}{end_sub_heading}"

#. editorial content for the discovery pane.
msgid "Highlight text on any webpage—or select the entire page— to translate instantly."
msgstr "Zaznacz tekst na dowolnej stronie internetowej — lub wybierz całą stronę — w celu błyskawicznego przetłumaczenia."

#. editorial content for the discovery pane.
msgid "Tap academic wisdom {start_sub_heading}with {addon_name}{end_sub_heading}"
msgstr "Skorzystaj z wiedzy akademickiej {start_sub_heading}przy użyciu dodatku {addon_name}{end_sub_heading}"

#. editorial content for the discovery pane.
msgid "Enjoy free access to 10+ million research papers."
msgstr "Ciesz się darmowym dostępem do ponad 10 milionów artykułów naukowych."

#. editorial content for the discovery pane.
msgid "Customize mouse gestures {start_sub_heading}with {addon_name}{end_sub_heading}"
msgstr "Dostosuj gesty myszą {start_sub_heading}przy użyciu dodatku {addon_name}{end_sub_heading}"

#. editorial content for the discovery pane.
msgid "Discover a new way to navigate with 50+ helpful mouse gestures."
msgstr "Odkryj nowy sposób nawigacji przy użyciu ponad 50 przydatnych gestów myszą."

#. editorial content for the discovery pane.
msgid "Optimize videos {start_sub_heading}with {addon_name}{end_sub_heading}"
msgstr "Optymalizuj filmy {start_sub_heading}przy użyciu dodatku {addon_name}{end_sub_heading}"

#. editorial content for the discovery pane.
msgid "Darken the page around video players for a focused viewing experience."
msgstr "Przyciemnij stronę wokół odtwarzaczy wideo, aby skupić się na oglądaniu."

#. editorial content for the discovery pane.
msgid "Search in good conscience {start_sub_heading}with {addon_name}{end_sub_heading}"
msgstr "Szukaj z czystym sumieniem {start_sub_heading}przy użyciu dodatku {addon_name}{end_sub_heading}"

#. editorial content for the discovery pane.
#, python-format
msgid "Ecosia uses 80% of its search profits to fund tree-planting programs around the world. Put Ecosia right into Firefox search"
msgstr "Ecosia przeznacza 80% swoich zysków z wyszukiwania na finansowanie programów sadzenia drzew na całym świecie. Korzystaj z usługi Ecosia do wyszukiwania bezpośrednio w Firefoksie."

#. editorial content for the discovery pane.
msgid "Find missing web content  {start_sub_heading}with {addon_name}{end_sub_heading}"
msgstr "Znajduj brakującą zawartość internetową {start_sub_heading}przy użyciu dodatku {addon_name}{end_sub_heading}"

#. editorial content for the discovery pane.
msgid "Is the page you're looking for unavailable? Search for an archived/cached version."
msgstr "Czy szukana strona jest niedostępna? Wyszukaj zarchiwizowaną lub zbuforowaną wersję."

#. editorial content for the discovery pane.
msgid "Find missing web content {start_sub_heading}with {addon_name}{end_sub_heading}"
msgstr "Znajduj brakującą zawartość internetową {start_sub_heading}przy użyciu dodatku {addon_name}{end_sub_heading}"

#. editorial content for the discovery pane.
msgid "Enlarge images {start_sub_heading}with {addon_name}{end_sub_heading}"
msgstr "Powiększaj obrazki {start_sub_heading}przy użyciu dodatku {addon_name}{end_sub_heading}"

#. editorial content for the discovery pane.
msgid "Simply hover over an image to magnify it."
msgstr "Po prostu umieść kursor myszy nad obrazkiem, aby go powiększyć."

#. editorial content for the discovery pane.
msgid "Make cookies disappear {start_sub_heading}with {addon_name}{end_sub_heading}"
msgstr "Spraw, by ciasteczka zniknęły {start_sub_heading}przy użyciu dodatku {addon_name}{end_sub_heading}"

#. editorial content for the discovery pane.
msgid "Automatically erase cookies after you close a tab."
msgstr "Automatycznie wymazuj ciasteczka po zamknięciu karty."

#. editorial content for the discovery pane.
msgid "Adjust page size view {start_sub_heading}with {addon_name}{end_sub_heading}"
msgstr "Dostosuj wielkość strony {start_sub_heading}przy użyciu dodatku {addon_name}{end_sub_heading}"

#. editorial content for the discovery pane.
msgid "A simple way to adjust the size of any page's text—or even enlarge the page itself."
msgstr "Prosty sposób dostosowania rozmiaru tekstu na dowolnej stronie. Możesz nawet powiększyć całą stronę."

#. editorial content for the discovery pane.
msgid "Block invisible trackers {start_sub_heading}with {addon_name}{end_sub_heading}"
msgstr "Zablokuj niewidoczne usługi śledzące {start_sub_heading}przy użyciu dodatku {addon_name}{end_sub_heading}"

#. editorial content for the discovery pane.
msgid "Stop trackers in their tracks and learn more about them."
msgstr "Powstrzymaj usługi śledzące i otrzymuj informacje na ich temat."

#. editorial content for the discovery pane.
msgid "Leave a clean digital trail {start_sub_heading}with {addon_name}{end_sub_heading}"
msgstr "Usuń swoje ślady cyfrowe {start_sub_heading}przy użyciu dodatku {addon_name}{end_sub_heading}"

#. editorial content for the discovery pane.
msgid "Make Firefox forget website data like cookies and local storage, but only for domains you choose."
msgstr "Spraw, by Firefox zapominał dane witryn, takie jak ciasteczka i pliki lokalne, ale tylko dla wybranych przez Ciebie domen."

#. editorial content for the discovery pane.
msgid "Save text for later {start_sub_heading}with {addon_name}{end_sub_heading}"
msgstr "Zapisuj tekst na później {start_sub_heading}przy użyciu dodatku {addon_name}{end_sub_heading}"

#. editorial content for the discovery pane.
msgid "Stop writing the same thing over and over again! If you frequently re-use the same phrases in your work or other communications, save them in Clippings and easily paste them when needed."
msgstr "Przestań pisać to samo w kółko! Jeśli często korzystasz z tych samych fraz do pracy lub komunikacji, możesz je zapisać w dodatku Clippings i wklejać łatwo w razie potrzeby."

#. editorial content for the discovery pane.
msgid "Block email ads {start_sub_heading}with {addon_name}{end_sub_heading}"
msgstr "Blokuj reklamy w wiadomościach e-mail {start_sub_heading}przy użyciu dodatku {addon_name}{end_sub_heading}"

#. editorial content for the discovery pane.
msgid "Get more screen space by removing ads from your web-based inbox."
msgstr "Zyskaj więcej miejsca na ekranie, usuwając reklamy z internetowej skrzynki pocztowej."

#. editorial content for the discovery pane.
msgid "Find your tabs {start_sub_heading}with {addon_name}{end_sub_heading}"
msgstr "Znajduj swoje karty {start_sub_heading}przy użyciu dodatku {addon_name}{end_sub_heading}"

#. editorial content for the discovery pane.
msgid "Manage your open tabs in a tidy sidebar."
msgstr "Zarządzaj otwartymi kartami na schludnym pasku bocznym."

#. editorial content for the discovery pane.
msgid "Avoid sneaky trackers and restrictions {start_sub_heading}with {addon_name}{end_sub_heading}"
msgstr "Unikaj ukrytych usług śledzących i ograniczeń {start_sub_heading}przy użyciu dodatku {addon_name}{end_sub_heading}"

#. editorial content for the discovery pane.
msgid "Disguise your navigation by cloaking the identity of your browser and operating system."
msgstr "Ukryj ślady swojej nawigacji, kamuflując tożsamość przeglądarki i systemu operacyjnego."

#. editorial content for the discovery pane.
msgid "Refresh tabs {start_sub_heading}with {addon_name}{end_sub_heading}"
msgstr "Odświeżaj karty {start_sub_heading}przy użyciu dodatku {addon_name}{end_sub_heading}"

#. editorial content for the discovery pane.
msgid "Automatically reload tabs based on time intervals you set."
msgstr "Automatycznie wczytuj ponownie karty zgodnie z ustawionym przedziałem czasu."

#. editorial content for the discovery pane.
msgid "Separate your online lives {start_sub_heading}with {addon_name}{end_sub_heading}"
msgstr "Oddziel swoje życie online {start_sub_heading}przy użyciu dodatku {addon_name}{end_sub_heading}"

#. editorial content for the discovery pane.
msgid "Privately distinguish your various online identities—work, personal, etc.—through color-coded tabs that split your digital cookie trail."
msgstr "Zachowaj odrębność różnych tożsamości online — służbowej, osobistej itp. — przy użyciu kart oznaczonych kolorami, które rozdzielają Twoje ślady cyfrowe."

#. editorial content for the discovery pane.
msgid "Stop trackers {start_sub_heading}with {addon_name}{end_sub_heading}"
msgstr "Zatrzymaj usługi śledzące {start_sub_heading}przy użyciu dodatku {addon_name}{end_sub_heading}"

#. editorial content for the discovery pane.
msgid "Gain an additional layer of tracking protection as you browse the web."
msgstr "Uzyskaj dodatkową warstwę ochrony przed śledzeniem podczas przeglądania Internetu."

#. editorial content for the discovery pane.
msgid "Read ePub files {start_sub_heading}with {addon_name}{end_sub_heading}"
msgstr "Czytaj pliki ePub {start_sub_heading}przy użyciu dodatku {addon_name}{end_sub_heading}"

#. editorial content for the discovery pane.
msgid "Enjoy ePub files right in Firefox—increase font size, page dimensions, and more."
msgstr "Ciesz się plikami ePub bezpośrednio w Firefoksie — zwiększaj rozmiar tekstu, wymiary stron i nie tylko."

#. editorial content for the discovery pane.
msgid "Elevate your YouTube experience {start_sub_heading}with {addon_name}{end_sub_heading}"
msgstr "Zyskaj nowe wrażenia w YouTube {start_sub_heading}przy użyciu dodatku {addon_name}{end_sub_heading}"

#. editorial content for the discovery pane.
msgid "Play videos by default in the highest quality, turn off annotations, and more."
msgstr "Odtwarzaj filmy domyślnie w najwyższej jakości, wyłączaj adnotacje i nie tylko."

#. editorial content for the discovery pane.
msgid "Track the trackers {start_sub_heading}with {addon_name}{end_sub_heading}"
msgstr "Śledź usługi śledzące {start_sub_heading}przy użyciu dodatku {addon_name}{end_sub_heading}"

#. editorial content for the discovery pane.
msgid "Get a glimpse into who's tracking you with just a click."
msgstr "Uzyskaj wgląd jednym kliknięciem w usługi, które Cię śledzą."

#. editorial content for the discovery pane.
msgid "Change your proxy server {start_sub_heading}with {addon_name}{end_sub_heading}"
msgstr "Zmień swój serwer proxy {start_sub_heading}przy użyciu dodatku {addon_name}{end_sub_heading}"

#. editorial content for the discovery pane.
msgid "Surf the web through self-defined proxy settings."
msgstr "Surfuj po Internecie przy użyciu samodzielnie zdefiniowanych ustawień serwera proxy."

#. editorial content for the discovery pane.
msgid "Control video playback {start_sub_heading}with {addon_name}{end_sub_heading}"
msgstr "Steruj odtwarzaniem filmów {start_sub_heading}przy użyciu dodatku {addon_name}{end_sub_heading}"

#. editorial content for the discovery pane.
msgid "Enhance your viewing experience by adjusting video speed and more."
msgstr "Zyskaj nowe wrażenia podczas oglądania, dostosowując szybkość filmu i nie tylko."

#. editorial content for the discovery pane.
msgid "Browse securely {start_sub_heading}with {addon_name}{end_sub_heading}"
msgstr "Przeglądaj bezpiecznie {start_sub_heading}przy użyciu dodatku {addon_name}{end_sub_heading}"

#. editorial content for the discovery pane.
msgid "Add encrypted security to any site that supports HTTPS."
msgstr "Dodaj zaszyfrowane zabezpieczenia do dowolnej witryny obsługującej protokół HTTPS."

#. editorial content for the discovery pane.
msgid "Shop & save {start_sub_heading}with {addon_name}{end_sub_heading}"
msgstr "Kupuj i oszczędzaj {start_sub_heading}przy użyciu dodatku {addon_name}{end_sub_heading}"

#. editorial content for the discovery pane.
msgid "Get the best coupons automatically applied to your shopping cart at checkout."
msgstr "Stosuj automatycznie najlepsze kupony do koszyka podczas realizacji transakcji."

#. editorial content for the discovery pane.
msgid "Swift translations {start_sub_heading}with {addon_name}{end_sub_heading}"
msgstr "Błyskawiczne tłumaczenia {start_sub_heading}przy użyciu dodatku {addon_name}{end_sub_heading}"

#. editorial content for the discovery pane.
msgid "Translate highlighted text or the entire webpage"
msgstr "Tłumacz zaznaczony tekst lub całą stronę internetową."

#. editorial content for the discovery pane.
msgid "Improve Reddit {start_sub_heading}with {addon_name}{end_sub_heading}"
msgstr "Ulepsz serwis Reddit {start_sub_heading}przy użyciu dodatku {addon_name}{end_sub_heading}"

#. editorial content for the discovery pane.
msgid "Change the way you surf Reddit by using tags and more."
msgstr "Zmień sposób przeglądania serwisu Reddit przy użyciu znaczników i nie tylko."

#. editorial content for the discovery pane.
msgid "Capture the web {start_sub_heading}with {addon_name}{end_sub_heading}"
msgstr "Zarejestruj Internet {start_sub_heading}przy użyciu dodatku {addon_name}{end_sub_heading}"

#. editorial content for the discovery pane.
msgid "Screenshot webpages, make edits, and share."
msgstr "Wykonuj zrzuty ekranu stron internetowych, edytuj je i udostępniaj."

#. editorial content for the discovery pane.
msgid "A superior Windows-only downloader tool."
msgstr "Doskonałe narzędzie do pobierania tylko dla systemu Windows."

#. editorial content for the discovery pane.
msgid "Know your trackers {start_sub_heading}with {addon_name}{end_sub_heading}"
msgstr "Poznawaj śledzące Cię usługi {start_sub_heading}przy użyciu dodatku {addon_name}{end_sub_heading}"

#. editorial content for the discovery pane.
msgid "Find out who's tracking you and where they may be sharing your information."
msgstr "Dowiedz się, kto Cię śledzi i gdzie mogą być udostępniane Twoje informacje."

#. editorial content for the discovery pane.
msgid "Surf anonymously {start_sub_heading}with {addon_name}{end_sub_heading}"
msgstr "Surfuj anonimowo {start_sub_heading}przy użyciu dodatku {addon_name}{end_sub_heading}"

#. editorial content for the discovery pane.
msgid "Browse the web with disguised identity—even appear as if you're browsing from another country."
msgstr "Przeglądaj Internet z ukrytą tożsamością — dzięki temu dodatkowi może się wydawać, że surfujesz z innego kraju."

#. editorial content for the discovery pane.
msgid "Access your favorite sites, recently closed tabs, and more—all from a gorgeous tile layout."
msgstr "Uzyskaj dostęp do ulubionych witryny, ostatnio zamkniętych zakładek itp. — a wszystko to przy użyciu niesamowitego układu kafelków."

#. editorial content for the discovery pane.
msgid "Set your homepage {start_sub_heading}with {addon_name}{end_sub_heading}"
msgstr "Ustaw swoją stronę główną {start_sub_heading}przy użyciu dodatku {addon_name}{end_sub_heading}"

#. editorial content for the discovery pane.
msgid "Designate a custom home page for your new tabs."
msgstr "Wyznacz własną stronę główną dla nowych kart."

#. editorial content for the discovery pane.
msgid "List your tabs {start_sub_heading}with {addon_name}{end_sub_heading}"
msgstr "Utwórz listę swoich kart {start_sub_heading}przy użyciu dodatku {addon_name}{end_sub_heading}"

#. editorial content for the discovery pane.
msgid "Convert all your open tabs into a list to easily manage them and speed up Firefox."
msgstr "Przekształć wszystkie otwarte karty w listę, aby łatwo nimi zarządzać i przyspieszyć Firefoksa."

#. editorial content for the discovery pane.
msgid "Robust download management {start_sub_heading}with {addon_name}{end_sub_heading}"
msgstr "Zaawansowane zarządzanie pobieraniem {start_sub_heading}przy użyciu dodatku {addon_name}{end_sub_heading}"

#. editorial content for the discovery pane.
msgid "Check the state of your downloads through a status bar, download history page, and more."
msgstr "Sprawdź stan pobierania plików przy użyciu paska stanu, strony historii pobierania i nie tylko."

#. editorial content for the discovery pane.
msgid "Capture web content {start_sub_heading}with {addon_name}{end_sub_heading}"
msgstr "Przechwytuj zawartość internetową {start_sub_heading}przy użyciu dodatku {addon_name}{end_sub_heading}"

#. editorial content for the discovery pane.
msgid "Save information from the internet to OneNote so you can edit, annotate, and more."
msgstr "Zapisuj informacje z Internetu w usłudze OneNote, aby edytować, adnotować i nie tylko."

#. editorial content for the discovery pane.
msgid "Search tracking protection {start_sub_heading}with {addon_name}{end_sub_heading}"
msgstr "Ochrona przed śledzeniem wyszukiwania {start_sub_heading}przy użyciu dodatku {addon_name}{end_sub_heading}"

#. editorial content for the discovery pane.
msgid "Stop trackers when you click Google and Yandex search returns."
msgstr "Powstrzymaj usługi śledzenia, gdy klikasz wyniki wyszukiwania Google i Yandex."

#. editorial content for the discovery pane.
msgid "Dynamic navigation {start_sub_heading}with {addon_name}{end_sub_heading}"
msgstr "Dynamiczna nawigacja {start_sub_heading}przy użyciu dodatku {addon_name}{end_sub_heading}"

#. editorial content for the discovery pane.
msgid "Use mouse gestures to close tabs, go back one page, reload, and more."
msgstr "Używaj gestów myszą, aby zamykać karty, przechodzić do poprzedniej strony, ładować stronę ponownie itp."

#. editorial content for the discovery pane.
msgid "Add images to search returns {start_sub_heading}with {addon_name}{end_sub_heading}"
msgstr "Dodaj obrazki do wyników wyszukiwania {start_sub_heading}przy użyciu dodatku {addon_name}{end_sub_heading}"

#. editorial content for the discovery pane.
msgid "Enjoy thumbnail images alongside your search returns."
msgstr "Wyświetlać miniatury obrazków wraz z wynikami wyszukiwania."

#. editorial content for the discovery pane.
msgid "Ease eye strain {start_sub_heading}with {addon_name}{end_sub_heading}"
msgstr "Zredukuj zmęczenie oczu {start_sub_heading}przy użyciu dodatku {addon_name}{end_sub_heading}"

#. editorial content for the discovery pane.
msgid "Make the web easier on the eyes by darkening its display."
msgstr "Spraw, by korzystanie z Internetu nie męczyło wzroku, przyciemniając ekran."

#. editorial content for the discovery pane.
msgid "Stop pop-ups {start_sub_heading}with {addon_name}{end_sub_heading}"
msgstr "Zatrzymaj okna wyskakujące {start_sub_heading}przy użyciu dodatku {addon_name}{end_sub_heading}"

#. editorial content for the discovery pane.
msgid "Block all pop-ups by default, then decide which ones you'd like to open."
msgstr "Zablokuj domyślnie wszystkie okna wyskakujące, a następnie wybierz, które chcesz otwierać."

#. editorial content for the discovery pane.
msgid "Customize your favorite websites {start_sub_heading}with {addon_name}{end_sub_heading}"
msgstr "Dostosuj ulubione witryny {start_sub_heading}przy użyciu dodatku {addon_name}{end_sub_heading}"

#. editorial content for the discovery pane.
msgid "Change the look of any website! Shift colors, page backgrounds, and more."
msgstr "Zmień wygląd dowolnej witryny! Przełączaj kolory, tła stron i nie tylko."

#. editorial content for the discovery pane.
msgid "Customize your new tab {start_sub_heading}with {addon_name}{end_sub_heading}"
msgstr "Dostosuj nową kartę {start_sub_heading}przy użyciu dodatku {addon_name}{end_sub_heading}"

#. editorial content for the discovery pane.
msgid "Edit the new tab page to display your preferred number of tiles, background image, and more."
msgstr "Edytuj stronę nowej karty przy użyciu preferowanej liczby kafelków, obrazu tła i nie tylko."

#. editorial content for the discovery pane.
msgid "Get quick translations {start_sub_heading}with {addon_name}{end_sub_heading}"
msgstr "Uzyskuj szybko tłumaczenia {start_sub_heading}przy użyciu dodatku {addon_name}{end_sub_heading}"

#. editorial content for the discovery pane.
msgid "Highlight text on any website, right-click, and translate instantly."
msgstr "Zaznacz tekst na dowolnej stronie internetowej, kliknij prawym przyciskiem myszy i przetłumacz błyskawicznie."

#. editorial content for the discovery pane.
msgid "Manage your passwords {start_sub_heading}with {addon_name}{end_sub_heading}"
msgstr "Zarządzaj swoimi hasłami {start_sub_heading}przy użyciu dodatku {addon_name}{end_sub_heading}"

#. editorial content for the discovery pane.
msgid "Store passwords securely and access them across multiple devices."
msgstr "Przechowuj bezpiecznie hasła i uzyskuj do nich dostęp na wielu urządzeniach."

#. editorial content for the discovery pane.
msgid "Know where you go on the web {start_sub_heading}with {addon_name}{end_sub_heading}"
msgstr "Sprawdzaj, gdzie wędrujesz po Internecie {start_sub_heading}przy użyciu dodatku {addon_name}{end_sub_heading}"

#. editorial content for the discovery pane.
msgid "Get the country location for websites you visit. Be an informed internet traveler."
msgstr "Sprawdź kraj pochodzenia odwiedzanych witryn. Stań się świadomym podróżnikiem po Internecie."

#. editorial content for the discovery pane.
msgid "Enhance your reading experience {start_sub_heading}with {addon_name}{end_sub_heading}"
msgstr "Zyskaj nowe wrażenia podczas czytania {start_sub_heading}przy użyciu dodatku {addon_name}{end_sub_heading}"

#. editorial content for the discovery pane.
msgid "Make the text you're reading more appealing by removing the clutter around it."
msgstr "Spraw, by czytany tekst był bardziej atrakcyjny, usuwając przeszkadzające elementy."

#. editorial content for the discovery pane.
msgid "Open multiple links {start_sub_heading}with {addon_name}{end_sub_heading}"
msgstr "Otwieraj wiele odsyłaczy {start_sub_heading}przy użyciu dodatku {addon_name}{end_sub_heading}"

#. editorial content for the discovery pane.
msgid "Right-click and drag over links you want open in new tabs."
msgstr "Kliknij prawym przyciskiem myszy i przeciągnij nad odsyłaczami, które chcesz otworzyć w nowych kartach."

#. editorial content for the discovery pane.
msgid "Retrieve tabs {start_sub_heading}with {addon_name}{end_sub_heading}"
msgstr "Odzyskaj karty {start_sub_heading}przy użyciu dodatku {addon_name}{end_sub_heading}"

#. editorial content for the discovery pane.
msgid "Access recently closed tabs by right-clicking the icon in your toolbar."
msgstr "Uzyskaj dostęp do ostatnio zamkniętych kart, klikając prawym przyciskiem myszy ikonę na pasku narzędzi."

#. editorial content for the discovery pane.
msgid "Inspire productivity {start_sub_heading}with {addon_name}{end_sub_heading}"
msgstr "Zainspiruj produktywność {start_sub_heading}przy użyciu dodatku {addon_name}{end_sub_heading}"

#. editorial content for the discovery pane.
msgid "Modify your new tab page to display a beautiful background, set your daily focus, and more."
msgstr "Zmodyfikuj stronę nowej karty przy użyciu pięknego tła, ustawiając dzienny cel i nie tylko."

#. editorial content for the discovery pane.
msgid "View images {start_sub_heading}with {addon_name}{end_sub_heading}"
msgstr "Wyświetlaj obrazki {start_sub_heading}przy użyciu dodatku {addon_name}{end_sub_heading}"

#. editorial content for the discovery pane.
msgid "Brings back the \"View image\" button while searching on Google Images."
msgstr "Przywróć przycisk \"Zobacz obraz\" podczas szukania obrazów Google."

#. editorial content for the discovery pane.
msgid "Increase productivity {start_sub_heading}with {addon_name}{end_sub_heading}"
msgstr "Zwiększ produktywność {start_sub_heading}przy użyciu dodatku {addon_name}{end_sub_heading}"

#. editorial content for the discovery pane.
msgid "Block time-wasting sites so you can focus on the task at hand."
msgstr "Blokuj witryny pożerające czas, aby skupić się na wykonywanym zadaniu."

#. editorial content for the discovery pane.
msgid "Refresh Tabs {start_sub_heading}with {addon_name}{end_sub_heading}"
msgstr "Odświeżaj karty {start_sub_heading}przy użyciu dodatku {addon_name}{end_sub_heading}"

#. editorial content for the discovery pane.
msgid "Automatically reload tabs based on time intervals."
msgstr "Automatycznie wczytuj ponownie karty zgodnie z ustawionym przedziałem czasu."

#. editorial content for the discovery pane.
msgid "Fix your favorites {start_sub_heading}with {addon_name}{end_sub_heading}"
msgstr "Napraw swoje ulubione {start_sub_heading}przy użyciu dodatku {addon_name}{end_sub_heading}"

#. editorial content for the discovery pane.
msgid "Find and resolve broken bookmarks, duplicates, and more."
msgstr "Znajdź i napraw uszkodzone zakładki, duplikaty i nie tylko."

#. editorial content for the discovery pane.
msgid "Stress less {start_sub_heading}with {addon_name}{end_sub_heading}"
msgstr "Zmniejsz poziom stresu {start_sub_heading}przy użyciu dodatku {addon_name}{end_sub_heading}"

#. editorial content for the discovery pane.
msgid "Get things done with a helpful to-do list that syncs across devices."
msgstr "Wykonuj zadania przy użyciu przydatnej listy zadań, która synchronizuje się między urządzeniami."

#. editorial content for the discovery pane.
msgid "Shop Smarter {start_sub_heading}with {addon_name}{end_sub_heading}"
msgstr "Kupuj bardziej inteligentnie {start_sub_heading}przy użyciu dodatku {addon_name}{end_sub_heading}"

#. editorial content for the discovery pane.
msgid "Track historical pricing, find competing products, know the seller's ratings, and more."
msgstr "Śledź historyczne ceny, znajduj konkurencyjne produkty, sprawdzaj oceny sprzedawcy i nie tylko."

#. editorial content for the discovery pane.
msgid "Make it your YouTube {start_sub_heading}with {addon_name}{end_sub_heading}"
msgstr "Dostosuj YouTube do swoich preferencji {start_sub_heading}przy użyciu dodatku {addon_name}{end_sub_heading}"

#. editorial content for the discovery pane.
msgid "Play videos in a pop-out window, only see ads within subscribed channels, take video screenshots, and so much more."
msgstr "Odtwarzaj filmy w oknie wyskakującym, wyświetlaj reklamy tylko na subskrybowanych kanałach, wykonuj zrzuty ekranu z filmami i znacznie więcej."

#. editorial content for the discovery pane.
msgid "Explore website traffic {start_sub_heading}with {addon_name}{end_sub_heading}"
msgstr "Sprawdzaj ruch internetowych {start_sub_heading}przy użyciu dodatku {addon_name}{end_sub_heading}"

#. editorial content for the discovery pane.
msgid "Get in-depth engagement and traffic information for any website."
msgstr "Uzyskaj szczegółowe informacje o aktywności i ruchu dla dowolnej witryny."

#. editorial content for the discovery pane.
msgid "Style Wikipedia {start_sub_heading}with {addon_name}{end_sub_heading}"
msgstr "Dostosuj styl Wikipedii {start_sub_heading}przy użyciu dodatku {addon_name}{end_sub_heading}"

#. editorial content for the discovery pane.
msgid "Applies a fresh and modern appearance to Wikipedia."
msgstr "Zastosuj świeży, nowoczesny wygląd do Wikipedii."

#. editorial content for the discovery pane.
msgid "Work faster {start_sub_heading}with {addon_name}{end_sub_heading}"
msgstr "Pracuj szybciej {start_sub_heading}przy użyciu dodatku {addon_name}{end_sub_heading}"

#. editorial content for the discovery pane.
msgid "Use mouse gestures to get to things done—quicker."
msgstr "Użyj gestów myszy do wykonywania zadań — szybciej."

#. editorial content for the discovery pane.
msgid "Disguise the page {start_sub_heading}with {addon_name}{end_sub_heading}"
msgstr "Zamaskuj stronę {start_sub_heading}przy użyciu dodatku {addon_name}{end_sub_heading}"

#. editorial content for the discovery pane.
msgid "Hide portions of the website you're viewing."
msgstr "Ukryj fragmenty wyświetlanej witryny."

#. editorial content for the discovery pane.
msgid "Download pictures {start_sub_heading}with {addon_name}{end_sub_heading}"
msgstr "Pobieraj obrazki {start_sub_heading}przy użyciu dodatku {addon_name}{end_sub_heading}"

#. editorial content for the discovery pane.
msgid "Grab images from any website and download them."
msgstr "Przechwyć i pobierz obrazki z dowolnej witryny."

#. editorial content for the discovery pane.
msgid "Mask your location {start_sub_heading}with {addon_name}{end_sub_heading}"
msgstr "Zamaskuj swoją lokalizację {start_sub_heading}przy użyciu dodatku {addon_name}{end_sub_heading}"

#. editorial content for the discovery pane.
msgid "Disguise your location to throw off trackers and protect your privacy."
msgstr "Ukryj swoją lokalizację, aby zmylić usługi śledzące i chronić swoją prywatność."

#. editorial content for the discovery pane.
msgid "Self-censor {start_sub_heading}with {addon_name}{end_sub_heading}"
msgstr "Włącz samocenzurę {start_sub_heading}przy użyciu dodatku {addon_name}{end_sub_heading}"

#. editorial content for the discovery pane.
msgid "Restrict access to inappropriate or undesired content with a filter."
msgstr "Ogranicz dostęp do nieodpowiedniej lub niepożądanej zawartości przy użyciu filtru."

#. editorial content for the discovery pane.
msgid "Improve new tabs {start_sub_heading}with {addon_name}{end_sub_heading}"
msgstr "Ulepsz nowe karty {start_sub_heading}przy użyciu dodatku {addon_name}{end_sub_heading}"

#. editorial content for the discovery pane.
msgid "Open a new tab to the right of your current tab, not at the end of the row."
msgstr "Otwieraj nową kartę po prawej stronie bieżącej karty, a nie na końcu wiersza."

#. editorial content for the discovery pane.
msgid "Conquer spam {start_sub_heading}with {addon_name}{end_sub_heading}"
msgstr "Pokonaj spam {start_sub_heading}przy użyciu dodatku {addon_name}{end_sub_heading}"

#. editorial content for the discovery pane.
msgid "Use clever temporary email addresses to remain anonymous and avoid spam."
msgstr "Używaj sprytnych tymczasowych adresów e-mail, aby zachować anonimowość i unikać spamu."

#. editorial content for the discovery pane.
msgid "Alter your privacy {start_sub_heading}with {addon_name}{end_sub_heading}"
msgstr "Zmodyfikuj swoją prywatność {start_sub_heading}przy użyciu dodatku {addon_name}{end_sub_heading}"

#. editorial content for the discovery pane.
msgid "Easily customize the built-in privacy settings in Firefox."
msgstr "Dostosuj w prosty sposób wbudowane ustawienia prywatności w Firefoksie."

#. editorial content for the discovery pane.
msgid "Enhance your experience on VK {start_sub_heading}with {addon_name}{end_sub_heading}"
msgstr "Zyskaj nowe wrażenia podczas korzystania z serwisu VK {start_sub_heading}przy użyciu dodatku {addon_name}{end_sub_heading}"

#. editorial content for the discovery pane.
msgid "Remove ads and download audio from VK."
msgstr "Usuń reklamy i pobieraj pliki audio z serwisu VK."

#. editorial content for the discovery pane.
msgid "Get instant translations {start_sub_heading}with {addon_name}{end_sub_heading}"
msgstr "Otrzymuj błyskawiczne tłumaczenia {start_sub_heading}przy użyciu dodatku {addon_name}{end_sub_heading}"

#. editorial content for the discovery pane.
msgid "Access immediate translation by highlighting text and clicking the button that pops up."
msgstr "Uzyskuj natychmiastowo dostęp do tłumaczeń, zaznaczając tekst i klikając wyskakujący przycisk."

#. editorial content for the discovery pane.
msgid "Customize new tabs {start_sub_heading}with {addon_name}{end_sub_heading}"
msgstr "Dostosuj nowe karty {start_sub_heading}przy użyciu dodatku {addon_name}{end_sub_heading}"

#. editorial content for the discovery pane.
msgid "Get creative and customize your new tab page by displaying your favorite sites and selecting a theme."
msgstr "Wykaż się kreatywnością i dostosuj stronę nowej karty, wyświetlając ulubione witryny i wybierając motyw."

#. editorial content for the discovery pane.
msgid "No more redirects {start_sub_heading}with {addon_name}{end_sub_heading}"
msgstr "Nigdy więcej przekierować {start_sub_heading}przy użyciu dodatku {addon_name}{end_sub_heading}"

#. editorial content for the discovery pane.
msgid "Go straight to the website you want to access without being redirected in between."
msgstr "Przechodź bezpośrednio do żądanej witryny bez żadnych przekierowań pośrednich."

#. editorial content for the discovery pane.
msgid "WhatsApp on the web {start_sub_heading}with {addon_name}{end_sub_heading}"
msgstr "WhatsApp w Internecie {start_sub_heading}przy użyciu dodatku {addon_name}{end_sub_heading}"

#. editorial content for the discovery pane.
msgid "Access WhatsApp from within Firefox's toolbar panel to get badge notification of unread threads."
msgstr "Uzyskaj dostęp do usługi WhatsApp poprzez panel paska narzędzi Firefoksa, aby otrzymywać plakietki z powiadomieniami o nieprzeczytanych wątkach."

#. editorial content for the discovery pane.
msgid "Translate to/from German {start_sub_heading}with {addon_name}{end_sub_heading}"
msgstr "Tłumacz z i na język niemiecki {start_sub_heading}przy użyciu dodatku {addon_name}{end_sub_heading}"

#. editorial content for the discovery pane.
msgid "Get expert German translations between English, French, Spanish, and other languages."
msgstr "Uzyskuj doskonałe tłumaczenia między językiem niemieckim a angielskim, francuskim, hiszpańskim itd."

#. editorial content for the discovery pane.
msgid "Create a website block list {start_sub_heading}with {addon_name}{end_sub_heading}"
msgstr "Utwórz listę blokowanych witryn {start_sub_heading}przy użyciu dodatku {addon_name}{end_sub_heading}"

#. editorial content for the discovery pane.
msgid "Restrict Firefox from accessing websites you define."
msgstr "Ogranicz dostęp Firefoksa do zdefiniowanych witryn."

#. editorial content for the discovery pane.
msgid "Work smarter {start_sub_heading}with {addon_name}{end_sub_heading}"
msgstr "Pracuj bardziej inteligentnie {start_sub_heading}przy użyciu dodatku {addon_name}{end_sub_heading}"

#. editorial content for the discovery pane.
msgid "Manage your productivity by working in set time intervals."
msgstr "Zarządzaj swoją produktywnością, pracując w ustawionych przedziałach czasu."

#. editorial content for the discovery pane.
msgid "Easy reading {start_sub_heading}with {addon_name}{end_sub_heading}"
msgstr "Łatwe czytanie {start_sub_heading}przy użyciu dodatku {addon_name}{end_sub_heading}"

#. editorial content for the discovery pane.
msgid "Check your favorite RSS feeds all in a single page."
msgstr "Sprawdzaj ulubione kanały RSS na jednej stronie."

#. editorial content for the discovery pane.
msgid "Reduce eye strain {start_sub_heading}with {addon_name}{end_sub_heading}"
msgstr "Zmniejsz zmęczenie oczu {start_sub_heading}przy użyciu dodatku {addon_name}{end_sub_heading}"

#. editorial content for the discovery pane.
msgid "Enable night mode for a better viewing experience."
msgstr "Włącz tryb nocny, aby zapewnić lepsze doznania podczas oglądania."

#. editorial content for the discovery pane.
msgid "Search images {start_sub_heading}with {addon_name}{end_sub_heading}"
msgstr "Szukaj obrazków {start_sub_heading}przy użyciu dodatku {addon_name}{end_sub_heading}"

#. editorial content for the discovery pane.
msgid "Reverse image search by leveraging the power of multiple search providers."
msgstr "Odwrotne wyszukiwanie obrazów z wykorzystaniem możliwości wielu wyszukiwarek."

#. editorial content for the discovery pane.
msgid "Save it for later {start_sub_heading}with {addon_name}{end_sub_heading}"
msgstr "Zapisuj to na później {start_sub_heading}przy użyciu dodatku {addon_name}{end_sub_heading}"

#. editorial content for the discovery pane.
msgid "Store web pages to access across devices."
msgstr "Zachowuj strony internetowe i uzyskuj do nich dostęp na wielu urządzeniach."

#. editorial content for the discovery pane.
msgid "Easily select bookmark locations {start_sub_heading}with {addon_name}{end_sub_heading}"
msgstr "Wybieraj w łatwy sposób lokalizację zakładek {start_sub_heading}przy użyciu dodatku {addon_name}{end_sub_heading}"

#. editorial content for the discovery pane.
msgid "A better way to save bookmarks if you use multiple bookmark folders."
msgstr "Lepszy sposób zapisywania zakładek, jeśli używasz wielu folderów zakładek."

#. editorial content for the discovery pane.
msgid "Zero formatting {start_sub_heading}with {addon_name}{end_sub_heading}"
msgstr "Usuń formatowanie {start_sub_heading}przy użyciu dodatku {addon_name}{end_sub_heading}"

#. editorial content for the discovery pane.
msgid "Strip away unnecessary formatting and copy just the plain text."
msgstr "Wyczyść niepotrzebne formatowanie i kopiuj tylko zwykły tekst."

#. editorial content for the discovery pane.
msgid "Convert an entire webpage to your preferred language—with the click of a button."
msgstr "Przetłumacz całą stronę internetową na preferowany język — jednym kliknięciem przycisku."

#. editorial content for the discovery pane.
msgid "Extract links {start_sub_heading}with {addon_name}{end_sub_heading}"
msgstr "Wyodrębniaj odsyłacze {start_sub_heading}przy użyciu dodatku {addon_name}{end_sub_heading}"

#. editorial content for the discovery pane.
msgid "Instantly display all links from a webpage in new tabs."
msgstr "Natychmiast wyświetlaj wszystkie odsyłacze w nowych kartach."

#. editorial content for the discovery pane.
msgid "View documents {start_sub_heading}with {addon_name}{end_sub_heading}"
msgstr "Wyświetlaj dokumenty {start_sub_heading}przy użyciu dodatku {addon_name}{end_sub_heading}"

#. editorial content for the discovery pane.
msgid "Access PDFs using your preferred PDF application."
msgstr "Uzyskuj dostęp do plików PDF przy użyciu preferowanej aplikacji PDF."

#. editorial content for the discovery pane.
msgid "Skip redirects & trackers {start_sub_heading}with {addon_name}{end_sub_heading}"
msgstr "Pomijaj przekierowania i usługi śledzące {start_sub_heading}przy użyciu dodatku {addon_name}{end_sub_heading}"

#. editorial content for the discovery pane.
msgid "Strip away redirect pages and URL tracking parameters."
msgstr "Usuwaj strony przekierowujące i parametry śledzenia z adresów URL."

#. editorial content for the discovery pane.
msgid "Stop search trackers {start_sub_heading}with {addon_name}{end_sub_heading}"
msgstr "Zatrzymaj usługi śledzące wyszukiwanie {start_sub_heading}przy użyciu dodatku {addon_name}{end_sub_heading}"

#. editorial content for the discovery pane.
msgid "Prevent search engines from knowing what search results you click on."
msgstr "Zablokuj wyszukiwarkom możliwość sprawdzania, które wyniki wyszukiwania klikasz."

#. editorial content for the discovery pane.
msgid "Download YouTube videos {start_sub_heading}with {addon_name}{end_sub_heading}"
msgstr "Pobieraj filmy YouTube {start_sub_heading}przy użyciu dodatku {addon_name}{end_sub_heading}"

#. editorial content for the discovery pane.
msgid "Download video and/or audio."
msgstr "Pobieraj filmy i/lub pliki dźwiękowe."

#. editorial content for the discovery pane.
msgid "Gather reading material {start_sub_heading}with {addon_name}{end_sub_heading}"
msgstr "Gromadź materiały do czytania {start_sub_heading}przy użyciu dodatku {addon_name}{end_sub_heading}"

#. editorial content for the discovery pane.
msgid "An advanced reader for aggregating all of your RSS/Atom/RDF sources."
msgstr "Zaawansowany czytnik do agregacji wszystkich źródeł RSS/Atom/RDF."

#. editorial content for the discovery pane.
msgid "Jot it down {start_sub_heading}with {addon_name}{end_sub_heading}"
msgstr "Twórz notatki {start_sub_heading}przy użyciu dodatku {addon_name}{end_sub_heading}"

#. editorial content for the discovery pane.
msgid "Create general and website-specific notes to review later."
msgstr "Twórz notatki ogólne i specyficzne dla witryny w celu przejrzenia później."

#. editorial content for the discovery pane.
msgid "Phone-like scrolling {start_sub_heading}with {addon_name}{end_sub_heading}"
msgstr "Przewijanie w stylu telefonu {start_sub_heading}przy użyciu dodatku {addon_name}{end_sub_heading}"

#. editorial content for the discovery pane.
msgid "Features \"grab-n-drag\" mouse scrolling for desktop webpages."
msgstr "Zapewnia funkcję przewijania myszą w stylu „chwyć i przeciągnij” dla stron internetowych na komputerze."

#. editorial content for the discovery pane.
msgid "Delete data {start_sub_heading}with {addon_name}{end_sub_heading}"
msgstr "Usuwaj dane {start_sub_heading}przy użyciu dodatku {addon_name}{end_sub_heading}"

#. editorial content for the discovery pane.
msgid "Clear your browser cache with a click or keystroke."
msgstr "Wyczyść pamięć podręczną przeglądarki jednym kliknięciem lub naciśnięciem klawisza."

#. editorial content for the discovery pane.
msgid "Never forget again {start_sub_heading}with {addon_name}{end_sub_heading}"
msgstr "Nigdy nie zapomnij ponownie {start_sub_heading}przy użyciu dodatku {addon_name}{end_sub_heading}"

#. editorial content for the discovery pane.
msgid "Create and manage a to-do list in your browser."
msgstr "Utwórz listę zadań i zarządzaj nią w przeglądarce."

#. editorial content for the discovery pane.
msgid "Highlight text {start_sub_heading}with {addon_name}{end_sub_heading}"
msgstr "Wyróżniaj tekst {start_sub_heading}przy użyciu dodatku {addon_name}{end_sub_heading}"

#. editorial content for the discovery pane.
msgid "Enjoy a highly customizable text highlighter with different colors and save options."
msgstr "Korzystaj z narzędzia do wyróżniania tekstu z wieloma możliwościami dostosowania, które oferuje różne kolory i opcje zapisu."

#. editorial content for the discovery pane.
msgid "Enjoy music from around the world {start_sub_heading}with {addon_name}{end_sub_heading}"
msgstr "Słuchaj muzyki z całego świata {start_sub_heading}przy użyciu dodatku {addon_name}{end_sub_heading}"

#. editorial content for the discovery pane.
msgid "Access 20,000+ radio stations from all over the globe."
msgstr "Uzyskaj dostęp do ponad 20 000 stacji radiowych na całym świecie."

#. editorial content for the discovery pane.
msgid "Listen to videos {start_sub_heading}with {addon_name}{end_sub_heading}"
msgstr "Słuchaj filmów {start_sub_heading}przy użyciu dodatku {addon_name}{end_sub_heading}"

#. editorial content for the discovery pane.
msgid "Save bandwidth by just streaming the audio from YouTube clips."
msgstr "Oszczędzaj przepustowość, przesyłając strumieniowo tylko dźwięk z klipów YouTube."

#. editorial content for the discovery pane.
msgid "Transform text into images {start_sub_heading}with {addon_name}{end_sub_heading}"
msgstr "Przekształcaj tekst na obrazki {start_sub_heading}przy użyciu dodatku {addon_name}{end_sub_heading}"

#. editorial content for the discovery pane.
msgid "Turn words into beautiful headlines and image overlay text."
msgstr "Przekształć słowa w piękne nagłówki i tekst nakładki na obrazku."

#. editorial content for the discovery pane.
msgid "Surf safely {start_sub_heading}with {addon_name}{end_sub_heading}"
msgstr "Surfuj bezpiecznie {start_sub_heading}przy użyciu dodatku {addon_name}{end_sub_heading}"

#. editorial content for the discovery pane.
msgid "Navigate to the secure version of a website if it's available."
msgstr "Przełączaj na bezpieczną wersję witryny, jeśli jest dostępna."

#. editorial content for the discovery pane.
msgid "Delete your navigation history {start_sub_heading}with {addon_name}{end_sub_heading}"
msgstr "Usuń historię nawigacji {start_sub_heading}przy użyciu dodatku {addon_name}{end_sub_heading}"

#. editorial content for the discovery pane.
msgid "Specify a custom number of days to retain browser history before it's automatically cleared."
msgstr "Określ własną liczbę dni przechowywania historii przeglądarki, zanim zostanie automatycznie wyczyszczona."

#. editorial content for the discovery pane.
msgid "Remove search ads {start_sub_heading}with {addon_name}{end_sub_heading}"
msgstr "Usuń reklamy w wyszukiwarce {start_sub_heading}przy użyciu dodatku {addon_name}{end_sub_heading}"

#. editorial content for the discovery pane.
msgid "Stop ads from appearing within your search results."
msgstr "Zatrzymaj wyświetlanie reklam w wynikach wyszukiwania."

#. editorial content for the discovery pane.
msgid "Manage passwords safely {start_sub_heading}with {addon_name}{end_sub_heading}"
msgstr "Zarządzaj hasłami w bezpieczny sposób {start_sub_heading}przy użyciu dodatku {addon_name}{end_sub_heading}"

#. editorial content for the discovery pane.
msgid "Store passwords securely and sign in to known websites automatically."
msgstr "Przechowuj bezpiecznie hasła i loguj się automatycznie do znanych witryn."

#. editorial content for the discovery pane.
msgid "Block ads & tracking {start_sub_heading}with {addon_name}{end_sub_heading}"
msgstr "Blokuj reklamy i śledzenie {start_sub_heading}przy użyciu dodatku {addon_name}{end_sub_heading}"

#. editorial content for the discovery pane.
msgid "Protect your privacy by blocking ads and trackers (plus, you'll speed up page loads)."
msgstr "Chroń swoją prywatność, blokując reklamy i usługi śledzące (a zarazem przyspiesz ładowanie stron)."

#. editorial content for the discovery pane.
msgid "Fill forms automatically {start_sub_heading}with {addon_name}{end_sub_heading}"
msgstr "Wypełniaj automatycznie formularze {start_sub_heading}przy użyciu dodatku {addon_name}{end_sub_heading}"

#. editorial content for the discovery pane.
msgid "Save entered data once and it will autofill next time."
msgstr "Zapisuj wprowadzone dane i wprowadzaj je automatycznie następnym razem."

#. editorial content for the discovery pane.
msgid "Browse privately {start_sub_heading}with {addon_name}{end_sub_heading}"
msgstr "Przeglądaj prywatnie {start_sub_heading}przy użyciu dodatku {addon_name}{end_sub_heading}"

#. editorial content for the discovery pane.
msgid "Jump into private browsing mode with a click."
msgstr "Przełączaj się do trybu przeglądania prywatnego jednym kliknięciem."

#. editorial content for the discovery pane.
msgid "Stop tab hijacking {start_sub_heading}with {addon_name}{end_sub_heading}"
msgstr "Powstrzymaj przejmowanie kart {start_sub_heading}przy użyciu dodatku {addon_name}{end_sub_heading}"

#. editorial content for the discovery pane.
msgid "Don't let clicked links take control of your current tab and load content you didn't ask for."
msgstr "Nie pozwól, aby kliknięte odsyłacze przejęły kontrolę nad bieżącą kartą i ładowały niepożądaną zawartość."

#. editorial content for the discovery pane.
msgid "Easily access Wikipedia {start_sub_heading}with {addon_name}{end_sub_heading}"
msgstr "Uzyskaj łatwy dostęp do Wikipedii {start_sub_heading}przy użyciu dodatku {addon_name}{end_sub_heading}"

#. editorial content for the discovery pane.
msgid "Perform a Wikipedia search by simply highlighting text from any webpage and right-clicking."
msgstr "Szukaj w Wikipedii, po prostu zaznaczając tekst na dowolnej stronie i klikając prawym przyciskiem myszy."

#. editorial content for the discovery pane.
msgid "Discover site-specific content {start_sub_heading}with {addon_name}{end_sub_heading}"
msgstr "Odkryj zawartość specyficzną dla witryny {start_sub_heading}przy użyciu dodatku {addon_name}{end_sub_heading}"

#. editorial content for the discovery pane.
msgid "Find what you're looking for within a specific domain."
msgstr "Znajdź szukaną zawartość w określonej domenie."

#. editorial content for the discovery pane.
msgid "Find videos {start_sub_heading}with {addon_name}{end_sub_heading}"
msgstr "Znajduj filmy {start_sub_heading}przy użyciu dodatku {addon_name}{end_sub_heading}"

#. editorial content for the discovery pane.
msgid "Highlight text from any website and right-click to search YouTube for related media."
msgstr "Zaznacz tekst na dowolnej stronie internetowej i kliknij prawym przyciskiem myszy, aby wyszukać powiązane multimedia w serwisie YouTube."

#. editorial content for the discovery pane.
msgid "Gain an Amazon edge {start_sub_heading}with {addon_name}{end_sub_heading}"
msgstr "Zyskaj przewagę w serwisie Amazon {start_sub_heading}przy użyciu dodatku {addon_name}{end_sub_heading}"

#. editorial content for the discovery pane.
msgid "When looking at product pages on other online shops, if it's also available on Amazon you can simply click a button to check its Amazon listing."
msgstr "Jeśli podczas przeglądania stron produktu w różnych sklepach online okaże się, że produkt jest dostępny w serwisie Amazon, wystarczy kliknąć przycisk, aby przejść do jego oferty."

#. editorial content for the discovery pane.
msgid "Tweet it out {start_sub_heading}with {addon_name}{end_sub_heading}"
msgstr "Wysyłaj tweety {start_sub_heading}przy użyciu dodatku {addon_name}{end_sub_heading}"

#. editorial content for the discovery pane.
msgid "Easily broadcast web content to your Twitter following."
msgstr "Przekazuj w prosty sposób zawartość internetową osobom obserwującym Cię na Twitterze."

#. editorial content for the discovery pane.
msgid "Ultimate tab control {start_sub_heading}with {addon_name}{end_sub_heading}"
msgstr "Najwyższy poziom kontroli nad kartami {start_sub_heading}przy użyciu dodatku {addon_name}{end_sub_heading}"

#. editorial content for the discovery pane.
msgid "So many tab control options—close duplicate tabs, merge windows, copy the tab title, and more."
msgstr "Tak wiele opcji kontroli nad kartami — zamykanie zduplikowanych kart, scalanie okien, kopiowanie tytułu karty itp."

#. editorial content for the discovery pane.
msgid "Enjoy a strange education {start_sub_heading}with {addon_name}{end_sub_heading}"
msgstr "Korzystaj z zakręconej edukacji {start_sub_heading}przy użyciu dodatku {addon_name}{end_sub_heading}"

#. editorial content for the discovery pane.
msgid "Load a random Wikipedia article each time you open a new tab."
msgstr "Załaduj losowy artykuł na Wikipedii za każdym razem, gdy otwierasz nową kartę."

#. editorial content for the discovery pane.
msgid "Change up your new tab {start_sub_heading}with {addon_name}{end_sub_heading}"
msgstr "Zmień wygląd nowej karty {start_sub_heading}przy użyciu dodatku {addon_name}{end_sub_heading}"

#. editorial content for the discovery pane.
msgid "Configure new tab pages to display custom background colors and images."
msgstr "Skonfiguruj stronę nowej karty przy użyciu własnych kolorów tła i obrazków."

#. editorial content for the discovery pane.
msgid "Cat lovers rejoice {start_sub_heading}with {addon_name}{end_sub_heading}"
msgstr "Miłośnicy kotów zyskają szczęście {start_sub_heading}przy użyciu dodatku {addon_name}{end_sub_heading}"

#. editorial content for the discovery pane.
msgid "Meet an adorable kitty with every new tab. Give it a scratch behind the ear and see what happens."
msgstr "Spotykaj uroczego kotka na każdej nowej karcie. Podrap go za uszkiem i zobacz, co się stanie."

#. editorial content for the discovery pane.
msgid "Decrease productivity {start_sub_heading}with {addon_name}{end_sub_heading}"
msgstr "Zmniejsz produktywność {start_sub_heading}przy użyciu dodatku {addon_name}{end_sub_heading}"

#. editorial content for the discovery pane.
msgid "For those moments when you need to fire lasers out of a cat."
msgstr "Na te chwile, gdy potrzebujesz wystrzelić lasery z kota."

#. editorial content for the discovery pane.
msgid "Search Firefox {start_sub_heading}with {addon_name}{end_sub_heading}"
msgstr "Przeszukaj Firefoksa {start_sub_heading}przy użyciu dodatku {addon_name}{end_sub_heading}"

#. editorial content for the discovery pane.
msgid "Easily access your open tabs, bookmarks, and history."
msgstr "Uzyskaj łatwy dostęp do otwartych kart, zakładek i historii."

#. editorial content for the discovery pane.
msgid "Lots of open tabs? Skip the scrolling and search via keyboard shortcuts."
msgstr "Masz wiele otwartych kart? Pomiń przewijanie i szukaj przy użyciu skrótów klawiaturowych."

#. editorial content for the discovery pane.
msgid "Explore what's beneath {start_sub_heading}with {addon_name}{end_sub_heading}"
msgstr "Odkryj, co jest pod spodem {start_sub_heading}przy użyciu dodatku {addon_name}{end_sub_heading}"

#. editorial content for the discovery pane.
msgid "Uncover the software that supports whatever website you're visiting."
msgstr "Dowiedz się, jakie oprogramowanie obsługuje odwiedzoną przez Ciebie witrynę."

#. editorial content for the discovery pane.
msgid "Prevent redirects & tracking {start_sub_heading}with {addon_name}{end_sub_heading}"
msgstr "Uniemożliwiaj przekierowywanie i usługi śledzące {start_sub_heading}przy użyciu dodatku {addon_name}{end_sub_heading}"

#. editorial content for the discovery pane.
msgid "Stop redirects so you can access the site you want—faster."
msgstr "Zatrzymaj przekierowania, aby szybciej uzyskać dostęp do żądanej witryny."

#. editorial content for the discovery pane.
msgid "Reveal typed passwords {start_sub_heading}with {addon_name}{end_sub_heading}"
msgstr "Ujawnij wpisane hasła {start_sub_heading}przy użyciu dodatku {addon_name}{end_sub_heading}"

#. editorial content for the discovery pane.
msgid "Adds show/hide ability to all password fields."
msgstr "Dodaje możliwość wyświetlania/ukrywania wszystkich pól haseł."

#. editorial content for the discovery pane.
msgid "Reduce distractions {start_sub_heading}with {addon_name}{end_sub_heading}"
msgstr "Wyeliminuj rozproszenia uwagi {start_sub_heading}przy użyciu dodatku {addon_name}{end_sub_heading}"

#. editorial content for the discovery pane.
msgid "Focus on what you're watching by dimming everything but the video player."
msgstr "Skup się na oglądanym filmie, przyciemniając wszystko poza odtwarzaczem wideo."

#. editorial content for the discovery pane.
msgid "Manage bookmarks {start_sub_heading}with {addon_name}{end_sub_heading}"
msgstr "Zarządzaj zakładkami {start_sub_heading}przy użyciu dodatku {addon_name}{end_sub_heading}"

#. editorial content for the discovery pane.
msgid "Modify your bookmarks through an easily accessible panel."
msgstr "Modyfikuj zakładki przy użyciu łatwo dostępnego panelu."

#. editorial content for the discovery pane.
msgid "Keep passwords safe {start_sub_heading}with {addon_name}{end_sub_heading}"
msgstr "Zapewnij bezpieczeństwo haseł {start_sub_heading}przy użyciu dodatku {addon_name}{end_sub_heading}"

#. editorial content for the discovery pane.
msgid "Store passwords securely and sign in automatically to known websites."
msgstr "Przechowuj bezpiecznie hasła i automatycznie loguj się do znanych witryn."

#. editorial content for the discovery pane.
msgid "A simple ad blocker focused on displaying just the content you want."
msgstr "Proste narzędzie blokujące reklamy, które skupia się na wyświetlaniu tylko żądanej zawartości."

#. editorial content for the discovery pane.
msgid "Track Amazon Pricing History {start_sub_heading}with {addon_name}{end_sub_heading}"
msgstr "Śledź historię cen w serwisie Amazon {start_sub_heading}przy użyciu dodatku {addon_name}{end_sub_heading}"

#. editorial content for the discovery pane.
msgid "Make informed decisions by tracking the price of a product listed on Amazon."
msgstr "Podejmuj świadome decyzje, śledząc cenę produktu w serwisie Amazon."

#. editorial content for the discovery pane.
msgid "Shop with confidence {start_sub_heading}with {addon_name}{end_sub_heading}"
msgstr "Kupuj z pewnością siebie {start_sub_heading}przy użyciu dodatku {addon_name}{end_sub_heading}"

#. editorial content for the discovery pane.
msgid "An extra check to ensure you're shopping on a site that's been vetted for reliability."
msgstr "Dodatkowa kontrola w celu upewnienia się, że robisz zakupy w witrynie, która została sprawdzona pod kątem niezawodności."

#. editorial content for the discovery pane.
msgid "Track productivity {start_sub_heading}with {addon_name}{end_sub_heading}"
msgstr "Śledź produktywność {start_sub_heading}przy użyciu dodatku {addon_name}{end_sub_heading}"

#. editorial content for the discovery pane.
msgid "Measure the amount of time you spend on the computer, or on specific work apps like Trello, JIRA, Basecamp, GitHub, and many more."
msgstr "Mierz ilość czasu spędzanego na komputerze lub w określonych aplikacjach roboczych, takich jak Trello, JIRA, Basecamp, GitHub i wiele innych."

#. editorial content for the discovery pane.
msgid "Clip web content like articles, videos, images, and more to save and use for individual projects or real-time team collaboration."
msgstr "Przycinaj zawartość internetową, taką jak artykuły, filmy, obrazki i inne, w celu zapisywania i użycia w indywidualnych projektach lub do współpracy zespołowej w czasie rzeczywistym."

#. editorial content for the discovery pane.
msgid "Surf securely {start_sub_heading}with {addon_name}{end_sub_heading}"
msgstr "Surfuj bezpiecznie {start_sub_heading}przy użyciu dodatku {addon_name}{end_sub_heading}"

#. editorial content for the discovery pane.
msgid "Only allow web content to run from sites you trust."
msgstr "Zezwalaj na wyświetlanie zawartości internetowej tylko z zaufanych witryn."

#. editorial content for the discovery pane.
msgid "Manage cookies {start_sub_heading}with {addon_name}{end_sub_heading}"
msgstr "Zarządzaj ciasteczkami {start_sub_heading}przy użyciu dodatku {addon_name}{end_sub_heading}"

#. editorial content for the discovery pane.
msgid "Take full control of the cookies you've accumulated while browsing."
msgstr "Przejmij pełną kontrolę nad ciasteczkami, które nagromadziły się podczas przeglądania."

#. editorial content for the discovery pane.
msgid "Forget history {start_sub_heading}with {addon_name}{end_sub_heading}"
msgstr "Zapomnij historię {start_sub_heading}przy użyciu dodatku {addon_name}{end_sub_heading}"

#. editorial content for the discovery pane.
msgid "Automatically delete browser history for websites you select."
msgstr "Automatycznie usuwaj historię przeglądarki dla wybranych iwtryn."

#. editorial content for the discovery pane.
msgid "Safeguard Bookmarks {start_sub_heading}with {addon_name}{end_sub_heading}"
msgstr "Zabezpiecz zakładki {start_sub_heading}przy użyciu dodatku {addon_name}{end_sub_heading}"

#. editorial content for the discovery pane.
msgid "Password-protect your personal bookmarks."
msgstr "Chroń hasłem swoje osobiste zakładki."

#. editorial content for the discovery pane.
msgid "Prevent IP address leaks {start_sub_heading}with {addon_name}{end_sub_heading}"
msgstr "Zapobiegaj wyciekom adresu IP {start_sub_heading}przy użyciu dodatku {addon_name}{end_sub_heading}"

#. editorial content for the discovery pane.
msgid "Do you use a VPN? Your IP address may leak. Put a stop to that by disabling WebRTC."
msgstr "Czy korzystasz z sieci VPN? Twój adres IP może wyciec. Zapobiegnij temu, wyłączając standard WebRTC."

#. editorial content for the discovery pane.
msgid "Close annoying overlays {start_sub_heading}with {addon_name}{end_sub_heading}"
msgstr "Zamykaj denerwujące nakładki {start_sub_heading}przy użyciu dodatku {addon_name}{end_sub_heading}"

#. editorial content for the discovery pane.
msgid "Simply click a button to close annoying pop-up overlays."
msgstr "Po prostu kliknij przycisk, aby zamknąć denerwujące nakładki wyskakujące."

#. editorial content for the discovery pane.
msgid "Investigate any image {start_sub_heading}with {addon_name}{end_sub_heading}"
msgstr "Zbadaj dowolny obrazek {start_sub_heading}przy użyciu dodatku {addon_name}{end_sub_heading}"

#. editorial content for the discovery pane.
msgid "Find an interesting image on the web? Use TinEye to explore its origins."
msgstr "Widzisz interesujący obrazek w Internecie? Użyj dodatku TinEye, aby zbadać jego pochodzenie."

#. editorial content for the discovery pane.
msgid "Streamline things {start_sub_heading}with {addon_name}{end_sub_heading}"
msgstr "Uprość wykonywane czynności {start_sub_heading}przy użyciu dodatku {addon_name}{end_sub_heading}"

#. editorial content for the discovery pane.
msgid "Just drag text, images, or links to perform actions like copy, open, search, and more."
msgstr "Po prostu przeciągnij tekst, obrazki lub odsyłacze, aby kopiować, otwierać, wyszukiwać i nie tylko."

#. editorial content for the discovery pane.
msgid "Harness the ability to download video and/or audio in multiple formats."
msgstr "Skorzystaj z możliwości pobierania filmów i plików dźwiękowych w wielu formatach."

#. editorial content for the discovery pane.
msgid "Location awareness {start_sub_heading}with {addon_name}{end_sub_heading}"
msgstr "Wykrywanie lokalizacji {start_sub_heading}przy użyciu dodatku {addon_name}{end_sub_heading}"

#. editorial content for the discovery pane.
msgid "Learn where any website's server is geographically located. Be an informed web traveler."
msgstr "Sprawdź położenie geograficzne dowolnej witryny. Stań się świadomym podróżnikiem po Internecie."

#. editorial content for the discovery pane.
msgid "Fix annoying audio {start_sub_heading}with {addon_name}{end_sub_heading}"
msgstr "Napraw denerwujące problemy z dźwiękiem {start_sub_heading}przy użyciu dodatku {addon_name}{end_sub_heading}"

#. editorial content for the discovery pane.
msgid "Is the volume on a website too quiet? Too loud? SoundFixer can help."
msgstr "Czy poziom głośności w witrynie jest zbyt niski? Zbyt wysoki? SoundFixer może pomóc."

#. editorial content for the discovery pane.
msgid "Edit before printing {start_sub_heading}with {addon_name}{end_sub_heading}"
msgstr "Edytuj przed wydrukowaniem {start_sub_heading}przy użyciu dodatku {addon_name}{end_sub_heading}"

#. editorial content for the discovery pane.
msgid "Make extraordinary visual changes—remove ads or unsavory content—to any webpage you want to print."
msgstr "Wprowadzaj dowolne zmiany wizualne — usuwaj reklamy lub niesmaczną zawartość — na dowolnej stronie internetowej, którą chcesz wydrukować."

#. editorial content for the discovery pane.
msgid "Track Amazon pricing history {start_sub_heading}with {addon_name}{end_sub_heading}"
msgstr "Śledź historię cen w serwisie Amazon {start_sub_heading}przy użyciu dodatku {addon_name}{end_sub_heading}"

#. editorial content for the discovery pane.
msgid "Make knowledgeable decisions by tracking and receiving alerts for the price of a product listed on Amazon."
msgstr "Podejmuj świadome decyzje, śledząc cenę produktu w serwisie Amazon i otrzymując alerty cenowe."

#. editorial content for the discovery pane.
msgid "Master audio {start_sub_heading}with {addon_name}{end_sub_heading}"
msgstr "Dostosuj dźwięk do potrzeb {start_sub_heading}przy użyciu dodatku {addon_name}{end_sub_heading}"

#. editorial content for the discovery pane.
msgid "Adjust browser audio settings with extreme clarity."
msgstr "Reguluj ustawienia dźwięku przeglądarki z wyjątkową skutecznością."

#. editorial content for the discovery pane.
msgid "Privacy protection {start_sub_heading}with {addon_name}{end_sub_heading}"
msgstr "Ochrona prywatności {start_sub_heading}przy użyciu dodatku {addon_name}{end_sub_heading}"

#. editorial content for the discovery pane.
msgid "Defend yourself against the sneakiest trackers."
msgstr "Zabezpiecz się przed najsprytniejszymi usługami śledzącymi."

#. editorial content for the discovery pane.
msgid "Cover your tracks {start_sub_heading}with {addon_name}{end_sub_heading}"
msgstr "Ukryj swoje ślady {start_sub_heading}przy użyciu dodatku {addon_name}{end_sub_heading}"

#. editorial content for the discovery pane.
msgid "Search with more security with tracker blocking, smarter encryption, private search, and other essentials."
msgstr "Zyskaj większe bezpieczeństwo podczas wyszukiwania dzięki blokowaniu usług śledzących, wyszukiwaniu prywatnemu i innym podstawowym funkcjom."

#, python-format
msgid "File viewer is locked, extraction for %s could be in progress. Please try again in approximately 5 minutes."
msgstr "Przeglądarka plików jest zablokowana, może trwać wyodrębnianie pliku %s. Spróbuj ponownie za około 5 minut."

#, python-format
msgid "There was an error accessing file %s."
msgstr "Wystąpił błąd w dostępie do pliku %s."

msgid "That file no longer exists."
msgstr "Ten plik już nie istnieje."

#. L10n: {0} is the file size limit of the file viewer.
msgid "File size is over the limit of {0}."
msgstr "Rozmiar pliku przekracza limit {0}."

msgid "Problems decoding {0}."
msgstr "Problemy z dekodowaniem {0}."

msgid "This file is not viewable online. Please download the file to view the contents."
msgstr "Zawartości tego pliku nie można zobaczyć w trybie online. Pobierz plik, by zobaczyć jego zawartość."

msgid "This file is a directory."
msgstr "Ten plik jest katalogiem."

msgid "Cannot diff a version against itself"
msgstr "Nie można porównać wersji samej z sobą"

msgid "Access your data for {name}"
msgstr "Uzyskaj dostęp do swoich danych dla witryny {name}"

msgid "Access your data on the following websites:"
msgstr "Uzyskaj dostęp do swoich danych w następujących witrynach:"

msgid "Access your data for all websites"
msgstr "Uzyskaj dostęp do swoich danych dla wszystkich witryn"

msgid "GUID is required for Firefox 47 and below."
msgstr "GUID jest wymagany przez Firefoksa 47 lub nowszego."

msgid "Lowest supported \"strict_min_version\" is 42.0."
msgstr "Najniższa obsługiwana \"strict_min_version\" to 42.0."

msgid "Cannot find min/max version. Maybe \"strict_min_version\" or \"strict_max_version\" contains an unsupported version?"
msgstr "Nie można znaleźć minimalnej/maksymalnej wersji. Być może właściwość \"strict_min_version\" lub \"strict_max_version\" zawiera nieobsługiwaną wersję?"

#, python-format
msgid "Could not parse uploaded file, missing or empty <%s> element"
msgstr "Nie można przetworzyć przesłanego pliku, brak elementu <%s> lub jest on pusty"

msgid "Could not parse uploaded file."
msgstr "Nie można przetworzyć przesłanego pliku."

#. L10n: {0} is the name of the invalid file.
msgid "Invalid file name in archive. Please make sure all filenames are utf-8 or latin1 encoded."
msgstr "Nieprawidłowa nazwa pliku w archiwum. Upewnij się, że wszystkie nazwy plików są zakodowane w formacie utf-8 lub latin1."

#. L10n: {0} is the name of the invalid file.
msgid "Invalid file name in archive: {0}"
msgstr "Nieprawidłowa nazwa pliku w archiwum: {0}"

msgid "File exceeding size limit in archive: {0}"
msgstr "Plik przekracza limit rozmiaru w archiwum: {0}"

msgid "Invalid archive."
msgstr "Niewłaściwe archiwum."

msgid "Could not parse the manifest file."
msgstr "Nie można przetworzyć pliku manifestu."

msgid "Could not find an add-on ID."
msgstr "Nie można znaleźć ID dodatku."

#, python-format
msgid "The add-on ID in your manifest.json or install.rdf (%s) does not match the ID of your add-on on AMO (%s)"
msgstr "Identyfikator dodatku w pliku manifest.json lub install.rdf (%s) nie pasuje do identyfikatora dodatku na AMO (%s)"

msgid "Duplicate add-on ID found."
msgstr "Znaleziono zduplikowane ID dodatku."

msgid "Version numbers should have fewer than 32 characters."
msgstr "Numer wersji powinien zawierać mniej niż 32 znaki."

msgid "Version numbers should only contain letters, numbers, and these punctuation characters: +*.-_."
msgstr "Numer wersji powinien zawierać tylko litery, cyfry i następujące znaki interpunkcyjne: +*.-_."

msgid "WebExtension theme uploads are currently not supported."
msgstr "Przesyłanie motywów WebExtension nie jest obecnie obsługiwane."

msgid "You cannot submit this type of add-on"
msgstr "Nie można przesłać dodatku tego typu"

#, python-format
msgid "You cannot submit an add-on with a guid ending %s"
msgstr "Nie można przesłać dodatku z GUID kończącym się %s"

msgid "You cannot submit a Mozilla Signed Extension"
msgstr "Nie można przesłać podpisanego rozszerzenia Mozilla"

msgid "Unexpected error."
msgstr "Nieoczekiwany błąd."

#, python-format
msgid "<em:type> in your install.rdf (%s) does not match the type of your add-on on AMO (%s)"
msgstr "<em:type> w pliku install.rdf (%s) nie pasuje do typu dodatku na AMO (%s)"

msgid "Back to review"
msgstr "Wróć do recenzji"

msgid "Back to add-on"
msgstr "Wróć do dodatku"

#, python-format
msgid "Version: %(version)s &bull; Size: %(size)s &bull; SHA256 hash: %(sha256)s &bull; Mimetype: %(mimetype)s"
msgstr "Wersja: %(version)s &bull; rozmiar: %(size)s &bull; suma kontrolna SHA256: %(sha256)s &bull; typ MIME: %(mimetype)s"

msgid "File Compare :: Reviewer tools"
msgstr "Porównanie pliku :: Strefa recenzenta"

msgid "File Viewer :: Reviewer tools"
msgstr "Przeglądarka plików :: Strefa recenzenta"

msgid "Validation failed:"
msgstr "Weryfikacja się nie powiodła:"

msgid "File content not supported for syntax highlighting"
msgstr "Zawartość pliku nie jest obsługiwana na potrzeby wyróżniania składni"

#, python-format
msgid "The output can be broken, please be careful and %(link_start)sreport an issue%(link_end)s immediately!"
msgstr "Dane wyjściowe mogą być uszkodzone. Zachowaj ostrożność i natychmiast %(link_start)szgłoś problem%(link_end)s!"

msgid "Add-on file being processed, please wait."
msgstr "Plik dodatku jest przetwarzany. Proszę czekać."

msgid "Fetching validation results..."
msgstr "Pobieranie wyników weryfikacji…"

msgid "Files:"
msgstr "Pliki:"

msgid "Deleted files:"
msgstr "Usunięte pliki:"

msgid "Hide known files"
msgstr "Ukryj znane pliki"

msgid "Add-on SDK Version:"
msgstr "Wersja SDK dodatków:"

msgid "Tab stops:"
msgstr "Tabulator:"

msgid "Up file"
msgstr "Plik w górę"

msgid "Down file"
msgstr "Plik w dół"

msgid "Previous diff"
msgstr "Poprzednia różnica"

msgid "Previous note"
msgstr "Poprzednia informacja"

msgid "Next diff"
msgstr "Następna różnica"

msgid "Next note"
msgstr "Następna informacja"

msgid "Expand all"
msgstr "Rozwiń wszystko"

msgid "Hide or unhide tree"
msgstr "Ukryj lub wyświetl drzewo"

msgid "Wrap or unwrap text"
msgstr "Włącz/wyłącz zawijanie tekstu"

msgid "No files in the uploaded file."
msgstr "Brak plików w przesyłanym pliku."

msgid "Fetching file."
msgstr "Pobieranie pliku."

msgid "The API version, {0:.1f}, you are using is not valid. Please upgrade to the current version {1:.1f} API."
msgstr "Używana przez Ciebie wersja API {0:.1f} jest nieprawidłowa. Zaktualizuj do bieżącej wersji API {1:.1f}."

msgid "Not implemented yet."
msgstr "Jeszcze niezaimplementowane."

msgid "Shopping Made Easy"
msgstr "Zakupy stają się proste"

msgid "Save on your favorite items from the comfort of your browser."
msgstr "Zachowaj ulubione elementy w zaciszu swojej przeglądarki."

msgid "Build the perfect website"
msgstr "Zbuduj doskonałą witrynę"

msgid "First time with Add-ons?"
msgstr "Pierwszy kontakt z dodatkami?"

msgid "Not to worry, here are three to get started."
msgstr "Nie przejmuj się, tu są trzy na dobry początek."

msgid "Translate content on the web from and into over 40 languages."
msgstr "Tłumaczy zawartość stron internetowych z i na ponad 40 języków."

msgid "Easily connect to your social networks, and share or comment on the page you're visiting."
msgstr "Łatwe łączenie z twoimi sieciami społecznościowymi, udostępnianie i komentowanie na aktualnie odwiedzanej stronie."

msgid "A quick view to compare prices when you shop online or search for flights."
msgstr "Szybki wgląd na porównanie cen w trakcie zakupów online lub wyszukiwania biletów lotniczych."

msgid "St. Patrick&rsquo;s Day Themes"
msgstr "Motywy na Dzień św. Patryka"

msgid "Decorate your browser to celebrate St. Patrick&rsquo;s Day."
msgstr "Udekoruj swoją przeglądarkę, by uczcić dzień św. Patryka."

msgid "A+ add-ons for School"
msgstr "Dodatki A+ do szkoły"

msgid "Add-ons for teachers, parents, and students heading back to school."
msgstr "Dodatki dla nauczycieli, rodziców i uczniów udających się do szkoły."

msgid "Would you like to know which websites you can trust?"
msgstr "Chcesz wiedzieć, którym witrynom można zaufać?"

msgid "Xmarks is the #1 bookmarking add-on."
msgstr "Xmarks jest najlepszym dodatkiem do synchronizacji zakładek."

msgid "Web page and text translator, dictionary, and more!"
msgstr "Tłumacz stron internetowych i tekstu, słownik i dużo więcej!"

msgid "Love is in the Air"
msgstr "Miłość wisi w powietrzu"

msgid "Add some romance to your Firefox."
msgstr "Dodaj trochę fantazji do swojego Firefoksa."

msgid "Get up and move!"
msgstr "Wstań i rusz się!"

msgid "Install these fitness add-ons to keep you active and healthy."
msgstr "Zainstaluj te dodatki fitness, by zachować aktywność i zdrowie."

msgid "New &amp; Now"
msgstr "Nowe i aktualne"

msgid "Get the latest, must-have add-ons of the moment."
msgstr "Pobierz najnowsze dodatki, które obecnie należy mieć."

msgid "Worry-free browsing"
msgstr "Bezpieczne przeglądanie"

msgid "Protect your privacy online with the add-ons in this collection."
msgstr "Chroń swoją prywatność online z dodatkami w tej kolekcji."

msgid "Great add-ons for work, fun, privacy, productivity&hellip; just about anything!"
msgstr "Świetne dodatki do pracy, zabawy, prywatności, produktywności&hellip; po prostu do wszystkiego!"

msgid "Games!"
msgstr "Gry!"

msgid "Add more fun to your Firefox. Play dozens of games right from your browser—puzzles, classic arcade, action games, and more!"
msgstr "Zapewnij sobie więcej zabawy w Firefoksie. Graj w dziesiątki gier bezpośrednio w przeglądarce — dostępne są układanki, klasyczne gry zręcznościowe, gry akcji i nie tylko!"

msgid "Must-Have Media"
msgstr "Niezbędne multimedia"

msgid "Take better screenshots, improve your online video experience, finally learn how to make a GIF, and other great media tools."
msgstr "Rób lepsze zrzuty ekranu, ulepsz funkcje oglądania filmów online, dowiedz się, jak utworzyć plik GIF, i skorzystaj z innych doskonałych narzędzi multimedialnych."

msgid "Discover Add-ons"
msgstr "Poznaj dodatki"

msgid "What are Add-ons?"
msgstr "Co to są dodatki?"

#, python-format
msgid "Add-ons are applications that let you personalize %(app)s with extra functionality or style. Try a time-saving sidebar, a weather notifier, or a themed look to make %(app)s your own."
msgstr ""
"Dodatki to małe aplikacje umożliwiające spersonalizowanie programu %(app)s za pomocą dodatkowych funkcji lub stylów. Wypróbuj pozwalający zaoszczędzić czas panel boczny, informacje o pogodzie lub "
"motywy zmieniające wygląd programu %(app)s według twoich upodobań."

msgid "Learn More About Add-ons"
msgstr "Dowiedz się więcej o dodatkach"

msgid "See all"
msgstr "Zobacz wszystkie"

msgid "More ways to customize"
msgstr "Więcej sposobów dostosowywania"

msgid "Browse all add-ons"
msgstr "Przejrzyj wszystkie dodatki"

msgid "See all complete themes"
msgstr "Zobacz wszystkie kompletne motywy"

msgid "Close Video"
msgstr "Zamknij film"

msgid "While the video plays, the add-ons being mentioned will appear here."
msgstr "Wymienione dodatki pojawią się w trakcie odtwarzania filmu."

#. {0} is the user's login name.
msgid "Hi, {0}"
msgstr "Witaj, {0}"

#, python-format
msgid "Thanks for using %(app)s and supporting <a href=\"%(url)s\">Mozilla's mission</a>!"
msgstr "Dziękujemy za używanie programu %(app)s i wsparcie <a href=\"%(url)s\">misji Mozilli</a>!"

msgid "Add-ons downloaded:"
msgstr "Pobrane dodatki:"

msgid "View Privacy Policy"
msgstr "Polityka prywatności"

msgid "Active Users"
msgstr "Aktywni użytkownicy"

msgid "Last Updated"
msgstr "Zaktualizowane"

msgid "Cancel Installation"
msgstr "Anuluj proces instalacji"

msgid "Mozilla&rsquo;s Pick of the Month!"
msgstr "Dodatki miesiąca!"

msgid "Become a Test Pilot"
msgstr "Zostań pilotem testowym"

msgid "Unlock early access to experimental browser features."
msgstr "Odblokuj wczesny dostęp do eksperymentalnych funkcji przeglądarki."

msgid "Get Started"
msgstr "Pierwsze kroki"

msgid "About Mozilla Add-ons"
msgstr "O Mozilla Add-ons"

msgid "What is this website?"
msgstr "Czym jest ta strona?"

msgid ""
"addons.mozilla.org, commonly known as \"AMO\", is Mozilla's official site for add-ons to Mozilla software, such as Firefox, Thunderbird, and SeaMonkey. Add-ons let you add new features and change "
"the way your browser or application works. Take a look around and explore the thousands of ways to customize the way you do things online."
msgstr ""
"addons.mozilla.org, powszechnie znane jako „AMO”, jest oficjalną stroną dodatków do oprogramowania Mozilli, jak Firefox, Thunderbird and SeaMonkey. Dodatki pozwalają dodawać nowe funkcje i zmieniać "
"sposób, w jaki działa przeglądarka lub aplikacja. Rozejrzyj się i odkryj tysiące sposobów na dostosowanie sposobu korzystania z sieci."

msgid "Who creates these add-ons?"
msgstr "Kto tworzy te dodatki?"

msgid ""
"The add-ons listed here have been created by thousands of developers from our community, ranging from individual hobbyists to large corporations. All publicly listed add-ons are reviewed by a team "
"of reviewers before being released. Add-ons marked as Experimental have not been reviewed and should only be installed with caution."
msgstr ""
"Dodatki dostępne tutaj zostały stworzone przez tysiące programistów z naszej społeczności, począwszy od indywidualnych hobbistów na wielkich korporacjach kończąc. Wszystkie publicznie dostępne "
"dodatki są sprawdzane przez zespół recenzentów przed ich opublikowaniem. Dodatki oznaczone jako eksperymentalne nie zostały jeszcze sprawdzony i mogą być instalowane tylko z zachowaniem ostrożności."

msgid "How do I keep up with what's happening at AMO?"
msgstr "Jak mogę być na bieżąco z tym, co dzieje się na AMO?"

msgid "There are several ways to find out the latest news from the world of add-ons:"
msgstr "Istnieje kilka sposobów, aby znaleźć najnowsze informacje ze świata dodatków:"

#, python-format
msgid "Our <a href=\"%(url)s\">Add-ons Blog</a> is regularly updated with information for both add-on enthusiasts and developers."
msgstr "Na naszym <a href=\"%(url)s\">blogu o dodatkach</a> regularnie aktualizowane są informacje zarówno dla entuzjastów, jak i twórców dodatków."

#, python-format
msgid "We often post news, tips, and tricks to our Twitter account, <a href=\"%(url)s\">mozamo</a>"
msgstr "Często publikujemy aktualności, wskazówki i triki na naszym koncie Twitter, <a href=\"%(url)s\">mozamo</a>"

#, python-format
msgid "Our <a href=\"%(url)s\">forums</a> are a good place to interact with the add-ons community and discuss upcoming changes to AMO."
msgstr "Nasze <a href=\"%(url)s\">fora</a> są dobrym miejscem dla kontaktów ze społecznością dodatków i dyskusji o nadchodzących zmianach na AMO."

msgid "This sounds great! How can I get involved?"
msgstr "To brzmi świetnie! Jak mogę dołączyć?"

msgid "There are plenty of ways to get involved. If you're on the technical side:"
msgstr "Istnieje wiele sposobów, aby się zaangażować. Jeśli zajmujesz się sprawami technicznymi:"

#, python-format
msgid "<a href=\"%(url)s\">Make your own add-on</a>. We provide free hosting and update services and can help you reach a large audience of users."
msgstr "<a href=\"%(url)s\">Stwórz własny dodatek</a>. Oferujemy darmowy hosting i usługę aktualizacji oraz pomagamy uzyskać szeroką rzeszę użytkowników."

#, python-format
msgid ""
"If you have add-on development experience, <a href=\"%(url)s\"> become an Add-on Reviewer</a>! Our reviewers are add-on fans with a technical background who review add-ons for code quality and "
"stability."
msgstr ""
"Jeśli masz doświadczenie w tworzeniu dodatków, <a href=\"%(url)s\"> zostań recenzentem</a>! Nasi recenzenci są fanami dodatków z technicznym doświadczeniem, którzy sprawdzają jakość i stabilność "
"kodu."

#, python-format
msgid ""
"Help improve this website. It's open source, and you can file bugs and submit patches. <a href=\"%(url)s\"> GitHub</a> contains all of our current bugs, legacy bugs can still be found in Bugzilla."
msgstr ""
"Pomóż ulepszyć tę witrynę. To jest witryna open source i możesz zgłaszać błędy oraz przesyłać poprawki. <a href=\"%(url)s\"> GitHub</a> zawiera wszystkie bieżące błędy. Starsze błędy nadal można "
"znaleźć w serwisie Bugzilla."

msgid "If you're interested in add-ons but not quite as technical, there are still ways to help:"
msgstr "Jeśli interesujesz się dodatkami, ale niekoniecznie od strony technicznej, nadal jest kilka sposobów pomagania:"

msgid "Tell your friends! Let people know which add-ons you use."
msgstr "Powiedz znajomym! Niech ludzie dowiedzą się, których dodatków używasz."

#, python-format
msgid "Participate in our <a href=\"%(url)s\">forums</a>."
msgstr "Weź udział w naszych <a href=\"%(url)s\">forach</a>."

msgid "Review add-ons on the site. Add-on authors are more likely to improve their add-ons and write new ones when they know people appreciate their work."
msgstr "Oceniaj dodatki na stronie. Jest bardziej prawdopodobne, że autorzy ulepszą swoje dodatki i napiszą nowe, gdy użytkownicy docenią ich pracę."

msgid "I have a question"
msgstr "Mam pytanie"

#, python-format
msgid "A good place to start is <a href=\"%(sumo_url)s\">Support</a> Mozilla. If you don't find an answer there, you can <a href=\"%(forum_url)s\"> ask on our forums</a>."
msgstr "Dobrym miejscem do rozpoczęcia jest dział <a href=\"%(sumo_url)s\">Pomoc</a> Mozilli. Jeśli nie możesz znaleźć tam odpowiedzi, <a href=\"%(forum_url)s\">zapytaj na naszych forach</a>."

#, python-format
msgid "If you really need to contact someone from the Mozilla team, please see our <a href=\"%(url)s\"> contact information</a> page."
msgstr "Jeśli naprawdę potrzebujesz skontaktować się z kimś z zespołu Mozilli, przejrzyj naszą stronę z <a href=\"%(url)s\"> informacjami o kontaktach</a>."

msgid "Who works on this website?"
msgstr "Kto pracuje nad tą stroną?"

msgid "Over the years, many people have contributed to this website, including both volunteers from the community and a dedicated AMO team."
msgstr "Przez lata wiele osób przyczyniło się do rozwoju tej strony, włączając w to zarówno wolontariuszy, jak i wydzielony zespół AMO."

msgid "Sections"
msgstr "Sekcje"

msgid "Some tips for writing a great review"
msgstr "Kilka wskazówek, jak napisać dobrą opinię"

msgid "Frequently Asked Questions about Reviews"
msgstr "Często zadawane pytania dotyczące opinii"

msgid ""
"Add-on reviews are a way for you to share your opinions about the add-ons you’ve installed and used. Our review moderation team reserves the right to refuse or remove any review that does not "
"comply with these guidelines."
msgstr ""
"Opinie o dodatkach są sposobem, w jaki możesz przekazywać własne opinie o dodatkach zainstalowanych i używanych przez ciebie. Nasz zespół moderatorów opinii zastrzega sobie prawo do odmowy "
"umieszczenia lub usunięcia opinii, która nie spełnia wytycznych."

msgid "Do:"
msgstr "Tak postępuj:"

msgid "Write like you are telling a friend about your experience with the add-on."
msgstr "Pisz w formie opowiadania przyjacielowi o swoich doświadczeniach z dodatkiem."

msgid "Keep reviews concise and easy to understand."
msgstr "Pisz opinię zwięźle i zrozumiale."

msgid "Give specific and helpful details. For example:"
msgstr "Przekaż dokładne i pomocne uwagi. Na przykład:"

msgid "Did the add-on work as you expected it to?"
msgstr "Czy dodatek spełnia twoje oczekiwania?"

msgid "What features did you like or dislike?"
msgstr "Jakie funkcje dodatku lubisz, a jakich nie?"

msgid "Was it useful?"
msgstr "Czy dodatek jest przydatny?"

msgid "Was it easy to use?"
msgstr "Czy łatwo się go używa?"

msgid "Will you continue to use this add-on?"
msgstr "Czy będziesz go nadal używać?"

msgid "Take a moment to read your review before submitting it to minimize typos."
msgstr "Poświęć chwilę na przeczytanie opinii przed jej przesłaniem, aby ograniczyć liczbę literówek."

msgid "Don’t:"
msgstr "Tego nie rób:"

msgid "Submit one-word reviews such as \"Great!\", \"wonderful,\" or \"bad.\""
msgstr "Nie umieszczaj opinii składających się z jednego słowa, jak „Świetny!”, „wspaniały” czy „zły”."

msgid ""
"Post technical issues, support requests, or feature suggestions. Use the available support options for each add-on, if available. You can find them in the side column next to the About this Add-on "
"section."
msgstr ""
"Nie umieszczaj kwestii technicznych, próśb o pomoc lub sugestii funkcjonalności. Użyj dostępnych dla dodatku opcji pomocy, jeśli są takie. Możesz je znaleźć w panelu bocznym obok sekcji „Więcej o "
"tym dodatku”."

msgid "Write reviews for add-ons which you have not personally used."
msgstr "Nie pisz opinii o dodatku, którego nie używasz."

msgid "Use profanity, sexual language or language that can be construed as hateful."
msgstr "Nie używaj słów obraźliwych, wulgarnych ani sformułowań, które mogą być odczytane jako siejące nienawiść czy rasizm."

msgid "Include HTML, links, source code or code snippets. Reviews are meant to be text only."
msgstr "Dołącz kod HTML, odnośniki, kod źródłowy lub fragmenty kodu. Recenzje mają być tylko tekstowe."

msgid "Make false statements, disparage add-on authors or personally insult them."
msgstr "Nie składaj fałszywych oświadczeń, nie znieważaj autorów dodatków, ani im nie ubliżaj."

msgid "Include your own or anyone else’s email, phone number, or other personal details."
msgstr "Nie zamieszczaj swojego lub cudzego adresu e-mail, numeru telefonu lub danych osobowych."

msgid "Post reviews for an add-on you or your organization wrote or represent."
msgstr "Nie wystawiaj opinii o dodatkach, których autorem lub reprezentantem jesteś ty lub twoja firma."

msgid ""
"Criticize an add-on for something it’s intended to do. For example, leaving a negative review of an add-on for displaying ads or requiring data gathering, when that is the intended purpose of the "
"add-on, or the add-on requires gathering data to function."
msgstr ""
"Nie krytykuj dodatków za coś, do czego są przeznaczone. Na przykład, nie wystawiaj negatywnej opinii dodatku za wyświetlanie reklam lub konieczność gromadzenia danych, jeśli jest to przeznaczeniem "
"dodatku lub dodatek wymaga tego do działania."

msgid "How can I report a problematic review?"
msgstr "Jak można zgłosić problematyczną opinię?"

msgid ""
"Please report or flag any questionable reviews by clicking the \"Report this review\" and it will be submitted to the site for moderation. Our moderation team will use the Review Guidelines to "
"evaluate whether or not to delete the review or restore it back to the site."
msgstr ""
"Zgłoś lub oflaguj wątpliwe opinie, klikając „Zgłoś tę opinię”, a zostanie ona przesłana do moderacji. Nasz zespół moderatorów użyje „Wytycznych dla autorów opinii”, aby ocenić, czy usunąć opinię, "
"czy przywrócić ją na stronę."

msgid "I’m an add-on author, can I respond to reviews?"
msgstr "Jestem autorem dodatku. Czy mogę odpowiadać na opinie?"

#, python-format
msgid "Yes, add-on authors can provide a single response to a review. You can set up a discussion topic in our <a href=\"%(forum_url)s\">forum</a> to engage in additional discussion or follow-up."
msgstr "Tak, autorzy dodatków mogą umieszczać proste odpowiedzi na opinie. Możesz utworzyć wątek dyskusji na naszym <a href=\"%(forum_url)s\">forum</a>, aby rozpocząć dodatkową dyskusję lub śledzić."

msgid "I’m an add-on author, can I delete unfavorable reviews or ratings?"
msgstr "Jestem autorem dodatku. Czy mogę usuwać nieprzychylne opinie lub oceny?"

msgid ""
"In general, no. But if the review did not meet the review guidelines outlined above, you can click \"Report this review\" and have it moderated. If a review included a complaint that is no longer "
"valid due to a new release of your add-on, we may consider deleting the review."
msgstr ""
"Na ogół nie. Ale jeśli opinia nie spełnia powyższych wytycznych, możesz kliknąć „Zgłoś tę opinię” w celu moderacji. Jeśli opinia zawiera informację, która nie jest już aktualna z racji wydania "
"nowszej wersji dodatku, możemy rozważyć jej usunięcie."

msgid "Start Now"
msgstr "Zacznij teraz"

msgid "Mozilla wants to figure out the best way to keep our users safe if they choose to use third-party software such as plugins. Participating in this study will help us find out!"
msgstr ""
"Mozilla chce się dowiedzieć, w jaki sposób najlepiej zabezpieczyć naszych użytkowników, którzy decydują się na korzystanie z oprogramowania firm trzecich, np. wtyczek. Uczestnicząc w tym badaniu, "
"pomożesz nam znaleźć odpowiedź!"

msgid "What will happen next"
msgstr "Co nastąpi w dalszej kolejności"

msgid "<strong>If you agree</strong> to participate:"
msgstr "<strong>Jeśli zgodzisz</strong> się wziąć udział w badaniu:"

msgid "We may add security and plugin control features to Firefox to help with online security and performance."
msgstr "Możemy dodać do przeglądarki Firefox funkcje bezpieczeństwa i kontroli wtyczek, aby wspomóc internetowe bezpieczeństwo i wydajność."

msgid "Continue using Firefox as you normally would. Depending on how you use the Web, you may not notice any changes."
msgstr "Kontynuuj korzystanie z przeglądarki Firefox tak jak dotychczas. W zależności od sposobu korzystania z internetu możesz nie dostrzec żadnych zmian."

msgid "After a few weeks, the study will end on its own. Your Firefox will go back to normal."
msgstr "Po kilku tygodniach badanie samoczynnie dobiegnie końca. Twoja przeglądarka Firefox powróci do poprzedniego stanu."

msgid "We will ask you to fill out a quick optional survey to tell us about your experience. The survey should take less than 5 minutes to complete."
msgstr "Poprosimy Cię o wypełnienie krótkiej ankiety, w której opowiesz nam o swoim doświadczeniu. Nie powinna ona potrwać dłużej niż 5 minut."

msgid "Leaving the study"
msgstr "Rezygnacja z badania"

msgid "The study will expire on its own in a few weeks. You may leave the study early. To do so, follow these steps:"
msgstr "Badanie zakończy się automatycznie po kilku tygodniach. Możesz jednak wcześniej zrezygnować z dalszego uczestnictwa. Aby to zrobić, wykonaj następujące kroki:"

msgid "Type about:addons into the location bar, and press enter."
msgstr "W pasku adresu wpisz about:addons i naciśnij klawisz Enter."

msgid "Find Plugin Safety in the addons list."
msgstr "Na liście dodatków znajdź Plugin Safety."

msgid "Click the remove button."
msgstr "Kliknij przycisk Usuń."

msgid "If you opt out of the study early we will ask you to fill out a survey. We’re interested in hearing about your experience, even if you didn’t participate in the entire study."
msgstr ""
"Jeśli zrezygnujesz z udziału w badaniu przed jego zakończeniem, poprosimy Cię o wypełnienie ankiety. Jesteśmy zainteresowani doświadczeniem użytkowników, nawet jeśli nie uczestniczyli w całym "
"badaniu."

msgid "Opting out of a study does not prevent you from participating in future studies."
msgstr "Rezygnacja z badania nie wyklucza możliwości udziału w przyszłych badaniach."

msgid "Your privacy"
msgstr "Twoja prywatność"

msgid "All Shield Studies"
msgstr "Wszystkie badania Shield"

msgid "Every Shield Study collects data about important study events, such as install, uninstall, daily usage, and end of study. Studies also include an optional survey."
msgstr ""
"W każdym badaniu Shield zbierane są dane o związanych z nim ważnych zdarzeniach, takich jak instalacja, odinstalowanie, codzienne korzystanie i zakończenie badania. W ramach badań przeprowadzane są "
"również opcjonalne ankiety."

#, python-format
msgid "This data is associated with <a href=\"%(url)s\">Firefox Telemetry collection</a>."
msgstr "Dane te są zbierane w powiązaniu z funkcją <a href=\"%(url)s\">Firefox Telemetry</a>."

msgid "This particular Study"
msgstr "Niniejsze badanie"

msgid "In addition to the data collected by all Shield Studies, Mozilla will collect information about:"
msgstr "Oprócz danych zbieranych we wszystkich badaniach Shield, Mozilla będzie zbierać również informacje o:"

msgid "Websites you visit that try to use plugins, and what content on the site requires the plugin;"
msgstr "Odwiedzanych stronach, które próbują używać wtyczek, a także o tym, jaki rodzaj zawartości strony wymaga użycia wtyczki;"

msgid "How you interact with plugin content on those sites, including whether and how you choose to allow the plugin to run."
msgstr "W jaki sposób użytkownik korzysta z zawartości wtyczki na tych stronach, w tym, czy zezwala na uruchomienie wtyczki i w jaki sposób to robi."

msgid "Mozilla will keep this information private; any data will only be shared in aggregate or anonymized form."
msgstr "Mozilla zobowiązuje się zachować poufność tych informacji. Wszelkie dane będą udostępniane wyłącznie w postaci zbiorczej lub anonimowej."

#, python-format
msgid "You can learn more about the data collection for this study <a href=\"%(url)s\">here</a>."
msgstr "<a href=\"%(url)s\">Tutaj znajdziesz więcej informacji o danych zbieranych na potrzeby tego badania</a>."

msgid "You Help Make Firefox Better"
msgstr "Dzięki Tobie Firefox staje się lepszy"

msgid ""
"At Mozilla, we pride ourselves on building products for you, the user! That’s why we need your help. By participating in this study, you will help us to make better decisions on your behalf and "
"directly shape the future of Firefox!"
msgstr ""
"W Mozilla jesteśmy dumni z tworzenia produktów dla Was – użytkowników! Dlatego potrzebujemy Twojej pomocy. Uczestnicząc w tym badaniu, pomożesz nam w podejmowaniu lepszych decyzji z korzyścią dla "
"Ciebie i będziesz bezpośrednio kształtować przyszłość przeglądarki Firefox!"

msgid "Brought to you by:"
msgstr "Przygotowano przez:"

#, python-format
msgid "Reviews for %s"
msgstr "Opinie o %s"

msgid "Review History for this Addon"
msgstr "Historia opinii dodatku"

#. L10n: This describes the number of stars given out of 5
#, python-format
msgid "Rated %d out of 5 stars"
msgstr "Oceniony jako %d/5"

msgid "A short explanation must be provided when selecting \"Other\" as a flag reason."
msgstr "W przypadku wybrania odpowiedzi \"Inna\\” jako przyczyny oznaczenia należy podać krótkie wyjaśnienie."

msgid "Spam or otherwise non-review content"
msgstr "Spam lub niecenzuralna treść"

msgid "Inappropriate language/dialog"
msgstr "Niewłaściwy język/dialog"

msgid "Misplaced bug report or support request"
msgstr "Niewłaściwie umieszczona prośba o pomoc lub zgłoszenie błędu"

msgid "Other (please specify)"
msgstr "Inny (proszę określić)"

msgid "This field is required."
msgstr "To pole jest wymagane."

msgid "You can't change the add-on of a review once it has been created."
msgstr "Nie można zmienić sprawdzanego dodatku po utworzeniu opinii."

msgid "You can't reply to a review that is already a reply."
msgstr "Nie można odpowiedzieć na opinię, która jest już odpowiedzią."

msgid "You can't change the version of the add-on reviewed once the review has been created."
msgstr "Po utworzeniu opinii nie można zmienić wersji sprawdzanego dodatku."

msgid "This version of the add-on doesn't exist or isn't public."
msgstr "Ta wersja dodatku nie istnieje lub nie jest publiczna."

msgid "You can't leave a review on your own add-on."
msgstr "Nie możesz napisać opinii własnego dodatku."

msgid "You can't leave more than one review for the same version of an add-on."
msgstr "Nie możesz napisać więcej niż jednej opinii tej samej wersji dodatku."

msgid "This rating can't be flagged because it has no review text."
msgstr "Tej opinii nie można oznaczyć, ponieważ nie zawiera treści opinii."

msgid "Thanks; this review has been flagged for reviewer approval."
msgstr "Dziękujemy. Opinia została oznaczona etykietą w celu zaakceptowania jej przez recenzenta."

msgid "Add a review for {0}"
msgstr "Dodaj opinię o {0}"

#, python-format
msgid ""
"<h2>Keep these tips in mind:</h2> <ul> <li> Write like you're telling a friend about your experience with the add-on. Give specifics and helpful details, such as what features you liked and/or "
"disliked, how easy to use it is, and any disadvantages it has. Avoid generic language such as calling it \"Great\" or \"Bad\" unless you can give reasons why you believe this is so. </li> <li> "
"Please do not post bug reports here. We do not make your email address available to add-on developers, so they can't contact you to resolve your issue. See this add-on's <a href=\"%(support)s"
"\">support section</a> to find out if assistance is available. You can also try asking the <a href=\"https://discourse.mozilla-community.org/c/add-ons/add-on-support\">add-on community</a> for "
"help. </li> <li>Please keep reviews clean, avoid the use of improper language and do not post any personal information. </li> </ul> <p>Please read the <a href=\"%(guide)s\">Review Guidelines</a> "
"for more detail about user add-on reviews.</p>"
msgstr ""
"<h2>Pamiętaj o tych wskazówkach:</h2> <ul> <li> Napisz tak, jakbyś opowiadał(-a) znajomemu o swoich doświadczeniach z tym dodatkiem. Podaj szczegóły i pomocne szczegóły, takie jak funkcje, które Ci "
"się podobały lub nie, łatwość obsługi i wszelkie wady. Unikaj języka ogólnego, takiego jak \"Świetny\" lub \"Zły\", chyba że możesz to uzasadnić. </li> <li> Nie publikuj tutaj zgłoszeń błędów. Nie "
"udostępniamy Twojego adresu e-mail twórcom dodatków, więc nie będą mogli skontaktować się z Tobą w celu rozwiązania problemu. Zobacz <a href=\"%(support)s\">sekcję pomocy</a> tego dodatku, aby "
"sprawdzić, czy pomoc jest dostępny. Możesz również poprosić o <a href=\"https://discourse.mozilla-community.org/c/add-ons/add-on-support\">add-on community</a> for help. </li> <li>Please keep "
"reviews clean, avoid the use of improper language and do not post any personal information. </li> </ul> <p>Please read the <a href=\"%(guide)s\">wytyczne dotyczące opinii</a>, aby uzyskać więcej "
"informacji o opiniach użytkowników dodatków.</p>"

msgid "Reply to review by {0}"
msgstr "Odpowiedź na opinię użytkownika {0}"

msgid "Write a Reply"
msgstr "Napisz odpowiedź"

msgid "Submit"
msgstr "Prześlij"

#. this string is following a <button>.
#, python-format
msgid "or <a href=\"%(url)s\">Cancel</a>"
msgstr "lub <a href=\"%(url)s\">Anuluj</a>"

msgid "Please select a reason:"
msgstr "Wybierz powód:"

#, python-format
msgid "by %(user)s <b>(Developer)</b> on %(date)s"
msgstr "przez %(user)s <b>(Autor)</b> dnia %(date)s"

#. {0} is a version number (like 1.01)
msgid "This review is for a previous version of the add-on ({0})."
msgstr "Ta opinia jest o wcześniejszej wersji dodatku ({0})."

#, python-format
msgid "This user has a <a href=\"%(user_review_url)s\">previous review</a> of this add-on."
msgid_plural "This user has <a href=\"%(user_review_url)s\">%(cnt)s previous reviews</a> of this add-on."
msgstr[0] "Ten użytkownik wystawił dla tego dodatku także <a href=\"%(user_review_url)s\">inną opinię</a>."
msgstr[1] "Ten użytkownik wystawił dla tego dodatku także <a href=\"%(user_review_url)s\">%(cnt)s inne opinie</a>."
msgstr[2] "Ten użytkownik wystawił dla tego dodatku także <a href=\"%(user_review_url)s\">%(cnt)s inne opinie</a>."

#, python-format
msgid "This user has <a href=\"%(user_review_url)s\">other reviews</a> of this add-on."
msgstr "Ten użytkownik wystawił <a href=\"%(user_review_url)s\">inne opinie</a> o tym dodatku."

msgid "Flagged for review"
msgstr "Oznaczona do sprawdzenia"

msgid "Report this review"
msgstr "Zgłoś tę opinię"

msgid "Reply to review"
msgstr "Odpowiedź na opinię"

msgid "Edit reply"
msgstr "Edytuj odpowiedź"

msgid "Edit review"
msgstr "Edytuj opinię"

msgid "Delete reply"
msgstr "Usuń odpowiedź"

msgid "Delete review"
msgstr "Usuń opinię"

#. {0} is an add-on name.
msgid "{0} :: Reviews"
msgstr "{0} :: Opinie"

msgid "Reviews for {0}"
msgstr "Opinie o {0}"

#. {0} is a number.
msgid "<b>{0}</b> review for this add-on"
msgid_plural "<b>{0}</b> reviews for this add-on"
msgstr[0] "<b>{0}</b> opinia o tym dodatku"
msgstr[1] "<b>{0}</b> opinie o tym dodatku"
msgstr[2] ""

#. {0} is a developer's name.
msgid "Developer reply by {0}"
msgstr "Odpowiedź autora: {0}"

#, python-format
msgid "Review for %(addon)s by %(user)s"
msgid_plural "Reviews for %(addon)s by %(user)s"
msgstr[0] "Opinia o %(addon)s autorstwa %(user)s"
msgstr[1] "Opinie o %(addon)s autorstwa %(user)s"
msgstr[2] "Opinie o %(addon)s autorstwa %(user)s"

msgid "No reviews found."
msgstr "Brak opinii."

#, python-format
msgid "<strong>Average</strong> (%(total)s)"
msgstr "<strong>Średnia</strong> (%(total)s)"

msgid "Write a New Review"
msgstr "Napisz nową opinię"

msgid "Be the first to write a review."
msgstr "Napisz pierwszą opinię"

msgid "{num} review"
msgid_plural "{num} reviews"
msgstr[0] "{num} opinia"
msgstr[1] "{num} opinie"
msgstr[2] ""

msgid "Rated {0} out of 5 stars"
msgstr "Oceniono na {0} z 5 możliwych gwiazdek"

#, python-format
msgid "Rated %(rating)s out of 5 stars"
msgstr "Oceniony jako %(rating)s/5"

msgid "Approved reviews"
msgstr "Opinie zaakceptowane"

msgid "Deleted reviews"
msgstr "Opinie usunięte"

msgid "View entries between"
msgstr "Wyświetl wpisy między"

msgid "and"
msgstr "i"

msgid "Filter by type/action"
msgstr "Filtruj wg typu/czynności"

msgid "containing"
msgstr "zawierające"

msgid "start"
msgstr "początek"

msgid "end"
msgstr "koniec"

#. L10n: Description of what can be searched for
msgid "add-on, reviewer or comment"
msgstr "dodatek, recenzent lub komentarz"

msgid "Search by add-on name / author email"
msgstr "Szukaj wg nazwy dodatku/e-maila autora"

msgid "Needs Admin Code Review"
msgstr "Wymaga sprawdzenia kodu przez administratora"

msgid "yes"
msgstr "tak"

msgid "no"
msgstr "nie"

msgid "Add-on Types"
msgstr "Typy dodatku"

msgid "Search by add-on name / author email / guid"
msgstr "Szukaj według nazwy dodatku / adresu e-mail autora / GUID"

msgid "Max. Version"
msgstr "Maks. wersja"

msgid "Comments:"
msgstr "Komentarze:"

msgid "Operating systems:"
msgstr "Systemy operacyjne:"

msgid "Applications:"
msgstr "Programy:"

msgid "Require developer to respond in less than…"
msgstr "Wymagaj, by autor odpowiedział w czasie krótszym niż…"

msgid "days"
msgstr "dni"

msgid "Choose a canned response..."
msgstr "Wybierz gotową odpowiedź…"

#. L10n: Description of what can be searched for.
msgid "theme name"
msgstr "nazwa motywu"

msgid "Someone else is reviewing this theme."
msgstr "Ktoś jeszcze sprawdza ten motyw."

#. L10n: Description of what can be searched for.
msgid "theme, reviewer, or comment"
msgstr "motyw, recenzent lub komentarz"

msgid "Private Whiteboard"
msgstr "Prywatna tablica"

msgid "Keep review; remove flags"
msgstr "Zachowaj opinię; usuń oznaczenia"

msgid "Skip for now"
msgstr "Pomiń teraz"

msgid "Needs Admin Content Review"
msgstr "Wymaga sprawdzenia zawartości przez administratora"

msgid "Needs Admin Static Theme Review"
msgstr "Wymaga sprawdzenia motywu statycznego przez administratora"

msgid "Jetpack Add-on"
msgstr "Dodatek Jetpack"

msgid "More Information Requested"
msgstr "Poproszono o więcej informacji"

msgid "Expired Information Request"
msgstr "Wygasła prośba o informacje"

msgid "Contains Reviewer Comment"
msgstr "Zawiera komentarz recenzenta"

msgid "Sources provided"
msgstr "Dostarczono źródła"

msgid "WebExtension"
msgstr "WebExtension"

msgid "Is locked by a reviewer."
msgstr "Jest zablokowany przez recenzenta."

msgid "Has auto-approval disabled flag set."
msgstr "Ma ustawioną flagę wyłączonego automatycznego zatwierdzania."

msgid "Duplicate Submission"
msgstr "Zduplikowane zgłoszenia"

msgid "Thanks for submitting your Theme"
msgstr "Dziękujemy za przesłanie motywu"

msgid "A problem with your Theme submission"
msgstr "Problem z przesłaniem twojego motywu"

msgid "Theme submission flagged for review"
msgstr "Zgłoszenie motywu oznaczono do sprawdzenia"

msgid "A question about your Theme submission"
msgstr "Pytanie dotyczące zgłoszenia twojego motywu"

msgid "Type"
msgstr "Typ"

msgid "Waiting Time"
msgstr "Czas oczekiwania"

msgid "Flags"
msgstr "Flagi"

msgid "moments ago"
msgstr "chwilę temu"

#. L10n: first argument is number of minutes
msgid "{0} minute"
msgid_plural "{0} minutes"
msgstr[0] "{0} minuta"
msgstr[1] "{0} minuty"
msgstr[2] ""

#. L10n: first argument is number of hours
msgid "{0} hour"
msgid_plural "{0} hours"
msgstr[0] "{0} godzina"
msgstr[1] "{0} godziny"
msgstr[2] "{0} godziny"

#. L10n: first argument is number of days
msgid "{0} day"
msgid_plural "{0} days"
msgstr[0] "{0} dzień"
msgstr[1] "{0} dni"
msgstr[2] "{0} dni"

msgid "Last Review"
msgstr "Ostatnia opinia"

msgid "Last Update"
msgstr "Ostatnia aktualizacja"

msgid "No Reviews"
msgstr "Brak opinii"

msgid "Weight"
msgstr "Waga"

msgid "Information Request Deadline"
msgstr "Termin prośby o informacje"

msgid "Last Content Review"
msgstr "Ostatnie sprawdzenie zawartości"

msgid "This will approve, sign, and publish this version. The comments will be sent to the developer."
msgstr "Spowoduje to zatwierdzenie, podpisanie i opublikowanie tej wersji. Komentarze zostaną wysłane do autora."

msgid "This will reject this version and remove it from the queue. The comments will be sent to the developer."
msgstr "Spowoduje to odrzucenie tej wersji i usunięcie jej z kolejki. Komentarze zostaną wysłane do autora."

msgid "Confirm Approval"
msgstr "Potwierdź zatwierdzenie"

msgid "The latest public version of this add-on was automatically approved. This records your confirmation of the approval of that version, without notifying the developer."
msgstr "Najnowsza wersja publiczna tego dodatku została automatycznie zatwierdzona. Stanowi to potwierdzenie Twojego zatwierdzenia tej wersji bez powiadamiania autora."

msgid "Reject Multiple Versions"
msgstr "Odrzuć wiele wersji"

msgid "This will reject the selected public versions. The comments will be sent to the developer."
msgstr "Spowoduje to odrzucenie wybranych wersji publicznych. Komentarze zostaną wysłane do autora."

msgid "Reviewer reply"
msgstr "Odpowiedź recenzenta"

msgid "This will send a message to the developer. You will be notified when they reply."
msgstr "Spowoduje to wysłanie wiadomości do autora. Otrzymasz powiadomienie o odpowiedzi."

msgid "Request super-review"
msgstr "Sprawdzenie specjalne"

msgid "If you have concerns about this add-on that an admin reviewer should look into, enter your comments in the area below. They will not be sent to the developer."
<<<<<<< HEAD
msgstr ""
"Jeśli masz obawy dotyczące bezpieczeństwa dodatku, praw autorskich lub innych spraw, którymi powinni się zająć administratorzy, wprowadź swój komentarz w poniższym formularzu. Zostanie on wysłany "
"do administratorów, a nie do autorów."
=======
msgstr "Jeśli masz obawy dotyczące tego dodatku, którymi powinien się zająć administrator, wprowadź swoje komentarze w poniższym obszarze. Komentarze nie zostaną wysłane do autora."
>>>>>>> 8de4be9a

msgid "Make a comment on this version. The developer won't be able to see this."
msgstr "Skomentuj tę wersję. Twój komentarz nie będzie widoczny dla autora."

msgid "Approve Content"
msgstr "Zatwierdź zawartość"

msgid "This records your approbation of the content of the latest public version, without notifying the developer."
msgstr "Stanowi to potwierdzenie Twojej aprobaty dla zawartości najnowszej wersji publicznej bez powiadamiania autora."

msgid "Static Themes and Legacy Add-ons"
msgstr "Motywy statyczne i przestarzałe dodatki"

msgid "Static Themes"
msgstr "Motywy statyczne"

msgid "Legacy Add-ons"
msgstr "Przestarzałe dodatki"

msgid "New ({0})"
msgstr "Nowe ({0})"

msgid "Updates ({0})"
msgstr "Aktualizacje ({0})"

msgid "Review Log"
msgstr "Dziennik sprawdzania"

msgid "Add-on Review Guide"
msgstr "Przewodnik recenzenta dodatków"

msgid "Theme Review Guide"
msgstr "Przewodnik recenzenta motywów"

msgid "Auto-Approved Add-ons"
msgstr "Automatycznie zatwierdzone dodatki"

msgid "Auto Approved Add-ons ({0})"
msgstr "Automatycznie zatwierdzone dodatki ({0})"

msgid "Add-on Review Log"
msgstr "Dziennik sprawdzeń dodatków"

msgid "Review Guide"
msgstr "Przewodnik recenzenta"

msgid "Content Review"
msgstr "Sprawdzenie zawartości"

#, fuzzy
msgid "Content Review ({0})"
msgid_plural "Content Review ({0})"
msgstr[0] "Opinie do moderacji ({0})"
msgstr[1] "Opinie do moderacji ({0})"
msgstr[2] ""

msgid "New Themes ({0})"
msgstr "Nowe motywy ({0})"

msgid "Themes Updates ({0})"
msgstr "Aktualizacje motywów ({0})"

msgid "Flagged Themes ({0})"
msgstr "Oznaczone motywy ({0})"

msgid "Lightweight Themes Review Log"
msgstr "Dziennik sprawdzania lekkich motywów"

msgid "Deleted Themes Log"
msgstr "Dziennik usuniętych motywów"

msgid "User Ratings Moderation"
msgstr "Moderowanie ocen użytkowników"

msgid "Ratings Awaiting Moderation ({0})"
msgstr "Oceny oczekujące na moderację ({0})"

msgid "Moderated Review Log"
msgstr "Dziennik moderacji opinii"

msgid "Moderation Guide"
msgstr "Przewodnik moderacji"

msgid "Unlisted Add-ons"
msgstr "Nieopublikowane dodatki"

msgid "All Unlisted Add-ons"
msgstr "Wszystkie nieopublikowane dodatki"

msgid "Announcement"
msgstr "Komunikaty"

msgid "Update message of the day"
msgstr "Aktualizuj wiadomość dnia"

msgid "Expired Information Requests ({0})"
msgstr "Wygasłe prośby o informacje ({0})"

msgid "An unknown error occurred"
msgstr "Wystąpił nieznany błąd"

msgid "Self-reviews are not allowed."
msgstr "Sprawdzanie własnych dodatków jest niedozwolone."

msgid "Review successfully processed."
msgstr "Sprawdzenie zakończone pomyślnie."

msgid "Review lock limit reached"
msgstr "Osiągnięto limit blokad recenzji"

msgid "{0} theme review successfully processed (+{1} points, {2} total)."
msgid_plural "{0} theme reviews successfully processed (+{1} points, {2} total)."
msgstr[0] "Pomyślnie przetworzono sprawdzanie {0} motywu (+{1} pkt., {2} łącznie)."
msgstr[1] "Pomyślnie przetworzono sprawdzanie {0} motywów (+{1} pkt., {2} łącznie)."
msgstr[2] ""

msgid "Your theme locks have successfully been released. Other reviewers may now review those released themes. You may have to refresh the page to see the changes reflected in the table below."
msgstr "Twoje zablokowania motywów powiodły się. Inni recenzenci mogą teraz sprawdzić te motywy. Możesz odświeżyć stronę, by zobaczyć zmiany odzwierciedlone w poniższej tabeli."

msgid "{addon} :: Abuse Reports"
msgstr "{addon} :: Zgłoszenia naruszenia zasad"

msgid "Abuse Reports for {addon} and its developers ({num})"
msgstr "Zgłoszenia naruszenia zasad dla dodatku {addon} i jego autorów ({num})"

#. This refers to this version's compatible applications, such as Firefox 8.0
msgid "Works with"
msgstr "Działa z"

msgid "Visibility"
msgstr "Widoczność"

msgid "Visible"
msgstr "Widoczny"

msgid "Average Daily Users"
msgstr "Średnia dzienna liczba użytkowników"

msgid "Abuse Reports"
msgstr "Zgłoszenia naruszenia zasad"

msgid "Requires Payment"
msgstr "Wymaga płatności"

msgid "EULA"
msgstr "EULA"

msgid "Last Approval Date"
msgstr "Data ostatniego zatwierdzenia"

msgid "Abuse Reports ({num})"
msgstr "Zgłoszenia naruszenia zasad ({num})"

msgid "Bad User Ratings ({num})"
msgstr "Złe oceny użytkowników ({num})"

msgid "Theme Images"
msgstr "Obrazki motywu"

msgid "Rendered Preview"
msgstr "Wyrenderowany podgląd"

msgid "Background file {0} of {1} - {2}"
msgstr "Plik tła {0} z {1} - {2}"

msgid "More about this add-on"
msgstr "Więcej informacji o tym dodatku"

msgid "Image Gallery"
msgstr "Galeria obrazków"

msgid "Nothing to see here!  The developer did not include any details."
msgstr "Brak zawartości! Autor nie podał żadnych szczegółów."

msgid "Return to the Reviewer Tools dashboard"
msgstr "Wróć do panelu Strefa recenzenta"

msgid "Reviewer Leaderboard"
msgstr "Tablica wiodących recenzentów"

msgid "No review points awarded yet."
msgstr "Nie przyznano jeszcze punktów sprawdzenia."

msgid "Rank"
msgstr "Klasyfikacja"

msgid "Score"
msgstr "Wynik"

#. "Filter" is a button label (verb)
msgid "Filter"
msgstr "Filtruj"

msgid "Date"
msgstr "Data"

msgid "Event"
msgstr "Zdarzenie"

msgid "More details."
msgstr "Więcej szczegółów."

msgid "No events found for this period."
msgstr "Brak wydarzeń w tym okresie."

msgid "Log details"
msgstr "Szczegóły dziennika"

msgid "Review Author"
msgstr "Autor opinii"

#, python-format
msgid "<dd>%(review_author)s</dd>"
msgstr "<dd>%(review_author)s</dd>"

msgid "Add-on Title"
msgstr "Nazwa dodatku"

msgid "Review Text"
msgstr "Treść opinii"

msgid "Review was flagged prior to deletion."
msgstr "Recenzja została oznaczona przed usunięciem."

msgid "Undelete"
msgstr "Cofnij usunięcie"

msgid "Save"
msgstr "Zapisz"

msgid "Add-on Reviewer Performance"
msgstr "Wyniki recenzenta dodatku"

msgid "View statistics for user"
msgstr "Statystyki dla użytkownika"

msgid "Range"
msgstr "Zakres"

msgid "Your Reviews"
msgstr "Twoje sprawdzenia"

msgid "By {user_name}"
msgstr "Autorstwa {user_name}"

msgid "Total Reviews"
msgstr "Ogólna liczba sprawdzeń"

msgid "Active Contributors"
msgstr "Aktywni uczestnicy"

msgid "This Month"
msgstr "Ten miesiąc"

msgid "This Year"
msgstr "Ten rok"

msgid "Monthly Performance"
msgstr "Miesięczna aktywność"

msgid "All-time Point Breakdown by Type"
msgstr "Podział punktów wg rodzaju"

msgid "Total"
msgstr "Razem"

msgid "Month"
msgstr "Miesiąc"

msgid "Year"
msgstr "Rok"

msgid "All-Time"
msgstr "Wszystkie"

msgid "Advanced Search"
msgstr "Szukanie zaawansowane"

msgid "clear search"
msgstr "wyczyść"

msgid "Process Reviews"
msgstr "Przetwórz sprawdzenia"

msgid "Moderation actions:"
msgstr "Czynności moderacyjne:"

#, python-format
msgid "by %(user)s on %(date)s %(stars)s (%(locale)s)"
msgstr "autor: %(user)s dnia %(date)s %(stars)s (%(locale)s)"

#, python-format
msgid "<strong>%(reason)s</strong> <span class=\"light\">Flagged by %(user)s on %(date)s</span>"
msgstr "<strong>%(reason)s</strong> <span class=\"light\">Oznaczony przez %(user)s dnia %(date)s</span>"

msgid "All reviews have been moderated. Good work!"
msgstr "Wszystkie sprawdzenia zostały zmoderowane. Dobra robota!"

msgid "There are currently no add-ons of this type to review."
msgstr "Tego typu dodatków nie ma obecnie do sprawdzenia."

msgid "Helpful Links:"
msgstr "Pomocne odnośniki:"

msgid "Add-on Policy"
msgstr "Zasady dodatków"

msgid "Reviewer's Guide"
msgstr "Przewodnik recenzenta"

#. "Content Review [add-on name]"
msgid "Content Review {0}"
msgstr "Recenzja zawartości {0}"

#. "Review [add-on name]"
msgid "Review {0}"
msgstr "Recenzja {0}"

msgid "Add-on user change history"
msgstr "Historia zmian użytkownika dodatku"

msgid "Add-on History"
msgstr "Historia dodatku"

#, python-format
msgid "Version %(version)s &middot; %(created)s <span class=\"light\">&middot; %(version_status)s</span>"
msgstr "Wersja %(version)s &middot; %(created)s <span class=\"light\">&middot; %(version_status)s</span>"

msgid "(Confirmed)"
msgstr "(potwierdzono)"

msgid "Compatibility:"
msgstr "Kompatybilność:"

msgid "Additional sources:"
msgstr "Dodatkowe źródła:"

msgid "Download files"
msgstr "Pobierz pliki"

msgid "The developer has provided source code."
msgstr "Programista dostarczył kod źródłowy."

msgid "Weight:"
msgstr "Waga:"

msgid "Not Auto Approved Because"
msgstr "Nie zatwierdzono automatycznie z powodu"

msgid "Auto-Approval script has not run yet on this version."
msgstr "Skrypt automatycznego zatwierdzania nie został jeszcze uruchomiony dla tej wersji."

msgid "This version has not been reviewed."
msgstr "Ta wersja nie została sprawdzona."

msgid "Please select one or more versions in the list above."
msgstr "Wybierz co najmniej jedną wersję na powyższej liście."

msgid "You can still submit this form, however only do so if you know it won't conflict."
msgstr "Nadal możesz wysłać ten formularz pod warunkiem, że nie będzie on sprzeczny."

msgid "Insert canned response..."
msgstr "Gotowe odpowiedzi"

msgid "Tested on:"
msgstr "Testowany na:"

msgid "<strong>Warning!</strong> Another user was viewing this page before you."
msgstr "<strong>Uwaga!</strong> Inny użytkownik oglądał tę stronę przed tobą."

msgid "The whiteboard is the place to exchange information relevant to this addon (whatever the version), between the developer and the reviewer. This is visible and editable by both."
msgstr "Tablica jest miejscem wymiany istotnych informacji o tym dodatku (niezależnie od wersji) między autorem a recenzentem. Jest ona widoczna i możliwa do edytowania dla obu stron."

msgid "The private whiteboard is used for exchanging information between reviewers that is independent of the version. Please keep the language objective. It is visible only to reviewers."
msgstr "Prywatna tablica służy do wymiany informacji między recenzentami, które są niezależne od wersji. Używaj obiektywnego języka. Te informacje są widoczne tylko dla recenzentów."

msgid "Update whiteboards"
msgstr "Zaktualizuj tablice"

msgid "More Actions"
msgstr "Więcej działań"

msgid "Notify me about new listed versions"
msgstr "Powiadom mnie o nowo dodanych wersjach"

msgid "Force-disable add-on"
msgstr "Wymuś wyłączenie dodatku"

msgid "Force-enable add-on"
msgstr "Wymuś włączenie dodatku"

msgid "Disable Auto-Approval"
msgstr "Wyłącz automatyczne zatwierdzanie"

msgid "Enable Auto-Approval"
msgstr "Włącz automatyczne zatwierdzanie"

msgid "Clear information request"
msgstr "Usuń prośbę o informacje"

msgid "Clear Admin Code Review Flag"
msgstr "Usuń oznaczenie „Kod do sprawdzenia przez administratora”"

msgid "Clear Admin Content Review Flag"
msgstr "Usuń oznaczenie „Zawartość do sprawdzenia przez administratora”"

msgid "Clear Admin Static Theme Review Flag"
msgstr "Usuń oznaczenie „Motyw statyczny do sprawdzenia przez administratora”"

msgid "(admin)"
msgstr "(admin)"

msgid "Admin Page"
msgstr "Strona administratora"

msgid "Review This Add-on"
msgstr "Sprawdzenie"

msgid "More Information"
msgstr "Więcej informacji"

msgid "Resolution"
msgstr "Decyzja"

msgid "Reviewer"
msgstr "Recenzent"

msgid "Add-on has been deleted."
msgstr "Dodatek został usunięty."

msgid "Show Comments"
msgstr "Wyświetl komentarze"

msgid "Hide Comments"
msgstr "Ukryj komentarze"

msgid "No reviews found for this period."
msgstr "W tym okresie nie znaleziono żadnych zdarzeń."

#, python-format
msgid "%(user)s [%(ip_address)s] reported %(object)s on %(date)s"
msgstr "%(user)s [%(ip_address)s] zgłosił(-a) %(object)s w dniu %(date)s"

msgid "Dismiss this announcement"
msgstr "Zamknij komunikat"

msgid "Files in this version:"
msgstr "Pakiet dla systemu:"

msgid "Contents"
msgstr "Zawartość"

msgid "Compare"
msgstr "Porównaj"

msgid "Permissions:"
msgstr "Uprawnienia:"

#, python-format
msgid "<div>By %(user)s on %(date)s</div>"
msgstr "<div>Przez %(user)s dnia %(date)s</div>"

msgid "Older"
msgstr "Starsze"

msgid "Newer"
msgstr "Nowsze"

msgid "Recent Points"
msgstr "Ostatnio zdobyte punkty"

msgid "No points awarded yet."
msgstr "Nie ma jeszcze przyznanych punktów."

msgid "Top Reviewers (past 7 days)"
msgstr "Czołowi recenzenci (ostatnie 7 dni)"

msgid "No top reviewers yet."
msgstr "Nie ma jeszcze czołowych recenzentów."

msgid "All Time"
msgstr "Od początku"

#. {0} is a number, like "480".
msgid "You have <span>{0}</span> points."
msgstr "Masz następującą liczbę punktów: <span>{0}</span>."

#, python-format
msgid "%(user)s on %(date)s [%(ip_address)s]"
msgstr "%(user)s dnia %(date)s [%(ip_address)s]"

msgid "Date Deleted"
msgstr "Data usunięcia"

msgid "No deleted themes found for this period."
msgstr "Nie znaleziono usuniętych motywów dla tego okresu."

msgid "Theme Review History for {0}"
msgstr "Historia sprawdzeń motywu {0}"

msgid "Review Date"
msgstr "Data sprawdzenia"

msgid "Action"
msgstr "Czynność"

msgid "Reason"
msgstr "Powód"

msgid "There are currently no reviews."
msgstr "Obecnie nie ma sprawdzeń."

msgid "Flagged Themes"
msgstr "Oznaczone motywy"

msgid "Theme Review Queue"
msgstr "Kolejka motywów do sprawdzenia"

msgid "Queues"
msgstr "Kolejki"

msgid "Review Options"
msgstr "Opcje sprawdzenia"

msgid "Auto-advance after review"
msgstr "Automatyczne przejście po sprawdzeniu"

msgid "Enable keyboard shortcuts"
msgstr "Włącz skróty klawiaturowe"

msgid "Keyboard Shortcuts"
msgstr "Skróty klawiaturowe"

msgid "Next Theme"
msgstr "Następny motyw"

msgid "Previous Theme"
msgstr "Poprzedni motyw"

msgid "Your Review History"
msgstr "Twoja historia sprawdzeń"

msgid "Commit Review"
msgstr "Wyślij sprawdzenie"

msgid "Commit Reviews"
msgstr "Wyślij sprawdzenia"

msgid "{0} out of {1} reviewed"
msgstr "Sprawdzono {0} z {1}"

msgid "There are currently no Themes to review."
msgstr "Obecnie nie ma motywów do sprawdzenia."

msgid "Clear Search"
msgstr "Wyczyść wyszukiwanie"

msgid "Release My Theme Locks"
msgstr "Zrealizuj moje zablokowania motywów"

msgid "Interactive Theme Queue"
msgstr "Interaktywna kolejka motywów"

msgid "Reviewers' Guide"
msgstr "Przewodnik recenzenta"

msgid "Theme Review for {0}"
msgstr "Sprawdzenie motywu {0}"

msgid "(Probable Duplicate Submission)"
msgstr "(Prawdopodobnie zduplikowane zgłoszenie)"

msgid "Past Review Notes"
msgstr "Wcześniejsze informacje recenzenta"

#. {previous review action taken on theme}: {comment about review action}
msgid "More Info Requested: {0}"
msgstr "Poproszono o więcej informacji: {0}"

msgid "Flagged: {0}"
msgstr "Oflagowano: {0}"

msgid "Approve Theme"
msgstr "ZatwierdzenieZatwierdź motyw"

msgid "Field required"
msgstr "Pole wymagane"

msgid "Enter the ID or URL of the duplicate"
msgstr "Podaj ID lub URL duplikatu"

msgid "Select a reason for rejection"
msgstr "Wybierz powód odrzucenia"

msgid "Describe your reason for rejection"
msgstr "Opisz twój powód odrzucenia"

msgid "Ask a question to the artist"
msgstr "Zadaj pytanie autorowi"

msgid "Describe your reason for flagging"
msgstr "Opisz twój powód oznaczenia."

msgid "Rejected or Unreviewed"
msgstr "Odrzucone lub niesprawdzone"

#, python-format
msgid "[status:%s]"
msgstr "[status:%s]"

#, fuzzy
msgid "Update ({0})"
msgid_plural "Updates ({0})"
msgstr[0] "Zaktualizowano {0}"
msgstr[1] "Zaktualizowano {0}"
msgstr[2] ""

#, fuzzy
msgid "Rating Review ({0})"
msgid_plural "Rating Reviews ({0})"
msgstr[0] "Opinie do moderacji ({0})"
msgstr[1] "Opinie do moderacji ({0})"
msgstr[2] ""

#, fuzzy
msgid "Auto Approved ({0})"
msgid_plural "Auto Approved ({0})"
msgstr[0] "Moje dodatki"
msgstr[1] "Moje dodatki"
msgstr[2] ""

#, fuzzy
msgid "Expired Info Request ({0})"
msgid_plural "Expired Info Requests ({0})"
msgstr[0] "Poproszono o więcej informacji: {0}"
msgstr[1] "Poproszono o więcej informacji: {0}"
msgstr[2] ""

msgid "Flagged"
msgstr "Oznaczone"

msgid "Updates"
msgstr "Aktualizacje"

msgid "Maximum query length exceeded."
msgstr "Przekroczono maksymalna długość zapytania."

msgid "search for add-ons"
msgstr "szukaj dodatków"

msgid "search for themes"
msgstr "wyszukiwanie motywów"

msgid "search for apps"
msgstr "szukaj aplikacji"

msgid "Relevance"
msgstr "Ważność"

msgid "All Add-ons"
msgstr "Wszystkie dodatki"

msgid "Any {0}"
msgstr "Każda wersja programu {0}"

#. L10n: "All Systems" means show everything regardless of platform.
msgid "All Systems"
msgstr "Wszystkie systemy"

msgid "All Tags"
msgstr "Wszystkie etykiety"

#. {0} is the string the user was searching for
msgid "Collection Search Results for {0}"
msgstr "Wyniki wyszukiwania dla {0}"

msgid "Collection Search Results"
msgstr "Wyniki wyszukiwania kolekcji"

msgid "Search Results"
msgstr "Wyniki wyszukiwania"

msgid "Search Unavailable"
msgstr "Wyszukiwanie niedostępne"

msgid "Search is temporarily unavailable. Please try again in a few minutes."
msgstr "Wyszukiwanie jest czasowo niedostępne. Spróbuj ponownie za kilka minut."

#. {0} is the string the user was searching for
msgid "Themes Search Results for {0}"
msgstr "Wyniki wyszukiwania motywów dla {0}"

msgid "Themes Search Results"
msgstr "Wyniki wyszukiwania motywów"

#. {0} is a search term, such as Firebug.
msgid "{0} :: Search"
msgstr "{0} :: Wyszukiwanie"

#. {0} is a search term, such as Firebug.
msgid "Search Results for \"{0}\""
msgstr "Wyniki wyszukiwania dla „{0}”"

#. {0} is a tag, such as jetpack.
msgid "{0} :: Tag"
msgstr "{0} :: Etykieta"

#. {0} is a tag, such as jetpack.
msgid "Search Results for tag \"{0}\""
msgstr "Wyniki wyszukiwania dla etykiety „{0}”"

msgid "<b>{0}</b> matching result"
msgid_plural "<b>{0}</b> matching results"
msgstr[0] "<b>{0}</b> pasujący wynik"
msgstr[1] "<b>{0}</b> pasujące wyniki"
msgstr[2] ""

msgid "Filter Results"
msgstr "Filtruj wyniki"

msgid "Category"
msgstr "Kategoria"

msgid "Tag"
msgstr "Etykieta"

# {0} is a number
# {1} is a number
# {2} is a number
# {3} is the word the person is searching for
msgid "Showing {0} - {1} of {2} results for <strong>{3}</strong>"
msgstr "Wyświetlone jest {0} - {1} z {2} wyników dla <strong>{3}</strong>"

# {0} is a number
# {1} is a number
# {2} is a number
msgid "Showing {0} - {1} of {2} results"
msgstr "Wyświetlone jest {0} - {1} z {2} wyników"

msgid "Some features are temporarily disabled while we perform website maintenance. We'll be back to full capacity shortly."
msgstr "W trakcie wykonywania serwisu witryny niektóre funkcje są tymczasowo wyłączone. Pełna funkcjonalność zostanie przywrócona wkrótce."

msgid "Could not find add-on with id \"{}\"."
msgstr "Nie można znaleźć dodatku o identyfikatorze \"{}\"."

msgid "You do not own this addon."
msgstr "Nie jesteś właścicielem tego dodatku."

msgid "Missing \"upload\" key in multipart file data."
msgstr "Brak klucza \"upload\" w danych wieloczęściowego pliku."

#, python-format
msgid "You cannot add versions to an addon that has status: %s."
msgstr "Nie można dodać wersji do dodatku, który ma status: %s."

msgid "Version does not match the manifest file."
msgstr "Wersja nie pasuje do pliku manifestu."

msgid "Version already exists."
msgstr "Wersja już istnieje."

msgid "Only WebExtensions are allowed to omit the GUID"
msgstr "Tylko rozszerzenia WebExtension mogą pomijać GUID"

msgid "Please specify your Add-on GUID in the manifest if it's longer than 64 characters."
msgstr "Określ GUID dodatku w manifeście, jeśli jest dłuższy niż 64 znaki."

msgid "Invalid GUID in URL"
msgstr "Nieprawidłowy GUID w adresie URL"

msgid "You cannot add a listed version to this addon via the API due to missing metadata. Please submit via the website"
msgstr "Nie można dodać najnowszej wersji do tego dodatku za pośrednictwem API ze względu na brakujące metadane. Prześlij za pośrednictwem witryny."

msgid "No uploaded file for that addon and version."
msgstr "Brak przesłanego pliku dla tego dodatku i wersji."

msgid "Overview"
msgstr "Przegląd"

msgid "by Source"
msgstr "wg źródła"

msgid "by Add-on Version"
msgstr "wg wersji dodatku"

msgid "by Application"
msgstr "wg programu"

msgid "by Language"
msgstr "wg języka"

msgid "by Platform"
msgstr "wg platformy"

msgid "by Add-on Status"
msgstr "wg statusu dodatku"

msgid "Add-on Statistics"
msgstr "Statystyki dodatku"

msgid "Add-ons in Use"
msgstr "Używane dodatki"

msgid "Add-ons Created"
msgstr "Utworzone dodatki"

msgid "Add-ons Downloaded"
msgstr "Pobrane dodatki"

msgid "Add-ons Updated"
msgstr "Zaktualizowane dodatki"

msgid "Collections Created"
msgstr "Utworzone kolekcje"

msgid "Reviews Written"
msgstr "Napisane opinie"

msgid "User Signups"
msgstr "Logowania użytkowników"

msgid "Archived Data"
msgstr "Zarchiwizowane dane"

msgid "Custom Date Range"
msgstr "Określ przedział czasowy"

msgid "From"
msgstr "Od"

msgid "To"
msgstr "Do"

msgid "Update"
msgstr "Aktualizuj"

msgid "Export"
msgstr "Eksport"

#. {0} is an add-on name, {1} is an app name (like Firefox)
msgid "{0} :: Statistics Dashboard :: Add-ons for {1}"
msgstr "{0} :: Panel statystyk :: Dodatki dla {1}"

msgid "{0} :: Statistics Dashboard"
msgstr "{0} :: Panel statystyk"

msgid "Statistics Dashboard :: Add-ons for {0}"
msgstr "Panel statystyk :: Dodatki dla {0}"

# %1 is the name of a collection
#. {0} is an add-on name
msgid "Statistics for {0}"
msgstr "Statystyki dla {0}"

msgid "Statistics Dashboard"
msgstr "Panel statystyk"

msgid "Controls:"
msgstr "Sterowanie:"

msgid "reset zoom"
msgstr "resetuj przybliżenie"

msgid "Group by:"
msgstr "Grupuj wg:"

msgid "day"
msgstr "dzień"

msgid "week"
msgstr "tydzień"

msgid "month"
msgstr "miesiąc"

msgid "For last:"
msgstr "W ciągu ostatnich:"

msgid "7 days"
msgstr "7 dni"

msgid "30 days"
msgstr "30 dni"

msgid "90 days"
msgstr "90 dni"

msgid "365 days"
msgstr "365 dni"

msgid "Custom..."
msgstr "Inny przedział…"

msgid "Statistics processing is currently disabled, so recent data is unavailable. The statistics are still being collected and this page will be updated soon with the missing data."
msgstr ""
"Przetwarzanie statystyk jest obecnie wyłączone, dlatego ostatnie dane są niedostępne. Statystyki są nadal gromadzone, a ta strona zostanie wkrótce zaktualizowana przy użyciu brakujących danych."

msgid "Loading the latest data&hellip;"
msgstr "Wczytywanie najnowszych danych&hellip;"

msgid "No data available."
msgstr "Brak dostępnych danych."

msgid "This dashboard is currently <b>public</b>."
msgstr "Ten panel jest obecnie <b>upubliczniony</b>."

msgid "This dashboard is currently <b>private</b>."
msgstr "Ten panel jest obecnie <b>nieupubliczniony</b>."

msgid "Change settings."
msgstr "Zmień ustawienia."

msgid "Add-ons Created by Date"
msgstr "Utworzone dodatki wg daty"

msgid "Add-ons Downloaded by Date"
msgstr "Pobrane dodatki wg daty"

msgid "Add-ons in Use by Date"
msgstr "Używane dodatki wg daty"

msgid "Add-ons Updated by Date"
msgstr "Zaktualizowane dodatki wg daty"

msgid "Application usage by Date"
msgstr "Użycie programu wg daty"

msgid "Collections Created by Date"
msgstr "Utworzone kolekcje wg daty"

msgid "Downloaded by Date"
msgstr "Pobrane wg daty"

msgid "How are downloads counted?"
msgstr "W jaki sposób liczone są pobrania?"

msgid ""
"<h2>How are downloads counted?</h2> <p> Download counts are updated every evening and only include original add-on downloads, not updates. Downloads can be broken down by the specific source "
"referring the download. </p>"
msgstr ""
"<h2>W jaki sposób liczone są pobrania?</h2> <p>Liczba pobrań jest aktualizowana co wieczór i zawiera wyłącznie pobrania dodatku, a nie jego aktualizacje. Liczba pobrań może być podzielona wg źródeł "
"odsyłających do pobrania.</p>"

msgid "User languages by Date"
msgstr "Języki użytkownika wg daty"

msgid "Platform usage by Date"
msgstr "Użycie platformy wg daty"

msgid "<b>{0}</b> Downloads"
msgstr "<b>{0}</b> pobrań"

msgid "Loading..."
msgstr "Wczytywanie…"

msgid "<b>{0}</b> Average Daily Users"
msgstr "Dziennie średnio <b>{0}</b> użytkowników"

msgid "Top Applications"
msgstr "Najpopularniejsze programy"

msgid "See more applications&hellip;"
msgstr "Więcej programów&hellip;"

msgid "Top Languages"
msgstr "Najpopularniejsze języki"

msgid "See more languages&hellip;"
msgstr "Więcej języków&hellip;"

msgid "Top Platforms"
msgstr "Najpopularniejsze platformy"

msgid "See more platforms&hellip;"
msgstr "Więcej platform&hellip;"

msgid "Ratings by Date"
msgstr "Oceny wg daty"

msgid "Reviews Created by Date"
msgstr "Utworzone opinie wg daty"

msgid "Download sources by Date"
msgstr "Źródła pobierania wg daty"

msgid "About tracking external sources..."
msgstr "O śledzeniu zewnętrznych źródeł…"

#, python-format
msgid ""
"<h2>Tracking external sources</h2> <p> If you link to your add-on's details page or directly to its file from an external site, such as your blog or website, you can append a parameter to be "
"tracked as an additional download source on this page. For example, the following links would appear as sourced by your blog: <dl> <dt>Add-on Details Page</dt> <dd>https://addons.mozilla.org/addon/"
"%(slug)s?src=<b>external-blog</b></dd> <dt>Direct File Link</dt> <dd>https://addons.mozilla.org/downloads/latest/%(id)s/addon-%(id)s-latest.xpi?src=<b>external-blog</b></dd> </dl> <p> Only src "
"parameters that begin with \"external-\" will be tracked, up to 61 additional characters. Any text after \"external-\" can be used to describe the source, such as \"external-blog\", \"external-"
"sidebar\", \"external-campaign225\", etc. The following URL-safe characters are allowed: <code>a-z A-Z - . _ ~ %% +</code>"
msgstr ""
"<h2>Śledzenie zewnętrznych źródeł</h2> <p>Jeśli na zewnętrznej witrynie, takiej jak blog lub strona internetowa, znajduje się odnośnik do strony dodatku lub bezpośrednio do jego pliku, możesz na "
"tej stronie dołączyć parametr śledzenia jako dodatkowego źródła pobrań. Na przykład: następujące odnośniki wyświetliłyby się jako pochodzące z twojego blogu: <dl> <dt>Strona dodatku</dt> "
"<dd>https://addons.mozilla.org/addon/%(slug)s?src=<b>external-blog</b></dd> <dt>Bezpośredni odnośnik do pliku</dt> <dd>https://addons.mozilla.org/downloads/latest/%(id)s/addon-%(id)s-latest.xpi?"
"src=<b>external-blog</b></dd> </dl> <p> Tylko parametry scr zaczynające się od „external-” będą śledzone (do 61 dodatkowych znaków). Po „external-” może zostać użyty każdy zwrot, by opisać źródło, "
"np. „external-blog”, „external-panel”, „external-kampania225” itd. Dozwolone są następujące znaki, bezpieczne dla adresów URL: znaki alfanumeryczne oraz <code>- . _ ~ %% +</code>"

msgid "Add-on Status by Date"
msgstr "Status dodatku wg daty"

msgid "Subscribers by Date"
msgstr "Subskrybenci wg daty"

msgid "Daily Users by Date"
msgstr "Dzienni użytkownicy wg daty"

msgid "What are daily users?"
msgstr "Kim są dzienni użytkownicy?"

msgid ""
"<h2>What are daily users?</h2> <p> Themes installed from this site check for updates once per day. The total number of these update pings is known as Active Daily Users, or the total number of "
"people using your theme by day. </p>"
msgstr ""
"<h2>Co to znaczy dzienni użytkownicy?</h2> <p> Motywy zainstalowane z tej strony sprawdzają raz dziennie aktualizacje. Łączna liczba tych pytań o aktualizacje to aktywni dzienni użytkownicy, jest "
"to łączna dzienna liczba osób używających twojego motywu.</p>"

msgid ""
"<h2>What are daily users?</h2> <p> Add-ons downloaded from this site check for updates once per day. The total number of these update pings is known as Active Daily Users. Daily users can be broken "
"down by add-on version, operating system, add-on status, application, and locale. </p>"
msgstr ""
"<h2>Kim są dzienni użytkownicy?</h2> <p>Dodatki pobrane z tej strony sprawdzają dostępność aktualizacji raz dziennie. Całkowita liczba aktualizacji stanowi liczbę aktywnych dziennych użytkowników. "
"Liczba dziennych użytkowników może być podzielona wg wersji dodatku, systemu operacyjnego, statusu dodatku, programu i języka.</p>"

msgid "User Signups by Date"
msgstr "Logowania użytkowników wg daty"

msgid "Application versions by Date"
msgstr "Wersje programu wg daty"

msgid "Mozilla Add-ons"
msgstr "Mozilla Add-ons"

msgid "Find add-ons for other applications"
msgstr "Znajdź dodatki dla innych programów"

msgid "Other Applications"
msgstr "Inne programy"

msgid "AMO is getting a new look. Would you like to see it?"
msgstr "AMO otrzyma nowy wygląd. Czy chcesz go zobaczyć?"

msgid "Visit the new site"
msgstr "Odwiedź nową witrynę"

msgid "To create your own collections, you must have a Mozilla Add-ons account."
msgstr "Aby tworzyć własne kolekcje, musisz mieć konto na witrynie Mozilla Add-ons."

msgid "Create an Add-ons Account"
msgstr "Utwórz konto"

#, python-format
msgid "or <a href=\"%(login)s\">log in to your current account</a>"
msgstr "lub <a href=\"%(login)s\">zaloguj się na swoje obecne konto</a>"

msgid "Footer logo"
msgstr "Logo stopki"

msgid "Choose a category"
msgstr "Wybierz kategorię"

msgid "The new website supports mobile and desktop clients"
msgstr "Nowa witryna obsługuje klienty mobilne i komputerowe"

msgid "View the new site"
msgstr "Wyświetl nową witrynę"

msgid "Report a bug"
msgstr "Zgłoś błąd"

msgid ""
"Except where otherwise <a href=\"https://www.mozilla.org/about/legal/\">noted</a>, content on this site is licensed under the <br /> <a href=\"https://creativecommons.org/licenses/by-sa/3.0/\"> "
"Creative Commons Attribution Share-Alike License v3.0 </a> or any later version."
msgstr ""
<<<<<<< HEAD
"Część użytych ikon pochodzi z <a href=\"http://www.famfamfam.com/lab/icons/silk/\">famfamfam Silk Icon Set</a>, udostępnionego na licencji <a href=\"http://creativecommons.org/licenses/by/2.5/"
"\">Creative Commons Attribution 2.5 License</a>."
=======
"Jeśli nie <a href=\"https://www.mozilla.org/about/legal/\">określono</a> inaczej, zawartość tej witryny jest licencjonowana na warunkach licencji <br /> <a "
"href=\"https://creativecommons.org/licenses/by-sa/3.0/\"> Creative Commons Attribution Share-Alike License v3.0 </a> lub dowolnej nowszej wersji."
>>>>>>> 8de4be9a

msgid "get to know <b>add-ons</b>"
msgstr "poznaj <b>dodatki</b>"

msgid "Download Firefox"
msgstr "Pobierz Firefoksa"

msgid "Android Browser"
msgstr "Przeglądarka dla systemu Android"

msgid "iOS Browser"
msgstr "Przeglądarka dla systemu iOS"

msgid "Focus Browser"
msgstr "Przeglądarka Focus"

msgid "Desktop Browser"
msgstr "Przeglądarka na komputery"

msgid "Beta, Nightly, Developer Edition"
msgstr "Beta, Nightly, wersja dla programistów"

msgid "Other languages"
msgstr "Inne języki"

# {0} is the application name.  Example:  Firefox
msgid "Return to the {0} Add-ons homepage"
msgstr "Wróć do głównej strony {0} – dodatki"

msgid "<img alt=\"Firefox\" src=\"{0}\"> Add-ons"
msgstr "<img alt=\"Firefox\" src=\"{0}\"> Dodatki"

msgid "<img alt=\"Thunderbird\" src=\"{0}\"> Add-ons"
msgstr "<img alt=\"Thunderbird\" src=\"{0}\"> Dodatki"

msgid "<img alt=\"SeaMonkey\" src=\"{0}\"> Add-ons"
msgstr "<img alt=\"SeaMonkey\" src=\"{0}\"> Dodatki"

msgid "<img alt=\"\" src=\"{0}\"> Add-ons"
msgstr "<img alt=\"\" src=\"{0}\"> Dodatki"

msgid "My Account"
msgstr "Moje konto"

msgid "Welcome, {0}"
msgstr "Witaj, {0}"

#, python-format
msgid "<a href=\"%(reg)s\">Register</a> or <a href=\"%(login)s\">Log in</a>"
msgstr "<a href=\"%(reg)s\">Zarejestruj się</a> lub <a href=\"%(login)s\">Zaloguj się</a>"

#, python-format
msgid "To try the thousands of add-ons available here, download <a href=\"%(url)s\">Mozilla Firefox</a>, a fast, free way to surf the Web!"
msgstr "Aby wypróbować tysiące dostępnych tu dodatków, pobierz program <a href=\"%(url)s\">Mozilla Firefox</a> – szybki i darmowy sposób przeglądania sieci!"

#. {0} is an application, such as Firefox.
msgid "Welcome to {0} Add-ons."
msgstr "Witamy na witrynie Dodatki dla programu {0}."

msgid "Choose from thousands of extra features and styles to make Firefox your own."
msgstr "Wybierz spośród tysięcy dodatkowych funkcji i motywów, by dostosować program Firefox do swoich potrzeb."

#, python-format
msgid "Add extra features and styles to make %(app)s your own."
msgstr "Dodaj dodatkowe funkcje i motywy, by dostosować program %(app)s do swoich potrzeb."

msgid "On the go?"
msgstr "Jesteś w podróży?"

msgid "Check out our <a class=\"mobile-link\" href=\"#\">Mobile Add-ons site</a>."
msgstr "Sprawdź naszą witrynę <a class=\"mobile-link\" href=\"#\">dodatków dla Firefoksa Mobile</a>."

msgid "Android Add-ons"
msgstr "Dodatki dla Androida"

msgid "Required fields"
msgstr "Wymagane pola"

#. {0} is a language name, like 'French'
#, python-format
msgid "Localize for: <a id=\"change-locale\" href=\"#\">%(dl)s</a>"
msgstr "Lokalizacja dla: <a id=\"change-locale\" href=\"#\">%(dl)s</a>"

#, python-format
msgid "%(title)s <em>&middot; %(lang)s</em>"
msgstr "%(title)s <em>&middot; %(lang)s</em>"

msgid "Existing Locales"
msgstr "Istniejące lokalizacje"

msgid "New Locales"
msgstr "Nowe lokalizacje"

#. {0} is a language name, like 'French'
msgid "You have unsaved changes in the <b>{0}</b> locale. Would you like to save your changes before switching locales?"
msgstr "Zmiany w lokalizacji <b>{0}</b> nie zostały zapisane. Czy chcesz je zapisać przed zmianą lokalizacji?"

msgid "Discard Changes"
msgstr "Odrzuć zmiany"

#. {0} is a language name, like 'French'
msgid "Are you sure you want to remove all <b>{0}</b> translations? This cannot be undone."
msgstr "Czy na pewno chcesz usunąć wszystkie tłumaczenia <b>{0}</b>? Tej operacji nie można cofnąć."

msgid "Delete Locale"
msgstr "Usuń lokalizację"

#, python-format
msgid "The user \"%(user)s\" has been banned."
msgstr "Użytkownik \"%(user)s\" został zablokowany."

#, python-format
msgid "The picture belonging to user \"%(user)s\" has been deleted."
msgstr "Obrazek należący do użytkownika \"%(user)s\" został usunięty."

#, python-format
msgid "The users \"%(users)s\" have been banned."
msgstr "Użytkownicy \"%(users)s\" zostali zablokowani."

msgid "Ban selected users"
msgstr "Zablokuj wybranych użytkowników"

msgid "Profile Photo"
msgstr "Zdjęcie do profilu"

msgid "Addons"
msgstr "Dodatki"

msgid "Ratings"
msgstr "Oceny"

msgid "Activity Logs"
msgstr "Dzienniki aktywności"

msgid "Email must be {email}."
msgstr "Adres e-mail musi mieć postać {email}."

msgid "Display Name"
msgstr "Wyświetlana nazwa"

msgid "Location"
msgstr "Lokalizacja"

msgid "Occupation"
msgstr "Zawód"

msgid "You can change your email address on Firefox Accounts."
msgstr "Możesz zmienić swój adres e-mail na koncie Firefoksa."

msgid "This URL has an invalid format. Valid URLs look like http://example.com/my_page."
msgstr "Ten adres URL ma nieprawidłowy format. Poprawny adres URL wygląda jak: http://example.com/moja_strona."

msgid "To anonymize, enter a reason for the change but do not change any other field."
msgstr "Aby zachować anonimowość, podaj powód zmiany, ale nie zmieniaj żadnych innych pól."

msgid "No user with that email."
msgstr "Nie ma użytkownika z takim adresem e-mail."

#. L10n: {id} will be something like "13ad6a", just a random number
#. to differentiate this user from other anonymous users.
msgid "Anonymous user {id}"
msgstr "Anonimowy użytkownik {id}"

msgid "My Mobile Add-ons"
msgstr "Moje dodatki dla Firefoksa Mobile"

msgid "an add-on developer replies to my review"
msgstr "Autor dodatku odpowiedział na moją opinię"

msgid "new add-ons or Firefox features are available"
msgstr "Dostępne są nowe dodatki lub funkcje Firefoksa"

msgid "my add-on's compatibility is upgraded successfully"
msgstr "Kompatybilność mojego dodatku została zaktualizowana"

msgid "my sdk-based add-on is upgraded successfully"
msgstr "Mój dodatek stworzony za pomocą SDK został zaktualizowany"

msgid "someone writes a review of my add-on"
msgstr "Ktoś napisał opinię o moim dodatku"

msgid "stay up-to-date with news and events relevant to add-on developers (including the about:addons newsletter)"
msgstr "pozostawaj na bieżąco z wiadomościami i wydarzeniami istotnymi dla twórców dodatków (łącznie z biuletynem about:addons)"

msgid "my add-on's compatibility cannot be upgraded"
msgstr "Nie można zaktualizować kompatybilności mojego dodatku"

msgid "my sdk-based add-on cannot be upgraded"
msgstr "Nie można zaktualizować mojego dodatku stworzonego za pomocą SDK"

msgid "my add-on is reviewed by a reviewer"
msgstr "mój dodatek został sprawdzony przez recenzenta"

msgid "Mozilla needs to contact me about my individual add-on"
msgstr "Mozilla chce skontaktować się ze mną w sprawie mojego dodatku"

msgid "User Notifications"
msgstr "Powiadomienia użytkownika"

msgid "An email address is required."
msgstr "Adres e-mail jest wymagany."

msgid "A user with that email address does not exist."
msgstr "Nie ma użytkownika z takim adresem e-mail."

msgid "Profile Deleted"
msgstr "Profil został usunięty"

msgid "Photo Deleted"
msgstr "Zdjęcie zostało usunięte"

msgid "Profile Updated"
msgstr "Profil został zaktualizowany"

msgid "Errors Found"
msgstr "Znaleziono błędy"

msgid "There were errors in the changes you made. Please correct them and resubmit."
msgstr "Wprowadzone zmiany zawierają błędy. Należy je poprawić i przesłać ponownie."

msgid "User reported."
msgstr "Użytkownik został zgłoszony."

msgid "new"
msgstr "nowość"

msgid "Ban"
msgstr "Zablokuj"

msgid "Delete picture"
msgstr "Usuń obrazek"

msgid "Delete User Account"
msgstr "Usuwanie konta użytkownika"

#, python-format
msgid ""
"You cannot delete your account if you are listed as an <a href=\"%(link)s\"> author of any add-ons</a>. To delete your account, please have another person in your development group delete you from "
"the list of authors for your add-ons. Afterwards you will be able to delete your account here."
msgstr ""
"Nie możesz usunąć swojego konta, jeśli jesteś <a href=\"%(link)s\">autorem dodatków</a>. Aby usunąć swoje konto, poproś dowolną osobę z grupy autorów dodatków, by usunęła cię z listy autorów. "
"Dopiero po wykonaniu tej operacji będzie możliwe usunięcie twojego konta."

msgid "By clicking \"delete\" your account is going to be <strong>permanently removed</strong>. That means:"
msgstr "Poprzez kliknięcie „usuń” twoje konto zostanie <strong>usunięte na zawsze</strong>. Oznacza to, że:"

#, python-format
msgid "Logging in with this email address into %(site)s again will create a new account that is in no way associated with this account."
msgstr "Ponowne zalogowanie się przy użyciu tego adresu e-mail do witryny %(site)s spowoduje utworzenie nowego konta, które w żaden sposób nie będzie powiązane z tym kontem."

msgid "Your reviews and ratings will not be deleted, but they will no longer be associated with you."
msgstr "Twoje opinie i oceny nie zostaną skasowane, nie będą jednak powiązane z tobą."

msgid "Confirm account deletion"
msgstr "Potwierdź usunięcie konta"

msgid "I understand this step cannot be undone."
msgstr "Zdaję sobie sprawę, że ten krok nie może być cofnięty."

msgid "Delete my user account now"
msgstr "Usuń moje konto"

msgid "Delete User Photo"
msgstr "Usuń zdjęcie użytkownika"

msgid "Delete my user picture now"
msgstr "Usuń moje zdjęcie"

msgid "Please set your display name"
msgstr "Ustaw wyświetlaną nazwę"

msgid "Please set your display name or username to complete the registration process."
msgstr "Aby ukończyć proces rejestracji, ustaw wyświetlaną nazwę lub nazwę użytkownika."

msgid "Manage basic account information, such as your username and Firefox Accounts settings."
msgstr "Zarządzaj podstawowymi informacjami o koncie, takimi jak nazwa użytkownika i ustawienia konta Firefoksa."

msgid "Username"
msgstr "Nazwa użytkownika"

msgid "Email Address"
msgstr "Adres e-mail"

msgid "Manage Firefox Account..."
msgstr "Zarządzaj kontem Firefoksa..."

msgid "Profile"
msgstr "Profil"

msgid "Give us a bit more information about yourself. All these fields are optional, but they'll help other users get to know you better."
msgstr "Podaj więcej informacji o sobie. Wszystkie pola są opcjonalne, ale zawarte w nich informacje mogą pomóc innym użytkownikom bliżej cię poznać."

msgid "This URL will only be visible if you are a developer."
msgstr "Ten adres URL będzie widoczny, tylko gdy jesteś programistą."

msgid "Choose Photo&hellip;"
msgstr "Wybierz zdjęcie&hellip;"

msgid "Delete current photo"
msgstr "Usuń bieżące zdjęcie"

msgid "Introduce yourself to the community, if you like! This text will appear publicly on your user info page."
msgstr "Jeśli chcesz, przedstaw się społeczności! Ten tekst będzie wyświetlany na ogólnodostępnej stronie zawierającej informacje o tobie."

#, python-format
msgid "Allowed HTML: %(html)s. Links are forbidden."
msgstr "Dozwolony HTML: %(html)s. Odnośniki są niedozwolone."

msgid "Decide what collections should be shown in your profile."
msgstr "Określ kolekcje, które powinny być wyświetlane w twoim profilu."

msgid "Display the collections I have created"
msgstr "Wyświetlaj utworzone przeze mnie kolekcje"

msgid "Notifications"
msgstr "Powiadomienia"

msgid "From time to time, Mozilla may send you email about upcoming releases and add-on events. Please select the topics you are interested in."
msgstr "Od czasu do czasu Mozilla może wysyłać do ciebie e-mail z informacjami o zbliżających się wydaniach programów i zdarzeniach związanych z dodatkami. Wybierz interesujące cię zdarzenia."

msgid "Mozilla reserves the right to contact you individually about specific concerns with your hosted add-ons."
msgstr "Mozilla zastrzega sobie prawo do bezpośredniego kontaktu z tobą w szczegółowych sprawach dotyczących twoich dodatków."

msgid "Admin"
msgstr "Administrator"

msgid "Delete Account"
msgstr "Usuń konto"

msgid "Update Account"
msgstr "Aktualizuj konto"

msgid "none"
msgstr "żadne"

msgid "all"
msgstr "wszystkie"

msgid "Mozilla Add-ons has transitioned to Firefox Accounts for login. Continue to complete the simple login process."
msgstr "Witryna Mozilla Add-ons przeszła na konta Firefoksa do obsługi logowania. Kontynuuj, aby wykonać prosty proces logowania."

msgid "User Login"
msgstr "Login użytkownika"

msgid "Log in with Firefox Accounts"
msgstr "Zaloguj się przy użyciu konta Firefoksa"

msgid "Password Reset"
msgstr "Resetowanie hasła"

msgid "User Info for {0}"
msgstr "Informacje o użytkowniku {0}"

msgid "Edit profile"
msgstr "Edytuj profil"

msgid "Manage user"
msgstr "Zarządzanie użytkownikiem"

msgid "Report user"
msgstr "Zgłoś użytkownika"

# The title for a user if they are a developer
msgid "Add-ons Developer"
msgstr "Autor dodatków"

msgid "Themes Artist"
msgstr "Autorzy motywów"

msgid "About me"
msgstr "O mnie"

msgid "In a little more detail..."
msgstr "Trochę więcej szczegółów…"

msgid "Add-ons I've created"
msgstr "Dodatki mojego autorstwa"

msgid "My Most Popular Themes"
msgstr "Moje najpopularniejsze motywy"

msgid "Themes I've created"
msgstr "Motywy utworzone przeze mnie"

# "Me" in this context is the user shown on the User Info page
msgid "Created by Me"
msgstr "Utworzone przeze mnie"

# "My" in this context is the logged in user who is reading the page
msgid "My Reviews"
msgstr "Moje opinie"

msgid "No add-on reviews yet."
msgstr "Nie ma jeszcze żadnej opinii."

msgid "Report User"
msgstr "Zgłoś użytkownika"

msgid "Please describe why you are reporting this user, such as for spam or an inappropriate picture."
msgstr "Podaj powód zgłoszenia użytkownika, np. spam lub niestosowny obrazek."

msgid "Report user {0}"
msgstr "Zgłoś użytkownika {0}"

msgid "Unsubscribe"
msgstr "Anuluj subskrypcję"

msgid "You are successfully unsubscribed!"
msgstr "Subskrypcja została anulowana!"

#, python-format
msgid "The email address <strong>%(email)s</strong> will no longer get messages when:"
msgstr "Na adres e-mail <strong>%(email)s</strong> nie będą więcej wysyłane wiadomości, jeśli:"

msgid "More Actions:"
msgstr "Więcej działań:"

msgid "edit your notification settings"
msgstr "edytuj ustawienia powiadomień"

msgid "edit your profile"
msgstr "edytuj profil"

msgid "We could not unsubscribe you"
msgstr "Nie można anulować subskrypcji"

#, python-format
msgid "Unfortunately, we weren't able to unsubscribe you. The link you clicked is invalid. However, you can still unsubscribe on your <a href=\"%(edit_url)s\">edit profile page</a>."
msgstr "Niestety, nie mogliśmy anulować Twojej subskrypcji. Został użyty nieprawidłowy odnośnik, niemniej możesz anulować subskrypcję, <a href=\"%(edit_url)s\">edytując swój profil</a>."

msgid "Developer Information"
msgstr "Informacje o autorze"

msgid "User since"
msgstr "Użytkownik od"

msgid "Time of last login"
msgstr "Czas ostatniego logowania"

msgid "IP address of last login"
msgstr "Adres IP ostatniego logowania"

msgid "Number of add-ons developed"
msgstr "Liczba utworzonych dodatków"

msgid "{0} add-ons"
msgstr "{0} dodatki"

#, python-format
msgid "%(num)s theme"
msgid_plural "%(num)s themes"
msgstr[0] "%(num)s motyw"
msgstr[1] "%(num)s motywy"
msgstr[2] "%(num)s motywy"

#, python-format
msgid "%(num)s add-on"
msgid_plural "%(num)s add-ons"
msgstr[0] "%(num)s dodatek"
msgstr[1] "%(num)s dodatki"
msgstr[2] "%(num)s dodatki"

msgid "Average rating of developer's add-ons"
msgstr "Średnia ocena dodatków autora"

msgctxt "user_list_others"
msgid "others"
msgstr "inni"

#, python-format
msgid "%s Version History"
msgstr "Historia wersji %s"

msgid "Version History with Changelogs"
msgstr "Historia wersji z informacjami o zmianach"

msgid "{app} {min} and later"
msgstr "{app} {min} i późniejsze"

msgid "Permanent link to this version"
msgstr "Stały odnośnik do tej wersji"

#. {0} is a timestamp, such as September 28, 2011.
msgid "Released {0}"
msgstr "Wydany dnia {0}"

#, python-format
msgid "Source code released under <a href=\"%(url)s\">%(name)s</a>"
msgstr "Kod źródłowy wydany na licencji <a href=\"%(url)s\">%(name)s</a>"

# {0} is the add-on name
#. {0} is an add-on name.
msgid "{0} Version History"
msgstr "{0} – historia wersji"

#. {0} is a number.
msgid "<b>{0}</b> version"
msgid_plural "<b>{0}</b> versions"
msgstr[0] "<b>{0}</b> wersja"
msgstr[1] "<b>{0}</b> wersje"
msgstr[2] ""

msgid "Be careful with old versions!"
msgstr "Zachowaj ostrożność, gdy używasz nieaktualnych wersji!"

#, python-format
msgid "These versions are displayed for reference and testing purposes. You should always use the <a href=\"%(url)s\">latest version</a> of an add-on."
msgstr "Wersje te są wyświetlane w celach informacyjnych i testowych. Używaj zawsze <a href=\"%(url)s\">najnowszych wersji</a> danego dodatku."

msgid "Deleted versions can`t be changed."
msgstr "Usuniętych wersji nie można zmieniać."

msgid "Binary"
msgstr "Binarny"

msgid "Non-binary"
msgstr "Niebinarny"<|MERGE_RESOLUTION|>--- conflicted
+++ resolved
@@ -6761,13 +6761,7 @@
 msgstr "Sprawdzenie specjalne"
 
 msgid "If you have concerns about this add-on that an admin reviewer should look into, enter your comments in the area below. They will not be sent to the developer."
-<<<<<<< HEAD
-msgstr ""
-"Jeśli masz obawy dotyczące bezpieczeństwa dodatku, praw autorskich lub innych spraw, którymi powinni się zająć administratorzy, wprowadź swój komentarz w poniższym formularzu. Zostanie on wysłany "
-"do administratorów, a nie do autorów."
-=======
 msgstr "Jeśli masz obawy dotyczące tego dodatku, którymi powinien się zająć administrator, wprowadź swoje komentarze w poniższym obszarze. Komentarze nie zostaną wysłane do autora."
->>>>>>> 8de4be9a
 
 msgid "Make a comment on this version. The developer won't be able to see this."
 msgstr "Skomentuj tę wersję. Twój komentarz nie będzie widoczny dla autora."
@@ -7846,13 +7840,8 @@
 "Except where otherwise <a href=\"https://www.mozilla.org/about/legal/\">noted</a>, content on this site is licensed under the <br /> <a href=\"https://creativecommons.org/licenses/by-sa/3.0/\"> "
 "Creative Commons Attribution Share-Alike License v3.0 </a> or any later version."
 msgstr ""
-<<<<<<< HEAD
-"Część użytych ikon pochodzi z <a href=\"http://www.famfamfam.com/lab/icons/silk/\">famfamfam Silk Icon Set</a>, udostępnionego na licencji <a href=\"http://creativecommons.org/licenses/by/2.5/"
-"\">Creative Commons Attribution 2.5 License</a>."
-=======
 "Jeśli nie <a href=\"https://www.mozilla.org/about/legal/\">określono</a> inaczej, zawartość tej witryny jest licencjonowana na warunkach licencji <br /> <a "
 "href=\"https://creativecommons.org/licenses/by-sa/3.0/\"> Creative Commons Attribution Share-Alike License v3.0 </a> lub dowolnej nowszej wersji."
->>>>>>> 8de4be9a
 
 msgid "get to know <b>add-ons</b>"
 msgstr "poznaj <b>dodatki</b>"
