--- conflicted
+++ resolved
@@ -10,15 +10,9 @@
     "potools": "potools"
   },
   "dependencies": {
-<<<<<<< HEAD
-    "addons-linter": "0.22.3",
+    "addons-linter": "0.22.5",
     "clean-css": "4.1.5",
-    "clean-css-cli": "4.1.5",
-=======
-    "addons-linter": "0.22.5",
-    "clean-css": "4.1.3",
     "clean-css-cli": "4.1.6",
->>>>>>> 41210ab1
     "jqmodal": "1.4.2",
     "jquery": "1.12.0",
     "jquery.browser": "0.1.0",
